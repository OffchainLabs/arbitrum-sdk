--- conflicted
+++ resolved
@@ -54,12 +54,8 @@
     "ethers": "^5.1.0"
   },
   "devDependencies": {
-<<<<<<< HEAD
-    "@arbitrum/nitro-contracts": "1.0.1",
-    "@arbitrum/token-bridge-contracts": "^1.0.0-beta.0",
-=======
     "@arbitrum/nitro-contracts": "1.1.0",
->>>>>>> 49ba6a1e
+    "@arbitrum/token-bridge-contracts": "1.2.0",
     "@nomiclabs/hardhat-ethers": "^2.0.4",
     "@typechain/ethers-v5": "9.0.0",
     "@types/chai": "^4.2.11",
