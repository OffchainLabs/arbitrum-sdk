--- conflicted
+++ resolved
@@ -1,10 +1,6 @@
 {
   "name": "@arbitrum/sdk",
-<<<<<<< HEAD
   "version": "3.0.0-beta.2",
-=======
-  "version": "1.1.9",
->>>>>>> afd58837
   "description": "Typescript library client-side interactions with Arbitrum",
   "author": "Offchain Labs, Inc.",
   "license": "Apache-2.0",
@@ -62,7 +58,6 @@
   },
   "devDependencies": {
     "@arbitrum/nitro-contracts": "1.0.0-beta.5",
-    "arb-bridge-peripherals": "1.0.10",
     "@nomiclabs/hardhat-ethers": "^2.0.4",
     "@types/chai": "^4.2.11",
     "@types/mocha": "^9.0.0",
@@ -70,9 +65,7 @@
     "@typescript-eslint/eslint-plugin": "^5.14.0",
     "@typescript-eslint/eslint-plugin-tslint": "^5.27.1",
     "@typescript-eslint/parser": "^5.14.0",
-    "arb-bridge-eth": "0.7.7",
     "arb-bridge-peripherals": "1.0.10",
-    "arbos-precompiles": "1.0.2",
     "audit-ci": "^5.1.2",
     "axios": "^0.21.3",
     "chai": "^4.2.0",
