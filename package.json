--- conflicted
+++ resolved
@@ -54,12 +54,8 @@
     "ethers": "^5.1.0"
   },
   "devDependencies": {
-<<<<<<< HEAD
     "@arbitrum/nitro-contracts": "^1.1.0",
     "@arbitrum/token-bridge-contracts": "^1.2.0",
-=======
-    "@arbitrum/nitro-contracts": "1.1.0",
->>>>>>> 88f8fa56
     "@nomiclabs/hardhat-ethers": "^2.0.4",
     "@typechain/ethers-v5": "9.0.0",
     "@types/chai": "^4.2.11",
