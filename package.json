--- conflicted
+++ resolved
@@ -1,10 +1,6 @@
 {
   "name": "@arbitrum/sdk",
-<<<<<<< HEAD
   "version": "4.0.0-alpha.3",
-=======
-  "version": "3.4.1",
->>>>>>> 47ba17b8
   "description": "Typescript library client-side interactions with Arbitrum",
   "author": "Offchain Labs, Inc.",
   "license": "Apache-2.0",
@@ -28,7 +24,7 @@
     "prepare": "yarn run gen:abi",
     "gen:abi": "node ./scripts/genAbi.js",
     "gen:network": "ts-node ./scripts/genNetwork.ts",
-    "prepublishOnly": "yarn build && yarn format",
+    "prepublishOnly": "yarn build && yarn format",  sw
     "preversion": "yarn lint",
     "build": "./scripts/builder",
     "watch": "tsc --watch",
