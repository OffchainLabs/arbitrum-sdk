{
  "private": true,
  "scripts": {
    "audit:ci": "audit-ci --config ./audit-ci.jsonc",
    "build": "yarn workspace @arbitrum/sdk build",
    "lint": "yarn workspace @arbitrum/sdk lint",
    "format": "yarn workspace @arbitrum/sdk format",
    "test:unit": "yarn workspace @arbitrum/sdk test:unit",
    "test:integration": "yarn workspace @arbitrum/sdk test:integration",
    "gen:abi": "yarn workspace @arbitrum/sdk gen:abi",
    "gen:network": "yarn workspace @arbitrum/sdk gen:network"
  },
  "workspaces": {
    "packages": [
      "packages/*"
    ]
  },
  "devDependencies": {
    "@arbitrum/nitro-contracts": "^1.1.1",
    "@arbitrum/token-bridge-contracts": "^1.2.1",
    "@nomiclabs/hardhat-ethers": "^2.0.4",
    "@offchainlabs/l1-l3-teleport-contracts": "1.0.1",
    "@typechain/ethers-v5": "9.0.0",
    "@types/chai": "^4.2.11",
    "@types/mocha": "^9.0.0",
    "@types/prompts": "^2.0.14",
    "@types/yargs": "^17.0.9",
    "@typescript-eslint/eslint-plugin": "^5.14.0",
    "@typescript-eslint/eslint-plugin-tslint": "^5.27.1",
    "@typescript-eslint/parser": "^5.14.0",
    "audit-ci": "^6.3.0",
    "axios": "^1.7.4",
    "chai": "^4.2.0",
    "chalk": "^4.1.0",
    "dotenv": "^10.0.0",
    "eslint": "^7.32.0",
    "eslint-config-prettier": "^8.3.0",
    "eslint-plugin-mocha": "^9.0.0",
    "eslint-plugin-prettier": "^4.0.0",
    "hardhat": "^2.18.3",
    "mocha": "^9.2.1",
    "nyc": "^15.1.0",
    "prettier": "^2.3.2",
    "prettier-plugin-solidity": "^1.0.0-beta.17",
    "prompts": "^2.4.2",
    "ts-mockito": "^2.6.1",
    "ts-node": "^10.2.1",
    "tslint": "^6.1.3",
    "typechain": "7.0.0",
<<<<<<< HEAD
    "typescript": "^5.6.3",
=======
    "typescript": "^5.7.2",
>>>>>>> 52e36689
    "yargs": "^17.3.1"
  },
  "resolutions": {
    "lodash.pick": "https://github.com/lodash/lodash/archive/refs/tags/4.17.21.tar.gz",
    "**/@ethersproject/providers/ws": "7.5.10",
    "**/hardhat/ws": "7.5.10",
    "**/hardhat/@sentry/node/cookie": "0.7.0",
    "**/micromatch": "4.0.8",
    "**/elliptic": "6.6.0",
    "**/secp256k1": "4.0.4"
  }
}<|MERGE_RESOLUTION|>--- conflicted
+++ resolved
@@ -47,11 +47,7 @@
     "ts-node": "^10.2.1",
     "tslint": "^6.1.3",
     "typechain": "7.0.0",
-<<<<<<< HEAD
-    "typescript": "^5.6.3",
-=======
     "typescript": "^5.7.2",
->>>>>>> 52e36689
     "yargs": "^17.3.1"
   },
   "resolutions": {
