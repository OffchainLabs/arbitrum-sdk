--- conflicted
+++ resolved
@@ -51,17 +51,13 @@
     "ethers": "^5.1.0"
   },
   "devDependencies": {
-<<<<<<< HEAD
     "ts-node": "^10.2.1",
     "dotenv": "^10.0.0",
     "@typechain/ethers-v5": "9.0.0",
     "@types/yargs": "^17.0.9",
     "typechain": "7.0.0",
-    "@arbitrum/nitro-contracts": "1.0.0-beta.5",
     "arb-bridge-peripherals": "1.0.10",
-=======
     "@arbitrum/nitro-contracts": "1.0.0-beta.6",
->>>>>>> fb662b24
     "@nomiclabs/hardhat-ethers": "^2.0.4",
     "@types/chai": "^4.2.11",
     "@types/mocha": "^9.0.0",
@@ -69,7 +65,7 @@
     "@typescript-eslint/eslint-plugin": "^5.14.0",
     "@typescript-eslint/eslint-plugin-tslint": "^5.27.1",
     "@typescript-eslint/parser": "^5.14.0",
-    "arb-bridge-peripherals": "1.0.10",
+
     "audit-ci": "^5.1.2",
     "axios": "^0.21.3",
     "chai": "^4.2.0",
