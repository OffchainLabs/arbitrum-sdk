--- conflicted
+++ resolved
@@ -30,22 +30,6 @@
   // https://yarnpkg.com/advanced/rulebook#packages-should-never-write-inside-their-own-folder-outside-of-postinstall
   // instead of writing in postinstall in each of those packages, we should target a local folder in sdk's postinstall
 
-<<<<<<< HEAD
-  // copy the hardhat config to nitro-contracts
-  execSync(
-    `cp ${cwd}/hardhat.nitro-contracts-abigen.ts ${nitroPath}/hardhat-abigen.ts`
-  )
-  // copy the hardhat config to token-bridge-contracts
-  execSync(
-    `cp ${cwd}/hardhat.token-bridge-contracts-abigen.ts ${tokenBridgePath}/hardhat-abigen.ts`
-  )
-  // copy the hardhat config to teleporter-contracts
-  execSync(
-    `cp ${cwd}/hardhat.teleporter-contracts-abigen.js ${teleporterPath}/hardhat-abigen.js`
-  )
-
-=======
->>>>>>> 716fb1a4
   console.log('building @arbitrum/nitro-contracts')
   execSync(`${npmExec} run build`, { cwd: nitroPath })
 
@@ -53,7 +37,7 @@
   execSync(`${npmExec} run build`, { cwd: tokenBridgePath })
 
   console.log('building @offchainlabs/l1-l3-teleport-contracts')
-  execSync(`${npmExec} run build --config hardhat-abigen.js`, {
+  execSync(`${npmExec} run build`, {
     cwd: teleporterPath,
   })
 
