const { runTypeChain, glob } = require('typechain')
const { execSync } = require('child_process')
const { unlinkSync } = require('fs')

const getPackagePath = packageName => {
  const path = require.resolve(`${packageName}/package.json`)
  return path.substr(0, path.indexOf('package.json'))
}

async function main() {
  const cwd = process.cwd()

  const nitroPath = getPackagePath('@arbitrum/nitro-contracts')
  const tokenBridge = getPackagePath('@arbitrum/token-bridge-contracts')

  console.log('Compiling paths.')

  const npmExec = process.env['npm_execpath']
  if (!npmExec || npmExec === '')
    throw new Error(
      'No support for npm_execpath env variable in package manager'
    )

  // TODO: use `HARDHAT_ARTIFACT_PATH` to write files to arbitrum sdk instead of the packages themselves.
  // this is currently broken since hardhat throws a weird error:
  // `Error HH702: Invalid artifact path [...] its correct case-sensitive path is...`
  // https://yarnpkg.com/advanced/rulebook#packages-should-never-write-inside-their-own-folder-outside-of-postinstall
  // instead of writing in postinstall in each of those packages, we should target a local folder in sdk's postinstall

  console.log('building nitro')
  execSync(`${npmExec} run build`, {
    cwd: nitroPath,
  })

<<<<<<< HEAD
  console.log('building token bridge')
  execSync(`${npmExec} run build`, {
    cwd: tokenBridge,
=======
  console.log('building peripherals')
  execSync(`${npmExec} run build`, {
    cwd: peripheralsPath,
>>>>>>> 49ba6a1e
  })

  console.log('Done compiling')

  const nitroFiles = glob(cwd, [
    `${tokenBridge}/build/contracts/!(build-info)/**/+([a-zA-Z0-9_]).json`,
    `${nitroPath}/build/contracts/!(build-info)/**/+([a-zA-Z0-9_]).json`,
  ])

  // TODO: generate files into different subfolders (ie `/nitro/*`) to avoid overwrite of contracts with the same name
  await runTypeChain({
    cwd,
    filesToProcess: nitroFiles,
    allFiles: nitroFiles,
    outDir: './src/lib/abi/',
    target: 'ethers-v5',
  })

  const classicFiles = glob(cwd, [
    // we have a hardcoded abi for the old outbox
    `./src/lib/dataEntities/Outbox.json`,
  ])

  await runTypeChain({
    cwd,
    filesToProcess: classicFiles,
    allFiles: classicFiles,
    outDir: './src/lib/abi/classic',
    target: 'ethers-v5',
  })

  // we delete the index file since it doesn't play well with tree shaking
  unlinkSync(`${cwd}/src/lib/abi/index.ts`)
  unlinkSync(`${cwd}/src/lib/abi/classic/index.ts`)

  console.log('Typechain generated')
}

main()
  .then(() => console.log('Done.'))
  .catch(console.error)<|MERGE_RESOLUTION|>--- conflicted
+++ resolved
@@ -11,7 +11,7 @@
   const cwd = process.cwd()
 
   const nitroPath = getPackagePath('@arbitrum/nitro-contracts')
-  const tokenBridge = getPackagePath('@arbitrum/token-bridge-contracts')
+  const tokenBridgePath = getPackagePath('@arbitrum/token-bridge-contracts')
 
   console.log('Compiling paths.')
 
@@ -32,21 +32,15 @@
     cwd: nitroPath,
   })
 
-<<<<<<< HEAD
   console.log('building token bridge')
   execSync(`${npmExec} run build`, {
-    cwd: tokenBridge,
-=======
-  console.log('building peripherals')
-  execSync(`${npmExec} run build`, {
-    cwd: peripheralsPath,
->>>>>>> 49ba6a1e
+    cwd: tokenBridgePath,
   })
 
   console.log('Done compiling')
 
   const nitroFiles = glob(cwd, [
-    `${tokenBridge}/build/contracts/!(build-info)/**/+([a-zA-Z0-9_]).json`,
+    `${tokenBridgePath}/build/contracts/!(build-info)/**/+([a-zA-Z0-9_]).json`,
     `${nitroPath}/build/contracts/!(build-info)/**/+([a-zA-Z0-9_]).json`,
   ])
 
