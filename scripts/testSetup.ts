/*
 * Copyright 2021, Offchain Labs, Inc.
 *
 * Licensed under the Apache License, Version 2.0 (the "License");
 * you may not use this file except in compliance with the License.
 * You may obtain a copy of the License at
 *
 *    http://www.apache.org/licenses/LICENSE-2.0
 *
 * Unless required by applicable law or agreed to in writing, software
 * distributed under the License is distributed on an "AS IS" BASIS,
 * WITHOUT WARRANTIES OR CONDITIONS OF ANY KIND, either express or implied.
 * See the License for the specific language governing permissions and
 * limitations under the License.
 */
/* eslint-env node */
'use strict'

import { JsonRpcProvider } from '@ethersproject/providers'
import { Wallet } from '@ethersproject/wallet'
import { Provider } from '@ethersproject/abstract-provider'
import dotenv from 'dotenv'

import { EthBridger, InboxTools, Erc20Bridger } from '../src'
import {
  L1Network,
  L2Network,
  getL1Network,
  getL2Network,
  addCustomNetwork,
} from '../src/lib/dataEntities/networks'
<<<<<<< HEAD
import { Signer } from 'ethers'
=======
import { Signer, constants, providers } from 'ethers'
>>>>>>> f2b43da2
import { AdminErc20Bridger } from '../src/lib/assetBridger/erc20Bridger'
import * as path from 'path'
import * as fs from 'fs'
import { ArbSdkError } from '../src/lib/dataEntities/errors'
import {
  approveL1CustomFeeToken,
  fundL1CustomFeeToken,
  isL2NetworkWithCustomFeeToken,
} from '../tests/integration/custom-fee-token/customFeeTokenTestHelpers'
import { fundL1 } from '../tests/integration/testHelpers'

dotenv.config()

const isTestingOrbitChains = process.env.ORBIT_TEST === '1'

/**
 * The RPC urls and private keys using during testing
 *
 * @note When the `ORBIT_TEST` env variable is `true`, we treat `ethUrl` as the L2 and `arbUrl` as the L3
 */
export const config = isTestingOrbitChains
  ? {
      arbUrl: process.env['ORBIT_URL'] as string,
      ethUrl: process.env['ARB_URL'] as string,
      arbKey: process.env['ORBIT_KEY'] as string,
      ethKey: process.env['ARB_KEY'] as string,
    }
  : {
      arbUrl: process.env['ARB_URL'] as string,
      ethUrl: process.env['ETH_URL'] as string,
      arbKey: process.env['ARB_KEY'] as string,
      ethKey: process.env['ETH_KEY'] as string,
    }

<<<<<<< HEAD
=======
type DeploymentData = {
  bridge: string
  inbox: string
  ['sequencer-inbox']: string
  rollup: string
}

function getDeploymentData(): string {
  const dockerNames = [
    'nitro_sequencer_1',
    'nitro-sequencer-1',
    'nitro-testnode-sequencer-1',
    'nitro-testnode_sequencer_1',
  ]
  for (const dockerName of dockerNames) {
    try {
      return execSync(
        'docker exec ' + dockerName + ' cat /config/deployment.json'
      ).toString()
    } catch {
      // empty on purpose
    }
  }
  throw new Error('nitro-testnode sequencer not found')
}

function getL3DeploymentData() {
  const dockerNames = ['nitro-testnode-l3node-1']
  for (const dockerName of dockerNames) {
    try {
      return execSync(
        'docker exec ' + dockerName + ' cat /config/l3deployment.json'
      ).toString()
    } catch {
      // empty on purpose
    }
  }
  throw new Error('nitro-testnode-l3node sequencer not found')
}

export const getCustomNetworks = async (
  l1Url: string,
  l2Url: string
): Promise<{
  customL1Network: L1Network
  customL2Network: L2Network
}> => {
  const l1Provider = new JsonRpcProvider(l1Url)
  const l2Provider = new JsonRpcProvider(l2Url)
  const deploymentData = getDeploymentData()
  const parsedDeploymentData = JSON.parse(deploymentData) as DeploymentData

  const rollup = RollupAdminLogic__factory.connect(
    parsedDeploymentData.rollup,
    l1Provider
  )
  const confirmPeriodBlocks = await rollup.confirmPeriodBlocks()

  const bridge = Bridge__factory.connect(
    parsedDeploymentData.bridge,
    l1Provider
  )
  const outboxAddr = await bridge.allowedOutboxList(0)

  const l1NetworkInfo = await l1Provider.getNetwork()
  const l2NetworkInfo = await l2Provider.getNetwork()

  const l1Network: L1Network = {
    blockTime: 10,
    chainID: l1NetworkInfo.chainId,
    explorerUrl: '',
    isCustom: true,
    name: 'EthLocal',
    partnerChainIDs: [l2NetworkInfo.chainId],
    isArbitrum: false,
  }

  const l2Network: L2Network = {
    chainID: l2NetworkInfo.chainId,
    confirmPeriodBlocks: confirmPeriodBlocks.toNumber(),
    ethBridge: {
      bridge: parsedDeploymentData.bridge,
      inbox: parsedDeploymentData.inbox,
      outbox: outboxAddr,
      rollup: parsedDeploymentData.rollup,
      sequencerInbox: parsedDeploymentData['sequencer-inbox'],
    },
    explorerUrl: '',
    isArbitrum: true,
    isCustom: true,
    name: 'ArbLocal',
    partnerChainID: l1NetworkInfo.chainId,
    retryableLifetimeSeconds: 7 * 24 * 60 * 60,
    nitroGenesisBlock: 0,
    nitroGenesisL1Block: 0,
    depositTimeout: 900000,
    tokenBridge: {
      l1CustomGateway: '',
      l1ERC20Gateway: '',
      l1GatewayRouter: '',
      l1MultiCall: '',
      l1ProxyAdmin: '',
      l1Weth: '',
      l1WethGateway: '',
      l2CustomGateway: '',
      l2ERC20Gateway: '',
      l2GatewayRouter: '',
      l2Multicall: '',
      l2ProxyAdmin: '',
      l2Weth: '',
      l2WethGateway: '',
    },
    blockTime: ARB_MINIMUM_BLOCK_TIME_IN_SECONDS,
    partnerChainIDs: [],
  }

  return {
    customL1Network: l1Network,
    customL2Network: l2Network,
  }
}

/**
 * Gets the parent network for an Orbit chain
 */
const getL1NetworkForOrbit = async (): Promise<{
  l2Network: L2Network
  l2Provider: providers.Provider
}> => {
  const l1Provider = new JsonRpcProvider(process.env['ETH_URL'])
  const l2Provider = new JsonRpcProvider(process.env['ARB_URL'])

  const deploymentData = getDeploymentData()
  const parsedDeploymentData = JSON.parse(deploymentData) as DeploymentData

  const l2Network = await getCustomOrbitNetwork(
    parsedDeploymentData,
    l1Provider,
    l2Provider
  )

  return { l2Network, l2Provider }
}

/**
 * Gets the L3 Orbit network and its parent network
 */
const getOrbitNetwork = async (): Promise<{
  customL1Network: L2Network
  customL2Network: L2Network
}> => {
  const { l2Network, l2Provider } = await getL1NetworkForOrbit()
  const l3Provider = new JsonRpcProvider(process.env['ORBIT_URL'])

  const l3DeploymentData = getL3DeploymentData()
  const parsedL3DeploymentData = JSON.parse(l3DeploymentData) as DeploymentData
  const l3Network = await getCustomOrbitNetwork(
    parsedL3DeploymentData,
    l2Provider,
    l3Provider
  )

  return {
    customL1Network: l2Network,
    customL2Network: l3Network,
  }
}

/**
 * Builds a child network configuration object from deployment data
 *
 * @note `l1Provider` and `l2Provider` can be a `l2Provider` and `l3Provider` in a parent-child
 * relationship. They will be renamed in the next major version.
 */
async function getCustomOrbitNetwork(
  deploymentData: DeploymentData,
  l1Provider: providers.Provider,
  l2Provider: providers.Provider
) {
  const rollup = RollupAdminLogic__factory.connect(
    deploymentData.rollup,
    l1Provider
  )
  const confirmPeriodBlocks = await rollup.confirmPeriodBlocks()

  const bridge = Bridge__factory.connect(deploymentData.bridge, l1Provider)
  const outboxAddr = await bridge.allowedOutboxList(0)

  const l1NetworkInfo = await l1Provider.getNetwork()
  const l2NetworkInfo = await l2Provider.getNetwork()

  const l2Network: L2Network = {
    chainID: l2NetworkInfo.chainId,
    confirmPeriodBlocks: confirmPeriodBlocks.toNumber(),
    ethBridge: {
      bridge: deploymentData.bridge,
      inbox: deploymentData.inbox,
      outbox: outboxAddr,
      rollup: deploymentData.rollup,
      sequencerInbox: deploymentData['sequencer-inbox'],
    },
    explorerUrl: '',
    isArbitrum: true,
    isCustom: true,
    name: 'ArbLocal',
    partnerChainID: l1NetworkInfo.chainId,
    retryableLifetimeSeconds: 7 * 24 * 60 * 60,
    nitroGenesisBlock: 0,
    nitroGenesisL1Block: 0,
    depositTimeout: 900000,
    tokenBridge: {
      l1CustomGateway: '',
      l1ERC20Gateway: '',
      l1GatewayRouter: '',
      l1MultiCall: '',
      l1ProxyAdmin: '',
      l1Weth: '',
      l1WethGateway: '',
      l2CustomGateway: '',
      l2ERC20Gateway: '',
      l2GatewayRouter: '',
      l2Multicall: '',
      l2ProxyAdmin: '',
      l2Weth: '',
      l2WethGateway: '',
    },
    blockTime: ARB_MINIMUM_BLOCK_TIME_IN_SECONDS,
    partnerChainIDs: [],
  }

  return l2Network
}

export const getNetworkFeeToken = async (
  l1Provider: providers.Provider,
  l2Network: L2Network
): Promise<string | undefined> => {
  const bridge = IERC20Bridge__factory.connect(
    l2Network.ethBridge.bridge,
    l1Provider
  )
  try {
    return await bridge.nativeToken()
  } catch {
    return undefined
  }
}

/**
 * Builds network configuration and deploys the token bridge contracts
 *
 * @note `l1Deployer`/`l2Deployer` and `l1Url`/`l2url` can refer to an `L2` or `L3` in a
 * parent-child relationship. They will be renamed in the next major version.
 */
export const setupNetworks = async (
  l1Deployer: Signer,
  l2Deployer: Signer,
  l1Url: string,
  l2Url: string,
  shouldSetupOrbit: boolean,
  l1WethOverride?: string
) => {
  const customNetworks = shouldSetupOrbit
    ? await getOrbitNetwork()
    : await getCustomNetworks(l1Url, l2Url)

  const nativeToken = await getNetworkFeeToken(
    l1Deployer.provider!,
    customNetworks.customL2Network
  )

  const tokenBridge = await deployErc20AndInit(
    l1Deployer,
    l2Deployer,
    customNetworks.customL2Network.ethBridge.inbox,
    nativeToken !== undefined,
    l1WethOverride
  )

  const l2Network: L2Network = {
    ...customNetworks.customL2Network,
    tokenBridge,
    nativeToken,
  }

  // in case of L3, we only need to add the L3, as L1 and L2 were registered in a previous call to setupNetworks
  // register the network with the newly deployed token bridge contracts
  if (shouldSetupOrbit) {
    addCustomNetwork({ customL2Network: l2Network })
  } else {
    addCustomNetwork({
      customL1Network: customNetworks.customL1Network as L1Network,
      customL2Network: l2Network,
    })
  }

  // also register the weth gateway
  // we add it here rather than in deployBridge because
  // we have access to an adminerc20bridger
  if (tokenBridge.l1Weth !== constants.AddressZero) {
    const adminErc20Bridger = new AdminErc20Bridger(l2Network)
    await (
      await (
        await adminErc20Bridger.setGateways(l1Deployer, l2Deployer.provider!, [
          {
            gatewayAddr: tokenBridge.l1WethGateway,
            tokenAddr: tokenBridge.l1Weth,
          },
        ])
      ).wait()
    ).waitForL2(l2Deployer)
  }

  return {
    l1Network: customNetworks.customL1Network,
    l2Network,
  }
}

>>>>>>> f2b43da2
export const getSigner = (provider: JsonRpcProvider, key?: string) => {
  if (!key && !provider)
    throw new ArbSdkError('Provide at least one of key or provider.')
  if (key) return new Wallet(key).connect(provider)
  else return provider.getSigner(0)
}

export const testSetup = async (): Promise<{
  l1Network: L1Network | L2Network
  l2Network: L2Network
  l1Signer: Signer
  l2Signer: Signer
  l1Provider: Provider
  l2Provider: Provider
  erc20Bridger: Erc20Bridger
  ethBridger: EthBridger
  adminErc20Bridger: AdminErc20Bridger
  inboxTools: InboxTools
  l1Deployer: Signer
  l2Deployer: Signer
}> => {
  const ethProvider = new JsonRpcProvider(config.ethUrl)
  const arbProvider = new JsonRpcProvider(config.arbUrl)

  const l1Deployer = getSigner(ethProvider, config.ethKey)
  const l2Deployer = getSigner(arbProvider, config.arbKey)

  const seed = Wallet.createRandom()
  const l1Signer = seed.connect(ethProvider)
  const l2Signer = seed.connect(arbProvider)

  let setL1Network: L1Network | L2Network, setL2Network: L2Network
  try {
    const l1Network = isTestingOrbitChains
      ? await getL2Network(l1Deployer)
      : await getL1Network(l1Deployer)
    const l2Network = await getL2Network(l2Deployer)
    setL1Network = l1Network
    setL2Network = l2Network
  } catch (err) {
    // the networks havent been added yet

    // check if theres an existing network available
    const localNetworkFile = getLocalNetworksFromFile()

    const { l1Network, l2Network } = localNetworkFile

    if (isTestingOrbitChains) {
      const _l1Network = l1Network as L2Network
      const ethLocal: L1Network = {
        blockTime: 10,
        chainID: _l1Network.partnerChainID,
        explorerUrl: '',
        isCustom: true,
        name: 'EthLocal',
        partnerChainIDs: [_l1Network.chainID],
        isArbitrum: false,
      }

      addCustomNetwork({
        customL1Network: ethLocal,
        customL2Network: _l1Network,
      })

      addCustomNetwork({
        customL2Network: l2Network,
      })

      setL1Network = l1Network
      setL2Network = l2Network
    } else {
      addCustomNetwork({
        customL1Network: l1Network as L1Network,
        customL2Network: l2Network,
      })

      setL1Network = l1Network
      setL2Network = l2Network
    }
  }

  const erc20Bridger = new Erc20Bridger(setL2Network)
  const adminErc20Bridger = new AdminErc20Bridger(setL2Network)
  const ethBridger = new EthBridger(setL2Network)
  const inboxTools = new InboxTools(l1Signer, setL2Network)

  if (isL2NetworkWithCustomFeeToken()) {
    await fundL1(l1Signer)
    await fundL1CustomFeeToken(l1Signer)
    await approveL1CustomFeeToken(l1Signer)
  }

  return {
    l1Signer,
    l2Signer,
    l1Provider: ethProvider,
    l2Provider: arbProvider,
    l1Network: setL1Network,
    l2Network: setL2Network,
    erc20Bridger,
    adminErc20Bridger,
    ethBridger,
    inboxTools,
    l1Deployer,
    l2Deployer,
  }
}

export function getLocalNetworksFromFile(): {
  l1Network: L1Network | L2Network
  l2Network: L2Network
} {
  const pathToLocalNetworkFile = path.join(__dirname, '..', 'localNetwork.json')
  if (!fs.existsSync(pathToLocalNetworkFile)) {
    throw new ArbSdkError('localNetwork.json not found, must gen:network first')
  }
  const localNetworksFile = fs.readFileSync(pathToLocalNetworkFile, 'utf8')
  return JSON.parse(localNetworksFile)
}<|MERGE_RESOLUTION|>--- conflicted
+++ resolved
@@ -29,11 +29,7 @@
   getL2Network,
   addCustomNetwork,
 } from '../src/lib/dataEntities/networks'
-<<<<<<< HEAD
 import { Signer } from 'ethers'
-=======
-import { Signer, constants, providers } from 'ethers'
->>>>>>> f2b43da2
 import { AdminErc20Bridger } from '../src/lib/assetBridger/erc20Bridger'
 import * as path from 'path'
 import * as fs from 'fs'
@@ -68,328 +64,6 @@
       ethKey: process.env['ETH_KEY'] as string,
     }
 
-<<<<<<< HEAD
-=======
-type DeploymentData = {
-  bridge: string
-  inbox: string
-  ['sequencer-inbox']: string
-  rollup: string
-}
-
-function getDeploymentData(): string {
-  const dockerNames = [
-    'nitro_sequencer_1',
-    'nitro-sequencer-1',
-    'nitro-testnode-sequencer-1',
-    'nitro-testnode_sequencer_1',
-  ]
-  for (const dockerName of dockerNames) {
-    try {
-      return execSync(
-        'docker exec ' + dockerName + ' cat /config/deployment.json'
-      ).toString()
-    } catch {
-      // empty on purpose
-    }
-  }
-  throw new Error('nitro-testnode sequencer not found')
-}
-
-function getL3DeploymentData() {
-  const dockerNames = ['nitro-testnode-l3node-1']
-  for (const dockerName of dockerNames) {
-    try {
-      return execSync(
-        'docker exec ' + dockerName + ' cat /config/l3deployment.json'
-      ).toString()
-    } catch {
-      // empty on purpose
-    }
-  }
-  throw new Error('nitro-testnode-l3node sequencer not found')
-}
-
-export const getCustomNetworks = async (
-  l1Url: string,
-  l2Url: string
-): Promise<{
-  customL1Network: L1Network
-  customL2Network: L2Network
-}> => {
-  const l1Provider = new JsonRpcProvider(l1Url)
-  const l2Provider = new JsonRpcProvider(l2Url)
-  const deploymentData = getDeploymentData()
-  const parsedDeploymentData = JSON.parse(deploymentData) as DeploymentData
-
-  const rollup = RollupAdminLogic__factory.connect(
-    parsedDeploymentData.rollup,
-    l1Provider
-  )
-  const confirmPeriodBlocks = await rollup.confirmPeriodBlocks()
-
-  const bridge = Bridge__factory.connect(
-    parsedDeploymentData.bridge,
-    l1Provider
-  )
-  const outboxAddr = await bridge.allowedOutboxList(0)
-
-  const l1NetworkInfo = await l1Provider.getNetwork()
-  const l2NetworkInfo = await l2Provider.getNetwork()
-
-  const l1Network: L1Network = {
-    blockTime: 10,
-    chainID: l1NetworkInfo.chainId,
-    explorerUrl: '',
-    isCustom: true,
-    name: 'EthLocal',
-    partnerChainIDs: [l2NetworkInfo.chainId],
-    isArbitrum: false,
-  }
-
-  const l2Network: L2Network = {
-    chainID: l2NetworkInfo.chainId,
-    confirmPeriodBlocks: confirmPeriodBlocks.toNumber(),
-    ethBridge: {
-      bridge: parsedDeploymentData.bridge,
-      inbox: parsedDeploymentData.inbox,
-      outbox: outboxAddr,
-      rollup: parsedDeploymentData.rollup,
-      sequencerInbox: parsedDeploymentData['sequencer-inbox'],
-    },
-    explorerUrl: '',
-    isArbitrum: true,
-    isCustom: true,
-    name: 'ArbLocal',
-    partnerChainID: l1NetworkInfo.chainId,
-    retryableLifetimeSeconds: 7 * 24 * 60 * 60,
-    nitroGenesisBlock: 0,
-    nitroGenesisL1Block: 0,
-    depositTimeout: 900000,
-    tokenBridge: {
-      l1CustomGateway: '',
-      l1ERC20Gateway: '',
-      l1GatewayRouter: '',
-      l1MultiCall: '',
-      l1ProxyAdmin: '',
-      l1Weth: '',
-      l1WethGateway: '',
-      l2CustomGateway: '',
-      l2ERC20Gateway: '',
-      l2GatewayRouter: '',
-      l2Multicall: '',
-      l2ProxyAdmin: '',
-      l2Weth: '',
-      l2WethGateway: '',
-    },
-    blockTime: ARB_MINIMUM_BLOCK_TIME_IN_SECONDS,
-    partnerChainIDs: [],
-  }
-
-  return {
-    customL1Network: l1Network,
-    customL2Network: l2Network,
-  }
-}
-
-/**
- * Gets the parent network for an Orbit chain
- */
-const getL1NetworkForOrbit = async (): Promise<{
-  l2Network: L2Network
-  l2Provider: providers.Provider
-}> => {
-  const l1Provider = new JsonRpcProvider(process.env['ETH_URL'])
-  const l2Provider = new JsonRpcProvider(process.env['ARB_URL'])
-
-  const deploymentData = getDeploymentData()
-  const parsedDeploymentData = JSON.parse(deploymentData) as DeploymentData
-
-  const l2Network = await getCustomOrbitNetwork(
-    parsedDeploymentData,
-    l1Provider,
-    l2Provider
-  )
-
-  return { l2Network, l2Provider }
-}
-
-/**
- * Gets the L3 Orbit network and its parent network
- */
-const getOrbitNetwork = async (): Promise<{
-  customL1Network: L2Network
-  customL2Network: L2Network
-}> => {
-  const { l2Network, l2Provider } = await getL1NetworkForOrbit()
-  const l3Provider = new JsonRpcProvider(process.env['ORBIT_URL'])
-
-  const l3DeploymentData = getL3DeploymentData()
-  const parsedL3DeploymentData = JSON.parse(l3DeploymentData) as DeploymentData
-  const l3Network = await getCustomOrbitNetwork(
-    parsedL3DeploymentData,
-    l2Provider,
-    l3Provider
-  )
-
-  return {
-    customL1Network: l2Network,
-    customL2Network: l3Network,
-  }
-}
-
-/**
- * Builds a child network configuration object from deployment data
- *
- * @note `l1Provider` and `l2Provider` can be a `l2Provider` and `l3Provider` in a parent-child
- * relationship. They will be renamed in the next major version.
- */
-async function getCustomOrbitNetwork(
-  deploymentData: DeploymentData,
-  l1Provider: providers.Provider,
-  l2Provider: providers.Provider
-) {
-  const rollup = RollupAdminLogic__factory.connect(
-    deploymentData.rollup,
-    l1Provider
-  )
-  const confirmPeriodBlocks = await rollup.confirmPeriodBlocks()
-
-  const bridge = Bridge__factory.connect(deploymentData.bridge, l1Provider)
-  const outboxAddr = await bridge.allowedOutboxList(0)
-
-  const l1NetworkInfo = await l1Provider.getNetwork()
-  const l2NetworkInfo = await l2Provider.getNetwork()
-
-  const l2Network: L2Network = {
-    chainID: l2NetworkInfo.chainId,
-    confirmPeriodBlocks: confirmPeriodBlocks.toNumber(),
-    ethBridge: {
-      bridge: deploymentData.bridge,
-      inbox: deploymentData.inbox,
-      outbox: outboxAddr,
-      rollup: deploymentData.rollup,
-      sequencerInbox: deploymentData['sequencer-inbox'],
-    },
-    explorerUrl: '',
-    isArbitrum: true,
-    isCustom: true,
-    name: 'ArbLocal',
-    partnerChainID: l1NetworkInfo.chainId,
-    retryableLifetimeSeconds: 7 * 24 * 60 * 60,
-    nitroGenesisBlock: 0,
-    nitroGenesisL1Block: 0,
-    depositTimeout: 900000,
-    tokenBridge: {
-      l1CustomGateway: '',
-      l1ERC20Gateway: '',
-      l1GatewayRouter: '',
-      l1MultiCall: '',
-      l1ProxyAdmin: '',
-      l1Weth: '',
-      l1WethGateway: '',
-      l2CustomGateway: '',
-      l2ERC20Gateway: '',
-      l2GatewayRouter: '',
-      l2Multicall: '',
-      l2ProxyAdmin: '',
-      l2Weth: '',
-      l2WethGateway: '',
-    },
-    blockTime: ARB_MINIMUM_BLOCK_TIME_IN_SECONDS,
-    partnerChainIDs: [],
-  }
-
-  return l2Network
-}
-
-export const getNetworkFeeToken = async (
-  l1Provider: providers.Provider,
-  l2Network: L2Network
-): Promise<string | undefined> => {
-  const bridge = IERC20Bridge__factory.connect(
-    l2Network.ethBridge.bridge,
-    l1Provider
-  )
-  try {
-    return await bridge.nativeToken()
-  } catch {
-    return undefined
-  }
-}
-
-/**
- * Builds network configuration and deploys the token bridge contracts
- *
- * @note `l1Deployer`/`l2Deployer` and `l1Url`/`l2url` can refer to an `L2` or `L3` in a
- * parent-child relationship. They will be renamed in the next major version.
- */
-export const setupNetworks = async (
-  l1Deployer: Signer,
-  l2Deployer: Signer,
-  l1Url: string,
-  l2Url: string,
-  shouldSetupOrbit: boolean,
-  l1WethOverride?: string
-) => {
-  const customNetworks = shouldSetupOrbit
-    ? await getOrbitNetwork()
-    : await getCustomNetworks(l1Url, l2Url)
-
-  const nativeToken = await getNetworkFeeToken(
-    l1Deployer.provider!,
-    customNetworks.customL2Network
-  )
-
-  const tokenBridge = await deployErc20AndInit(
-    l1Deployer,
-    l2Deployer,
-    customNetworks.customL2Network.ethBridge.inbox,
-    nativeToken !== undefined,
-    l1WethOverride
-  )
-
-  const l2Network: L2Network = {
-    ...customNetworks.customL2Network,
-    tokenBridge,
-    nativeToken,
-  }
-
-  // in case of L3, we only need to add the L3, as L1 and L2 were registered in a previous call to setupNetworks
-  // register the network with the newly deployed token bridge contracts
-  if (shouldSetupOrbit) {
-    addCustomNetwork({ customL2Network: l2Network })
-  } else {
-    addCustomNetwork({
-      customL1Network: customNetworks.customL1Network as L1Network,
-      customL2Network: l2Network,
-    })
-  }
-
-  // also register the weth gateway
-  // we add it here rather than in deployBridge because
-  // we have access to an adminerc20bridger
-  if (tokenBridge.l1Weth !== constants.AddressZero) {
-    const adminErc20Bridger = new AdminErc20Bridger(l2Network)
-    await (
-      await (
-        await adminErc20Bridger.setGateways(l1Deployer, l2Deployer.provider!, [
-          {
-            gatewayAddr: tokenBridge.l1WethGateway,
-            tokenAddr: tokenBridge.l1Weth,
-          },
-        ])
-      ).wait()
-    ).waitForL2(l2Deployer)
-  }
-
-  return {
-    l1Network: customNetworks.customL1Network,
-    l2Network,
-  }
-}
-
->>>>>>> f2b43da2
 export const getSigner = (provider: JsonRpcProvider, key?: string) => {
   if (!key && !provider)
     throw new ArbSdkError('Provide at least one of key or provider.')
