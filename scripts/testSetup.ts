/*
 * Copyright 2021, Offchain Labs, Inc.
 *
 * Licensed under the Apache License, Version 2.0 (the "License");
 * you may not use this file except in compliance with the License.
 * You may obtain a copy of the License at
 *
 *    http://www.apache.org/licenses/LICENSE-2.0
 *
 * Unless required by applicable law or agreed to in writing, software
 * distributed under the License is distributed on an "AS IS" BASIS,
 * WITHOUT WARRANTIES OR CONDITIONS OF ANY KIND, either express or implied.
 * See the License for the specific language governing permissions and
 * limitations under the License.
 */
/* eslint-env node */
'use strict'

import { JsonRpcProvider } from '@ethersproject/providers'
import { Wallet } from '@ethersproject/wallet'
import { Provider } from '@ethersproject/abstract-provider'
import dotenv from 'dotenv'

import { EthBridger, InboxTools, Erc20Bridger } from '../src'
import {
  getL1Network,
  getL2Network,
  addCustomNetwork,
  ChildChain,
  ParentChain,
} from '../src/lib/dataEntities/networks'
import { Signer } from 'ethers'
import { AdminErc20Bridger } from '../src/lib/assetBridger/erc20Bridger'
import * as path from 'path'
import * as fs from 'fs'
import { ArbSdkError } from '../src/lib/dataEntities/errors'
import {
  approveL1CustomFeeToken,
  fundL1CustomFeeToken,
  isL2NetworkWithCustomFeeToken,
} from '../tests/integration/custom-fee-token/customFeeTokenTestHelpers'
import { fundL1 } from '../tests/integration/testHelpers'

dotenv.config()

const isTestingOrbitChains = process.env.ORBIT_TEST === '1'

/**
 * The RPC urls and private keys using during testing
 *
 * @note When the `ORBIT_TEST` env variable is `true`, we treat `ethUrl` as the L2 and `arbUrl` as the L3
 */
export const config = isTestingOrbitChains
  ? {
      arbUrl: process.env['ORBIT_URL'] as string,
      ethUrl: process.env['ARB_URL'] as string,
      arbKey: process.env['ORBIT_KEY'] as string,
      ethKey: process.env['ARB_KEY'] as string,
    }
  : {
      arbUrl: process.env['ARB_URL'] as string,
      ethUrl: process.env['ETH_URL'] as string,
      arbKey: process.env['ARB_KEY'] as string,
      ethKey: process.env['ETH_KEY'] as string,
    }

export const getSigner = (provider: JsonRpcProvider, key?: string) => {
  if (!key && !provider)
    throw new ArbSdkError('Provide at least one of key or provider.')
  if (key) return new Wallet(key).connect(provider)
  else return provider.getSigner(0)
}

export const testSetup = async (): Promise<{
  parentChain: ParentChain | ChildChain
  childChain: ChildChain
  parentSigner: Signer
  childSigner: Signer
  parentProvider: Provider
  childProvider: Provider
  erc20Bridger: Erc20Bridger
  ethBridger: EthBridger
  adminErc20Bridger: AdminErc20Bridger
  inboxTools: InboxTools
  parentDeployer: Signer
  childDeployer: Signer
}> => {
  const ethProvider = new JsonRpcProvider(config.ethUrl)
  const arbProvider = new JsonRpcProvider(config.arbUrl)

  const parentDeployer = getSigner(ethProvider, config.ethKey)
  const childDeployer = getSigner(arbProvider, config.arbKey)

  const seed = Wallet.createRandom()
  const parentSigner = seed.connect(ethProvider)
  const childSigner = seed.connect(arbProvider)

  let setParentChain: ParentChain, setChildChain: ChildChain
  try {
    const l1Network = isTestingOrbitChains
      ? await getL2Network(parentDeployer)
      : await getL1Network(parentDeployer)
    const l2Network = await getL2Network(childDeployer)
    setParentChain = l1Network
    setChildChain = l2Network
  } catch (err) {
    // the networks havent been added yet

    // check if theres an existing network available
    const localNetworkFile = getLocalNetworksFromFile()

    const { l1Network: parentChain, l2Network: childChain } = localNetworkFile

    if (isTestingOrbitChains) {
      const _parentChain = parentChain as ChildChain
      const ethLocal: ParentChain = {
        blockTime: 10,
        chainID: _parentChain.partnerChainID,
        explorerUrl: '',
        isCustom: true,
        name: 'EthLocal',
        partnerChainIDs: [_parentChain.chainID],
        isArbitrum: false,
      }

      addCustomNetwork({
        customL1Network: ethLocal,
<<<<<<< HEAD
        customL2Network: _parentChain,
      })

      addCustomNetwork({
        customL2Network: childChain,
=======
        customArbitrumNetwork: _l1Network,
      })

      addCustomNetwork({
        customArbitrumNetwork: l2Network,
>>>>>>> 5f377de7
      })

      setParentChain = parentChain
      setChildChain = childChain
    } else {
      addCustomNetwork({
<<<<<<< HEAD
        customL1Network: parentChain as ParentChain,
        customL2Network: childChain,
=======
        customL1Network: l1Network as L1Network,
        customArbitrumNetwork: l2Network,
>>>>>>> 5f377de7
      })

      setParentChain = parentChain
      setChildChain = childChain
    }
  }

  const erc20Bridger = new Erc20Bridger(setChildChain)
  const adminErc20Bridger = new AdminErc20Bridger(setChildChain)
  const ethBridger = new EthBridger(setChildChain)
  const inboxTools = new InboxTools(parentSigner, setChildChain)

  if (isL2NetworkWithCustomFeeToken()) {
    await fundL1(parentSigner)
    await fundL1CustomFeeToken(parentSigner)
    await approveL1CustomFeeToken(parentSigner)
  }

  return {
    parentSigner,
    childSigner,
    parentProvider: ethProvider,
    childProvider: arbProvider,
    parentChain: setParentChain,
    childChain: setChildChain,
    erc20Bridger,
    adminErc20Bridger,
    ethBridger,
    inboxTools,
    parentDeployer,
    childDeployer,
  }
}

export function getLocalNetworksFromFile(): {
  l1Network: ParentChain | ChildChain
  l2Network: ChildChain
} {
  const pathToLocalNetworkFile = path.join(__dirname, '..', 'localNetwork.json')
  if (!fs.existsSync(pathToLocalNetworkFile)) {
    throw new ArbSdkError('localNetwork.json not found, must gen:network first')
  }
  const localNetworksFile = fs.readFileSync(pathToLocalNetworkFile, 'utf8')
  return JSON.parse(localNetworksFile)
}<|MERGE_RESOLUTION|>--- conflicted
+++ resolved
@@ -28,6 +28,7 @@
   addCustomNetwork,
   ChildChain,
   ParentChain,
+  L1Network,
 } from '../src/lib/dataEntities/networks'
 import { Signer } from 'ethers'
 import { AdminErc20Bridger } from '../src/lib/assetBridger/erc20Bridger'
@@ -125,32 +126,19 @@
 
       addCustomNetwork({
         customL1Network: ethLocal,
-<<<<<<< HEAD
-        customL2Network: _parentChain,
-      })
-
-      addCustomNetwork({
-        customL2Network: childChain,
-=======
         customArbitrumNetwork: _l1Network,
       })
 
       addCustomNetwork({
         customArbitrumNetwork: l2Network,
->>>>>>> 5f377de7
       })
 
       setParentChain = parentChain
       setChildChain = childChain
     } else {
       addCustomNetwork({
-<<<<<<< HEAD
-        customL1Network: parentChain as ParentChain,
-        customL2Network: childChain,
-=======
         customL1Network: l1Network as L1Network,
         customArbitrumNetwork: l2Network,
->>>>>>> 5f377de7
       })
 
       setParentChain = parentChain
