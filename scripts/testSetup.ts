/*
 * Copyright 2021, Offchain Labs, Inc.
 *
 * Licensed under the Apache License, Version 2.0 (the "License");
 * you may not use this file except in compliance with the License.
 * You may obtain a copy of the License at
 *
 *    http://www.apache.org/licenses/LICENSE-2.0
 *
 * Unless required by applicable law or agreed to in writing, software
 * distributed under the License is distributed on an "AS IS" BASIS,
 * WITHOUT WARRANTIES OR CONDITIONS OF ANY KIND, either express or implied.
 * See the License for the specific language governing permissions and
 * limitations under the License.
 */
/* eslint-env node */
'use strict'

import { JsonRpcProvider } from '@ethersproject/providers'
import { Wallet } from '@ethersproject/wallet'
import { Signer } from 'ethers'
import { Provider } from '@ethersproject/abstract-provider'
import dotenv from 'dotenv'

import { EthBridger, InboxTools, Erc20Bridger } from '../src'
import {
  L1Network,
  L2Network,
  getL1Network,
  getL2Network,
  addCustomNetwork,
} from '../src/lib/dataEntities/networks'
<<<<<<< HEAD
=======
import { Signer, providers } from 'ethers'
>>>>>>> 2b7c6431
import { AdminErc20Bridger } from '../src/lib/assetBridger/erc20Bridger'
import { execSync } from 'child_process'
import { Bridge__factory } from '../src/lib/abi/factories/Bridge__factory'
import { RollupAdminLogic__factory } from '../src/lib/abi/factories/RollupAdminLogic__factory'
import { deployErc20AndInit } from './deployBridge'
import * as path from 'path'
import * as fs from 'fs'
import { ArbSdkError } from '../src/lib/dataEntities/errors'

dotenv.config()

const isTestingOrbitChains = process.env.ORBIT_TEST === '1'

export const config = isTestingOrbitChains
  ? {
      arbUrl: process.env['ORBIT_URL'] as string,
      ethUrl: process.env['ARB_URL'] as string,
      arbKey: process.env['ORBIT_KEY'] as string,
      ethKey: process.env['ARB_KEY'] as string,
    }
  : {
      arbUrl: process.env['ARB_URL'] as string,
      ethUrl: process.env['ETH_URL'] as string,
      arbKey: process.env['ARB_KEY'] as string,
      ethKey: process.env['ETH_KEY'] as string,
    }

type DeploymentData = {
  bridge: string
  inbox: string
  ['sequencer-inbox']: string
  rollup: string
}

function getDeploymentData(): string {
  const dockerNames = [
    'nitro_sequencer_1',
    'nitro-sequencer-1',
    'nitro-testnode-sequencer-1',
    'nitro-testnode_sequencer_1',
  ]
  for (const dockerName of dockerNames) {
    try {
      return execSync(
        'docker exec ' + dockerName + ' cat /config/deployment.json'
      ).toString()
    } catch {
      // empty on purpose
    }
  }
  throw new Error('nitro-testnode sequencer not found')
}

function getL3DeploymentData() {
  const dockerNames = ['nitro-testnode-l3node-1']
  for (const dockerName of dockerNames) {
    try {
      return execSync(
        'docker exec ' + dockerName + ' cat /config/l3deployment.json'
      ).toString()
    } catch {
      // empty on purpose
    }
  }
  throw new Error('nitro-testnode-l3node sequencer not found')
}

export const getCustomNetworks = async (
  l1Url: string,
  l2Url: string
): Promise<{
  customL1Network: L1Network
  customL2Network: L2Network
}> => {
  const l1Provider = new JsonRpcProvider(l1Url)
  const l2Provider = new JsonRpcProvider(l2Url)
  const deploymentData = getDeploymentData()
  const parsedDeploymentData = JSON.parse(deploymentData) as DeploymentData

  const rollup = RollupAdminLogic__factory.connect(
    parsedDeploymentData.rollup,
    l1Provider
  )
  const confirmPeriodBlocks = await rollup.confirmPeriodBlocks()

  const bridge = Bridge__factory.connect(
    parsedDeploymentData.bridge,
    l1Provider
  )
  const outboxAddr = await bridge.allowedOutboxList(0)

  const l1NetworkInfo = await l1Provider.getNetwork()
  const l2NetworkInfo = await l2Provider.getNetwork()

  const l1Network: L1Network = {
    blockTime: 10,
    chainID: l1NetworkInfo.chainId,
    explorerUrl: '',
    isCustom: true,
    name: 'EthLocal',
    partnerChainIDs: [l2NetworkInfo.chainId],
    isArbitrum: false,
  }

  const l2Network: L2Network = {
    chainID: l2NetworkInfo.chainId,
    confirmPeriodBlocks: confirmPeriodBlocks.toNumber(),
    ethBridge: {
      bridge: parsedDeploymentData.bridge,
      inbox: parsedDeploymentData.inbox,
      outbox: outboxAddr,
      rollup: parsedDeploymentData.rollup,
      sequencerInbox: parsedDeploymentData['sequencer-inbox'],
    },
    explorerUrl: '',
    isArbitrum: true,
    isCustom: true,
    name: 'ArbLocal',
    partnerChainID: l1NetworkInfo.chainId,
    retryableLifetimeSeconds: 7 * 24 * 60 * 60,
    nitroGenesisBlock: 0,
    nitroGenesisL1Block: 0,
    depositTimeout: 900000,
    tokenBridge: {
      l1CustomGateway: '',
      l1ERC20Gateway: '',
      l1GatewayRouter: '',
      l1MultiCall: '',
      l1ProxyAdmin: '',
      l1Weth: '',
      l1WethGateway: '',
      l2CustomGateway: '',
      l2ERC20Gateway: '',
      l2GatewayRouter: '',
      l2Multicall: '',
      l2ProxyAdmin: '',
      l2Weth: '',
      l2WethGateway: '',
    },
    blockTime: 0.25,
    partnerChainIDs: [],
  }

  return {
    customL1Network: l1Network,
    customL2Network: l2Network,
  }
}

const setupL1NetworkForOrbit = async (): Promise<{
  l2Network: L2Network
  l2Provider: providers.Provider
}> => {
  const l1Provider = new JsonRpcProvider(process.env['ETH_URL'])
  const l2Provider = new JsonRpcProvider(process.env['ARB_URL'])

  const deploymentData = getDeploymentData()
  const parsedDeploymentData = JSON.parse(deploymentData) as DeploymentData

  const l1NetworkInfo = await l1Provider.getNetwork()
  const l2NetworkInfo = await l2Provider.getNetwork()

  const l1Network: L1Network = {
    blockTime: 10,
    chainID: l1NetworkInfo.chainId,
    explorerUrl: '',
    isCustom: true,
    name: 'EthLocal',
    partnerChainIDs: [l2NetworkInfo.chainId],
    isArbitrum: false,
  }

  const l2Network = await getCustomOrbitNetwork(
    parsedDeploymentData,
    l1Provider,
    l2Provider
  )

  addCustomNetwork({
    customL1Network: l1Network,
    customL2Network: l2Network,
  })

  return { l2Network, l2Provider }
}

const setupOrbitNetworks = async (): Promise<{
  customL1Network: L2Network
  customL2Network: L2Network
}> => {
  const { l2Network, l2Provider } = await setupL1NetworkForOrbit()
  const l3Provider = new JsonRpcProvider(process.env['ORBIT_URL'])

  const l3DeploymentData = getL3DeploymentData()
  const parsedL3DeploymentData = JSON.parse(l3DeploymentData) as DeploymentData
  const l3Network = await getCustomOrbitNetwork(
    parsedL3DeploymentData,
    l2Provider,
    l3Provider
  )

  return {
    customL1Network: l2Network,
    customL2Network: l3Network,
  }
}

async function getCustomOrbitNetwork(
  deploymentData: DeploymentData,
  l1Provider: providers.Provider,
  l2Provider: providers.Provider
) {
  const rollup = RollupAdminLogic__factory.connect(
    deploymentData.rollup,
    l1Provider
  )
  const confirmPeriodBlocks = await rollup.confirmPeriodBlocks()

  const bridge = Bridge__factory.connect(deploymentData.bridge, l1Provider)
  const outboxAddr = await bridge.allowedOutboxList(0)

  const l1NetworkInfo = await l1Provider.getNetwork()
  const l2NetworkInfo = await l2Provider.getNetwork()

  const l2Network: L2Network = {
    chainID: l2NetworkInfo.chainId,
    confirmPeriodBlocks: confirmPeriodBlocks.toNumber(),
    ethBridge: {
      bridge: deploymentData.bridge,
      inbox: deploymentData.inbox,
      outbox: outboxAddr,
      rollup: deploymentData.rollup,
      sequencerInbox: deploymentData['sequencer-inbox'],
    },
    explorerUrl: '',
    isArbitrum: true,
    isCustom: true,
    name: 'ArbLocal',
    partnerChainID: l1NetworkInfo.chainId,
    retryableLifetimeSeconds: 7 * 24 * 60 * 60,
    nitroGenesisBlock: 0,
    nitroGenesisL1Block: 0,
    depositTimeout: 900000,
    tokenBridge: {
      l1CustomGateway: '',
      l1ERC20Gateway: '',
      l1GatewayRouter: '',
      l1MultiCall: '',
      l1ProxyAdmin: '',
      l1Weth: '',
      l1WethGateway: '',
      l2CustomGateway: '',
      l2ERC20Gateway: '',
      l2GatewayRouter: '',
      l2Multicall: '',
      l2ProxyAdmin: '',
      l2Weth: '',
      l2WethGateway: '',
    },
    blockTime: 0.25,
    partnerChainIDs: [],
  }

  return l2Network
}

export const setupNetworks = async (
  l1Deployer: Signer,
  l2Deployer: Signer,
  l1Url: string,
  l2Url: string
) => {
  const customNetworks = isTestingOrbitChains
    ? await setupOrbitNetworks()
    : await getCustomNetworks(l1Url, l2Url)

  const { l1: l1Contracts, l2: l2Contracts } = await deployErc20AndInit(
    l1Deployer,
    l2Deployer,
    customNetworks.customL2Network.ethBridge.inbox
  )

  const l2Network: L2Network = {
    ...customNetworks.customL2Network,
    tokenBridge: {
      l1CustomGateway: l1Contracts.customGateway.address,
      l1ERC20Gateway: l1Contracts.standardGateway.address,
      l1GatewayRouter: l1Contracts.router.address,
      l1MultiCall: l1Contracts.multicall.address,
      l1ProxyAdmin: l1Contracts.proxyAdmin.address,
      l1Weth: l1Contracts.weth.address,
      l1WethGateway: l1Contracts.wethGateway.address,

      l2CustomGateway: l2Contracts.customGateway.address,
      l2ERC20Gateway: l2Contracts.standardGateway.address,
      l2GatewayRouter: l2Contracts.router.address,
      l2Multicall: l2Contracts.multicall.address,
      l2ProxyAdmin: l2Contracts.proxyAdmin.address,
      l2Weth: l2Contracts.weth.address,
      l2WethGateway: l2Contracts.wethGateway.address,
    },
  }

  // in case of L3, we only need to add the L3, as L1 and L2 were registered inside "setupL1NetworkForOrbit"
  // register the network with the newly deployed token bridge contracts
  if (isTestingOrbitChains) {
    addCustomNetwork({ customL2Network: l2Network })
  } else {
    addCustomNetwork({ ...customNetworks, customL2Network: l2Network })
  }

  // also register the weth gateway
  // we add it here rather than in deployBridge because
  // we have access to an adminerc20bridger
  const adminErc20Bridger = new AdminErc20Bridger(l2Network)
  await (
    await (
      await adminErc20Bridger.setGateways(l1Deployer, l2Deployer.provider!, [
        {
          gatewayAddr: l2Network.tokenBridge.l1WethGateway,
          tokenAddr: l2Network.tokenBridge.l1Weth,
        },
      ])
    ).wait()
  ).waitForL2(l2Deployer)

  return {
    l1Network: customNetworks.customL1Network,
    l2Network,
  }
}

export const getSigner = (provider: JsonRpcProvider, key?: string) => {
  if (!key && !provider)
    throw new ArbSdkError('Provide at least one of key or provider.')
  if (key) return new Wallet(key).connect(provider)
  else return provider.getSigner(0)
}

export const testSetup = async (): Promise<{
  l1Network: L1Network | L2Network
  l2Network: L2Network
  l1Signer: Signer
  l2Signer: Signer
  l1Provider: Provider
  l2Provider: Provider
  erc20Bridger: Erc20Bridger
  ethBridger: EthBridger
  adminErc20Bridger: AdminErc20Bridger
  inboxTools: InboxTools
  l1Deployer: Signer
  l2Deployer: Signer
}> => {
  const ethProvider = new JsonRpcProvider(config.ethUrl)
  const arbProvider = new JsonRpcProvider(config.arbUrl)

  const l1Deployer = getSigner(ethProvider, config.ethKey)
  const l2Deployer = getSigner(arbProvider, config.arbKey)

  const seed = Wallet.createRandom()
  const l1Signer = seed.connect(ethProvider)
  const l2Signer = seed.connect(arbProvider)

  let setL1Network: L1Network | L2Network, setL2Network: L2Network
  try {
    const l1Network = await getL1Network(l1Deployer)
    const l2Network = await getL2Network(l2Deployer)
    setL1Network = l1Network
    setL2Network = l2Network
  } catch (err) {
    // the networks havent been added yet

    // check if theres an existing network available
    const localNetworkFile = path.join(__dirname, '..', 'localNetwork.json')
    if (fs.existsSync(localNetworkFile)) {
      const { l1Network, l2Network } = JSON.parse(
        fs.readFileSync(localNetworkFile).toString()
      ) as {
        l1Network: L1Network
        l2Network: L2Network
      }

      if (isTestingOrbitChains) {
        await setupL1NetworkForOrbit()
        addCustomNetwork({ customL2Network: l2Network })
      } else {
        addCustomNetwork({
          customL1Network: l1Network,
          customL2Network: l2Network,
        })
      }

      setL1Network = l1Network
      setL2Network = l2Network
    } else {
      // deploy a new network
      const { l1Network, l2Network } = await setupNetworks(
        l1Deployer,
        l2Deployer,
        config.ethUrl,
        config.arbUrl
      )
      setL1Network = l1Network
      setL2Network = l2Network
    }
  }

  const erc20Bridger = new Erc20Bridger(setL2Network)
  const adminErc20Bridger = new AdminErc20Bridger(setL2Network)
  const ethBridger = new EthBridger(setL2Network)
  const inboxTools = new InboxTools(l1Signer, setL2Network)

  return {
    l1Signer,
    l2Signer,
    l1Provider: ethProvider,
    l2Provider: arbProvider,
    l1Network: setL1Network,
    l2Network: setL2Network,
    erc20Bridger,
    adminErc20Bridger,
    ethBridger,
    inboxTools,
    l1Deployer,
    l2Deployer,
  }
}<|MERGE_RESOLUTION|>--- conflicted
+++ resolved
@@ -18,7 +18,6 @@
 
 import { JsonRpcProvider } from '@ethersproject/providers'
 import { Wallet } from '@ethersproject/wallet'
-import { Signer } from 'ethers'
 import { Provider } from '@ethersproject/abstract-provider'
 import dotenv from 'dotenv'
 
@@ -30,10 +29,7 @@
   getL2Network,
   addCustomNetwork,
 } from '../src/lib/dataEntities/networks'
-<<<<<<< HEAD
-=======
 import { Signer, providers } from 'ethers'
->>>>>>> 2b7c6431
 import { AdminErc20Bridger } from '../src/lib/assetBridger/erc20Bridger'
 import { execSync } from 'child_process'
 import { Bridge__factory } from '../src/lib/abi/factories/Bridge__factory'
