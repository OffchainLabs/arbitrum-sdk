--- conflicted
+++ resolved
@@ -26,13 +26,8 @@
   ArbitrumNetwork,
   getArbitrumNetwork,
   registerCustomArbitrumNetwork,
-<<<<<<< HEAD
-  ArbitrumNetworkWithTokenBridge,
-  assertHasTokenBridge,
-=======
   TokenBridge,
   assertArbitrumNetworkHasTokenBridge,
->>>>>>> 90b3b639
 } from '../src/lib/dataEntities/networks'
 import { Signer } from 'ethers'
 import { AdminErc20Bridger } from '../src/lib/assetBridger/erc20Bridger'
@@ -77,13 +72,9 @@
 }
 
 export const testSetup = async (): Promise<{
-<<<<<<< HEAD
-  childChain: ArbitrumNetworkWithTokenBridge
-=======
   childChain: ArbitrumNetwork & {
     tokenBridge: TokenBridge
   }
->>>>>>> 90b3b639
   parentSigner: Signer
   childSigner: Signer
   parentProvider: Provider
@@ -117,11 +108,7 @@
     setChildChain = registerCustomArbitrumNetwork(childChain)
   }
 
-<<<<<<< HEAD
-  assertHasTokenBridge(setChildChain)
-=======
   assertArbitrumNetworkHasTokenBridge(setChildChain)
->>>>>>> 90b3b639
 
   const erc20Bridger = new Erc20Bridger(setChildChain)
   const adminErc20Bridger = new AdminErc20Bridger(setChildChain)
