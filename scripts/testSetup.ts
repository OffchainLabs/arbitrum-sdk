--- conflicted
+++ resolved
@@ -414,15 +414,9 @@
     // the networks havent been added yet
 
     // check if theres an existing network available
-<<<<<<< HEAD
     const localNetworkFile = getLocalNetworksFromFile()
     if (localNetworkFile) {
       const { l1Network, l2Network } = localNetworkFile
-=======
-    const localNetworkFile = path.join(__dirname, '..', 'localNetwork.json')
-    if (!ignoreLocalNetworkJson && fs.existsSync(localNetworkFile)) {
-      const file = JSON.parse(fs.readFileSync(localNetworkFile).toString())
->>>>>>> 6056510c
 
       if (isTestingOrbitChains) {
         const { l1Network, l2Network } = file as {
