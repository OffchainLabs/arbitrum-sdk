import {
  Chain,
  PublicClient,
  WalletClient,
  createPublicClient,
  http,
} from 'viem'
import {
<<<<<<< HEAD
  ArbitrumChildWalletActions,
  ArbitrumDepositActions,
  ArbitrumParentWalletActions,
  arbitrumChildWalletActions,
  arbitrumParentClientActions,
=======
  ArbitrumParentWalletActions,
>>>>>>> 3b25110b
  arbitrumParentWalletActions,
} from './actions'

export type ArbitrumClients = {
  parentPublicClient: PublicClient
  childPublicClient: PublicClient
  parentWalletClient: WalletClient & ArbitrumParentWalletActions
  childWalletClient?: WalletClient & ArbitrumChildWalletActions
}

export type CreateArbitrumClientParams = {
  parentChain: Chain
  childChain: Chain
  parentRpcUrl?: string
  childRpcUrl?: string
  parentWalletClient: WalletClient
  childWalletClient?: WalletClient
}

export function createArbitrumClient({
  parentChain,
  childChain,
  parentRpcUrl,
  childRpcUrl,
  parentWalletClient,
  childWalletClient,
}: CreateArbitrumClientParams): ArbitrumClients {
  const parentPublicClient = createPublicClient({
    chain: parentChain,
    transport: http(parentRpcUrl || parentChain.rpcUrls.default.http[0]),
  })

  const childPublicClient = createPublicClient({
    chain: childChain,
    transport: http(childRpcUrl || childChain.rpcUrls.default.http[0]),
  })

  const extendedParentWalletClient = parentWalletClient.extend(
    arbitrumParentWalletActions(parentPublicClient, childPublicClient)
  )

  const extendedChildWalletClient = childWalletClient?.extend(
    arbitrumChildWalletActions(parentPublicClient, childPublicClient)
  )

  return {
    parentPublicClient,
    childPublicClient,
    parentWalletClient: extendedParentWalletClient,
    childWalletClient: extendedChildWalletClient,
  }
}<|MERGE_RESOLUTION|>--- conflicted
+++ resolved
@@ -6,23 +6,15 @@
   http,
 } from 'viem'
 import {
-<<<<<<< HEAD
-  ArbitrumChildWalletActions,
-  ArbitrumDepositActions,
-  ArbitrumParentWalletActions,
   arbitrumChildWalletActions,
-  arbitrumParentClientActions,
-=======
-  ArbitrumParentWalletActions,
->>>>>>> 3b25110b
   arbitrumParentWalletActions,
 } from './actions'
 
 export type ArbitrumClients = {
   parentPublicClient: PublicClient
   childPublicClient: PublicClient
-  parentWalletClient: WalletClient & ArbitrumParentWalletActions
-  childWalletClient?: WalletClient & ArbitrumChildWalletActions
+  parentWalletClient: WalletClient & typeof arbitrumParentWalletActions
+  childWalletClient?: WalletClient & typeof arbitrumChildWalletActions
 }
 
 export type CreateArbitrumClientParams = {
