--- conflicted
+++ resolved
@@ -7,11 +7,8 @@
 	"time"
 
 	"github.com/offchainlabs/arbitrum/packages/arb-node-core/ethbridge"
-<<<<<<< HEAD
+	"github.com/offchainlabs/arbitrum/packages/arb-node-core/nodehealth"
 	"github.com/offchainlabs/arbitrum/packages/arb-util/common"
-=======
-	"github.com/offchainlabs/arbitrum/packages/arb-node-core/nodehealth"
->>>>>>> 857abdc3
 	"github.com/offchainlabs/arbitrum/packages/arb-util/core"
 	"github.com/offchainlabs/arbitrum/packages/arb-util/inbox"
 	"github.com/pkg/errors"
@@ -37,11 +34,7 @@
 	MessageDeliveryMutex sync.Mutex
 }
 
-<<<<<<< HEAD
-func NewInboxReader(ctx context.Context, bridge *ethbridge.DelayedBridgeWatcher, sequencerInbox *ethbridge.SequencerInboxWatcher, db core.ArbCore) (*InboxReader, error) {
-=======
-func NewInboxReader(ctx context.Context, bridge *ethbridge.BridgeWatcher, db core.ArbCore, healthChan chan nodehealth.Log) (*InboxReader, error) {
->>>>>>> 857abdc3
+func NewInboxReader(ctx context.Context, bridge *ethbridge.DelayedBridgeWatcher, sequencerInbox *ethbridge.SequencerInboxWatcher, db core.ArbCore, healthChan chan nodehealth.Log) (*InboxReader, error) {
 	firstMessageBlock, err := bridge.LookupMessageBlock(ctx, big.NewInt(0))
 	if err != nil {
 		return nil, err
@@ -154,7 +147,6 @@
 					ir.caughtUpTarget = dbMessageCount
 				}
 			}
-<<<<<<< HEAD
 			if len(sequencerBatches) > 0 {
 				batchAccs := make([]common.Hash, 0, len(sequencerBatches)+1)
 				lastSeqNums := make([]*big.Int, 0, len(sequencerBatches)+1)
@@ -199,13 +191,10 @@
 					}
 				}
 			}
-			if len(sequencerBatches) < 5 {
-=======
 			if ir.healthChan != nil {
 				ir.healthChan <- nodehealth.Log{Comp: "InboxReader", Var: "caughtUpTarget", ValBigInt: new(big.Int).Set(ir.caughtUpTarget)}
 			}
-			if len(newMessages) < 40 {
->>>>>>> 857abdc3
+			if len(sequencerBatches) < 5 {
 				blocksToFetch += 20
 			} else if len(sequencerBatches) > 10 {
 				blocksToFetch /= 2
