--- conflicted
+++ resolved
@@ -29,13 +29,8 @@
 
     struct ValidateProofData {
         bytes32 beforeHash;
-<<<<<<< HEAD
-        uint128[2] timeBoundsBlocks;
+        uint128[4] timeBounds;
         Value.Data beforeInbox;
-=======
-        uint128[4] timeBounds;
-        bytes32 beforeInbox;
->>>>>>> 7941a8c4
         bytes32 afterHash;
         bool    didInboxInsn;
         bytes32 firstMessage;
@@ -67,15 +62,10 @@
         return checkProof(
             ValidateProofData(
                 beforeHash,
-<<<<<<< HEAD
-                timeBoundsBlocks,
+                timeBounds,
                 Value.newTuplePreImage(
                     beforeInbox, 
                     beforeInboxValueSize),
-=======
-                timeBounds,
-                beforeInbox,
->>>>>>> 7941a8c4
                 afterHash,
                 didInboxInsn,
                 firstMessage,
@@ -1549,15 +1539,11 @@
             contents[3] = Value.newInt(_data.timeBounds[3]);
             endMachine.addDataStackValue(Value.newTuple(contents));
         } else if (opCode == OP_INBOX) {
-<<<<<<< HEAD
             correct = executeInboxInsn(
                 endMachine, 
                 stackVals[0], 
                 _data.beforeInbox,
-                _data.timeBoundsBlocks[0]);
-=======
-            correct = executeInboxInsn(endMachine, stackVals[0], Value.HashOnly(_data.beforeInbox), _data.timeBounds[0]);
->>>>>>> 7941a8c4
+                _data.timeBounds[0]);
         } else if (opCode == OP_ERROR) {
             correct = false;
         } else if (opCode == OP_STOP) {
