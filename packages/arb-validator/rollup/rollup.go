--- conflicted
+++ resolved
@@ -108,11 +108,7 @@
 func (chain *ChainObserver) NewChallenge(ev ethbridge.ChallengeStartedEvent) {
 	asserter := chain.nodeGraph.stakers.Get(ev.Asserter)
 	challenger := chain.nodeGraph.stakers.Get(ev.Challenger)
-<<<<<<< HEAD
-	n1, _, disputeType, err := chain.nodeGraph.GetConflictAncestor(asserter.location, challenger.location)
-=======
 	asserterAncestor, challengerAncestor, err := GetConflictAncestor(asserter.location, challenger.location)
->>>>>>> 76d2a57a
 	if err != nil {
 		panic("No conflict ancestor for conflict")
 	}
@@ -124,11 +120,7 @@
 		ev.ChallengeType,
 	)
 	for _, lis := range chain.listeners {
-<<<<<<< HEAD
-		lis.StartedChallenge(ev, n1.prev, disputeType)
-=======
 		lis.StartedChallenge(ev, asserterAncestor, challengerAncestor)
->>>>>>> 76d2a57a
 	}
 }
 
