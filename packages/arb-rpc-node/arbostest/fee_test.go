/*
* Copyright 2021, Offchain Labs, Inc.
*
* Licensed under the Apache License, Version 2.0 (the "License");
* you may not use this file except in compliance with the License.
* You may obtain a copy of the License at
*
*    http://www.apache.org/licenses/LICENSE-2.0
*
* Unless required by applicable law or agreed to in writing, software
* distributed under the License is distributed on an "AS IS" BASIS,
* WITHOUT WARRANTIES OR CONDITIONS OF ANY KIND, either express or implied.
* See the License for the specific language governing permissions and
* limitations under the License.
 */

package arbostest

import (
	"context"
	"math/big"
	"strings"
	"testing"

	"github.com/ethereum/go-ethereum/accounts/abi"
	"github.com/ethereum/go-ethereum/accounts/abi/bind"
	ethcommon "github.com/ethereum/go-ethereum/common"
	"github.com/ethereum/go-ethereum/common/hexutil"
	"github.com/ethereum/go-ethereum/common/math"
	"github.com/ethereum/go-ethereum/core/types"
	"github.com/ethereum/go-ethereum/crypto"

	"github.com/offchainlabs/arbitrum/packages/arb-evm/arbos"
	"github.com/offchainlabs/arbitrum/packages/arb-evm/evm"
	"github.com/offchainlabs/arbitrum/packages/arb-evm/message"
	"github.com/offchainlabs/arbitrum/packages/arb-node-core/test"
	"github.com/offchainlabs/arbitrum/packages/arb-rpc-node/arbostestcontracts"
	"github.com/offchainlabs/arbitrum/packages/arb-rpc-node/snapshot"
	"github.com/offchainlabs/arbitrum/packages/arb-util/common"
	"github.com/offchainlabs/arbitrum/packages/arb-util/inbox"
	"github.com/offchainlabs/arbitrum/packages/arb-util/protocol"
)

<<<<<<< HEAD
=======
func addInitialization(t *testing.T, ib *InboxBuilder, aggregator, netFeeRecipient, congestionFeeRecipient, user common.Address, initialDeposit *big.Int) {
	config := protocol.ChainParams{
		StakeRequirement:          big.NewInt(0),
		StakeToken:                common.Address{},
		GracePeriod:               common.NewTimeBlocks(big.NewInt(3)),
		MaxExecutionSteps:         0,
		ArbGasSpeedLimitPerSecond: 1000000000,
	}

	feeConfigInit := message.FeeConfig{
		SpeedLimitPerSecond:    new(big.Int).SetUint64(config.ArbGasSpeedLimitPerSecond),
		L1GasPerL2Tx:           big.NewInt(3700),
		L1GasPerL2Calldata:     big.NewInt(16),
		L1GasPerStorage:        big.NewInt(2000),
		ArbGasDivisor:          big.NewInt(10000),
		NetFeeRecipient:        netFeeRecipient,
		CongestionFeeRecipient: congestionFeeRecipient,
	}
	aggInit := message.DefaultAggConfig{Aggregator: aggregator}
	init, err := message.NewInitMessage(config, owner, []message.ChainConfigOption{feeConfigInit, aggInit})
	test.FailIfError(t, err)

	chainTime := inbox.ChainTime{
		BlockNum:  common.NewTimeBlocksInt(0),
		Timestamp: big.NewInt(0),
	}
	ib.AddMessage(init, chain, big.NewInt(0), chainTime)

	deposit := message.EthDepositTx{
		L2Message: message.NewSafeL2Message(message.ContractTransaction{
			BasicTx: message.BasicTx{
				MaxGas:      big.NewInt(10000000),
				GasPriceBid: big.NewInt(0),
				DestAddress: user,
				Payment:     initialDeposit,
				Data:        nil,
			},
		}),
	}
	ib.AddMessage(deposit, chain, big.NewInt(0), chainTime)
}

>>>>>>> 812ca680
func addEnableFeesMessages(ib *InboxBuilder) {
	ownerTx1 := message.Transaction{
		MaxGas:      big.NewInt(1000000),
		GasPriceBid: big.NewInt(0),
		SequenceNum: big.NewInt(0),
		DestAddress: common.NewAddressFromEth(arbos.ARB_OWNER_ADDRESS),
		Payment:     big.NewInt(0),
		Data:        arbos.SetFairGasPriceSender(owner),
	}

	ownerTx2 := message.Transaction{
		MaxGas:      big.NewInt(1000000),
		GasPriceBid: big.NewInt(0),
		SequenceNum: big.NewInt(1),
		DestAddress: common.NewAddressFromEth(arbos.ARB_OWNER_ADDRESS),
		Payment:     big.NewInt(0),
		Data:        arbos.SetFeesEnabled(true),
	}

	ownerMessages := []message.Transaction{ownerTx1, ownerTx2}
	for _, msg := range ownerMessages {
		chainTime := inbox.ChainTime{
			BlockNum:  common.NewTimeBlocksInt(int64(len(ib.Messages))),
			Timestamp: big.NewInt(0),
		}
		ib.AddMessage(message.NewSafeL2Message(msg), owner, big.NewInt(0), chainTime)
	}
}

func countCalldataUnitsOld(data []byte) int {
	return len(data)
}

func countCalldataUnitsNew(data []byte) int {
	units := 0
	for _, val := range data {
		if val == 0 {
			units += 4
		} else {
			units += 16
		}
	}
	return units
}

type txTemplate struct {
	GasPrice *big.Int
	Gas      uint64
	To       *ethcommon.Address
	Value    *big.Int
	Data     []byte

	// Data to verify tx
	resultType         []evm.ResultType
	nonzeroComputation []bool
	correctStorageUsed int
	calldata           int
	ranOutOfFunds      bool
}

func TestFees(t *testing.T) {
	skipBelowVersion(t, 3)

	var countCalldataFunc func(data []byte) int
	var l1GasPerL2Calldata *big.Int
	if arbosVersion < 7 {
		t.Log("Using old calldata accounting")
		countCalldataFunc = countCalldataUnitsOld
		l1GasPerL2Calldata = big.NewInt(16)
	} else {
		t.Log("Using new calldata accounting")
		countCalldataFunc = countCalldataUnitsNew
		l1GasPerL2Calldata = big.NewInt(1)
	}

	privKey, err := crypto.GenerateKey()
	failIfError(t, err)
	signer := types.NewEIP155Signer(message.ChainAddressToID(chain))
	userAddress := common.NewAddressFromEth(crypto.PubkeyToAddress(privKey.PublicKey))

	initialDeposit := new(big.Int).Exp(big.NewInt(10), big.NewInt(16), nil)
	initialDeposit = initialDeposit.Mul(initialDeposit, big.NewInt(4))

	gasUsedABI, err := abi.JSON(strings.NewReader(arbostestcontracts.GasUsedABI))
	failIfError(t, err)

	contractDest := crypto.CreateAddress(userAddress.ToEthAddress(), 0)
	eoaDest := common.RandAddress().ToEthAddress()

	var conDeployedLength int
	{
		client, keys := test.SimulatedBackend(t)
		auth := bind.NewKeyedTransactor(keys[0])
		addr, _, _, err := arbostestcontracts.DeployGasUsed(auth, client, false)
		failIfError(t, err)
		client.Commit()
		deployedCode, err := client.CodeAt(context.Background(), addr, nil)
		failIfError(t, err)
		conDeployedLength = len(deployedCode)
	}

	conDataSuccess := hexutil.MustDecode(arbostestcontracts.GasUsedBin)
	conDataSuccess = append(conDataSuccess, math.U256Bytes(big.NewInt(0))...)

	conDataFailure := hexutil.MustDecode(arbostestcontracts.GasUsedBin)
	conDataFailure = append(conDataFailure, math.U256Bytes(big.NewInt(1))...)

	rawTxes := []txTemplate{
		// Successful call to constructor
		{
			GasPrice: big.NewInt(0),
			Gas:      300000000,
			Value:    big.NewInt(0),
			Data:     conDataSuccess,

			resultType:         []evm.ResultType{evm.ReturnCode},
			nonzeroComputation: []bool{true},
			correctStorageUsed: (conDeployedLength + 31) / 32,
		},
		// Successful call to method without storage
		{
			GasPrice: big.NewInt(0),
			Gas:      100000000,
			To:       &contractDest,
			Value:    big.NewInt(0),
			Data:     makeFuncData(t, gasUsedABI.Methods["noop"]),

			resultType:         []evm.ResultType{evm.ReturnCode},
			nonzeroComputation: []bool{true},
			correctStorageUsed: 0,
		},
		// Successful call to storage allocating method
		{
			GasPrice: big.NewInt(0),
			Gas:      100000000,
			To:       &contractDest,
			Value:    big.NewInt(0),
			Data:     makeFuncData(t, gasUsedABI.Methods["sstore"]),

			resultType:         []evm.ResultType{evm.ReturnCode},
			nonzeroComputation: []bool{true},
			correctStorageUsed: 1,
		},
		// Successful eth transfer to EOA
		{
			GasPrice: big.NewInt(0),
			Gas:      100000000,
			To:       &eoaDest,
			Value:    big.NewInt(100000),

			resultType:         []evm.ResultType{evm.ReturnCode},
			nonzeroComputation: []bool{false},
			correctStorageUsed: 0,
		},
		// Reverted constructor
		{
			GasPrice: big.NewInt(0),
			Gas:      1000000000,
			Value:    big.NewInt(0),
			Data:     conDataFailure,

			resultType:         []evm.ResultType{evm.RevertCode},
			nonzeroComputation: []bool{true},
			correctStorageUsed: 0,
		},
		// Reverted storage allocating function call
		{
			GasPrice: big.NewInt(0),
			Gas:      100000000,
			To:       &contractDest,
			Value:    big.NewInt(0),
			Data:     makeFuncData(t, gasUsedABI.Methods["fail"]),

			resultType:         []evm.ResultType{evm.RevertCode},
			nonzeroComputation: []bool{true},
			correctStorageUsed: 0,
		},
		// Reverted since insufficient funds
		{
			GasPrice: big.NewInt(0),
			Gas:      1000000000,
			To:       &contractDest,
			Value:    big.NewInt(0),
			Data:     common.RandBytes(100000),

			resultType:         []evm.ResultType{evm.RevertCode, evm.InsufficientGasForBaseFee, evm.InsufficientGasForBaseFee, evm.InsufficientGasForBaseFee},
			nonzeroComputation: []bool{true, false, false, false},
			correctStorageUsed: 0,
		},
	}
	valueTransfered := big.NewInt(0)
	for _, tx := range rawTxes {
		valueTransfered = valueTransfered.Add(valueTransfered, tx.Value)
	}

	aggregator := common.RandAddress()
	netFeeRecipient := common.RandAddress()
	congestionFeeRecipient := common.RandAddress()

	t.Log("User", userAddress)
	t.Log("Net fee recipient", netFeeRecipient)
	t.Log("Congestion recipient", congestionFeeRecipient)

	addInitializationLoc := func(ib *InboxBuilder) {
<<<<<<< HEAD
		config := protocol.ChainParams{
			StakeRequirement:          big.NewInt(0),
			StakeToken:                common.Address{},
			GracePeriod:               common.NewTimeBlocks(big.NewInt(3)),
			MaxExecutionSteps:         0,
			ArbGasSpeedLimitPerSecond: 1000000000,
		}

		feeConfigInit := message.FeeConfig{
			SpeedLimitPerSecond:    new(big.Int).SetUint64(config.ArbGasSpeedLimitPerSecond),
			L1GasPerL2Tx:           big.NewInt(3700),
			ArbGasPerL2Tx:          big.NewInt(0),
			L1GasPerL2Calldata:     l1GasPerL2Calldata,
			ArbGasPerL2Calldata:    big.NewInt(0),
			L1GasPerStorage:        big.NewInt(2000),
			ArbGasPerStorage:       big.NewInt(0),
			ArbGasDivisor:          big.NewInt(10000),
			NetFeeRecipient:        netFeeRecipient,
			CongestionFeeRecipient: congestionFeeRecipient,
		}
		aggInit := message.DefaultAggConfig{Aggregator: aggregator}
		init := message.NewInitMessage(config, owner, []message.ChainConfigOption{feeConfigInit, aggInit})

		chainTime := inbox.ChainTime{
			BlockNum:  common.NewTimeBlocksInt(0),
			Timestamp: big.NewInt(0),
		}
		ib.AddMessage(init, chain, big.NewInt(0), chainTime)

		deposit := message.EthDepositTx{
			L2Message: message.NewSafeL2Message(message.ContractTransaction{
				BasicTx: message.BasicTx{
					MaxGas:      big.NewInt(10000000),
					GasPriceBid: big.NewInt(0),
					DestAddress: userAddress,
					Payment:     initialDeposit,
					Data:        nil,
				},
			}),
		}
		ib.AddMessage(deposit, chain, big.NewInt(0), chainTime)
=======
		addInitialization(t, ib, aggregator, netFeeRecipient, congestionFeeRecipient, userAddress, initialDeposit)
>>>>>>> 812ca680
	}

	ethTxes := make([]*types.Transaction, 0)
	for i, rawTx := range rawTxes {
		tx := types.NewTx(&types.LegacyTx{
			Nonce:    uint64(i),
			GasPrice: new(big.Int).Set(rawTx.GasPrice),
			Gas:      rawTx.Gas,
			To:       rawTx.To,
			Value:    new(big.Int).Set(rawTx.Value),
			Data:     append([]byte{}, rawTx.Data...),
		})
		ethTxes = append(ethTxes, tx)
	}

	buildCompressedTxes := func() []message.CompressedECDSATransaction {
		compressedTxes := make([]message.CompressedECDSATransaction, 0)
		for _, tx := range ethTxes {
			signedTx, err := types.SignTx(tx, signer, privKey)
			failIfError(t, err)
			compressedTxes = append(compressedTxes, message.NewCompressedECDSAFromEth(signedTx))
		}
		return compressedTxes
	}
	for i, compressedTx := range buildCompressedTxes() {
		l2, err := message.NewL2Message(compressedTx)
		failIfError(t, err)
		rawTxes[i].calldata = countCalldataFunc(l2.Data)
	}

	addUserTxesLoc := func(ib *InboxBuilder, agg common.Address) {
		t.Helper()
		chainTime := inbox.ChainTime{
			BlockNum:  common.NewTimeBlocksInt(int64(len(ib.Messages))),
			Timestamp: big.NewInt(0),
		}
		for _, tx := range buildCompressedTxes() {
			batch, err := message.NewTransactionBatchFromMessages([]message.AbstractL2Message{tx})
			failIfError(t, err)
			ib.AddMessage(message.NewSafeL2Message(batch), agg, big.NewInt(0), chainTime)
			chainTime.BlockNum = common.NewTimeBlocksInt(int64(len(ib.Messages)))
		}
	}

	noFeeIB := &InboxBuilder{}
	addInitializationLoc(noFeeIB)
	addUserTxesLoc(noFeeIB, aggregator)

	otherAgg := common.RandAddress()
	feeIB := &InboxBuilder{}
	addInitializationLoc(feeIB)
	addEnableFeesMessages(feeIB)
	addUserTxesLoc(feeIB, otherAgg)

	feeWithAggIB := &InboxBuilder{}
	addInitializationLoc(feeWithAggIB)
	addEnableFeesMessages(feeWithAggIB)
	addUserTxesLoc(feeWithAggIB, aggregator)

	estimateFeeIB := &InboxBuilder{}
	addInitializationLoc(estimateFeeIB)
	addEnableFeesMessages(estimateFeeIB)
	{
		chainTime := inbox.ChainTime{
			BlockNum:  common.NewTimeBlocksInt(int64(len(estimateFeeIB.Messages))),
			Timestamp: big.NewInt(0),
		}
		for _, tx := range ethTxes {
			compressed := message.NewCompressedECDSAFromEth(tx)
			compressed.GasLimit = big.NewInt(1<<29 - 1)
			msg, err := message.NewGasEstimationMessage(aggregator, big.NewInt(100000000), compressed)
			test.FailIfError(t, err)
			estimateFeeIB.AddMessage(msg, userAddress, big.NewInt(0), chainTime)
			chainTime.BlockNum = common.NewTimeBlocksInt(int64(len(estimateFeeIB.Messages)))
		}
	}

	processMessages := func(ib *InboxBuilder, index int, aggregator common.Address, calldataExact bool) ([]*evm.TxResult, *snapshot.Snapshot, *big.Int) {
		t.Helper()
		logs, _, snap := runAssertionWithoutPrint(t, ib.Messages, math.MaxInt32, 0)
		rawResults := extractTxResults(t, logs)
		allResultsSucceeded(t, rawResults[:len(rawResults)-len(rawTxes)])
		results := rawResults[len(rawResults)-len(rawTxes):]
		amountUnpaid := big.NewInt(0)
		for i, res := range results {
			resType := rawTxes[i].resultType[0]
			if len(rawTxes[i].resultType) > 1 {
				resType = rawTxes[i].resultType[index]
			}
			if res.ResultCode != resType {
				t.Fatal("unexpected result got", res.ResultCode, "", "but expected", resType, "for", i)
			}
			checkUnits(t, res, rawTxes[i], index, calldataExact)
			unpaid := checkGas(t, res, aggregator, index == 3)
			amountUnpaid = amountUnpaid.Add(amountUnpaid, unpaid)
		}
		return results, snap, amountUnpaid
	}

	t.Log("Checking results for no fee")
	noFeeResults, noFeeSnap, unpaidNoFee := processMessages(noFeeIB, 0, aggregator, true)
	t.Log("Checking results for fee")
	feeResults, feeSnap, unpaidFeed := processMessages(feeIB, 1, otherAgg, true)
	t.Log("Checking results for fee with agg")
	feeWithAggResults, feeWithAggSnap, _ := processMessages(feeWithAggIB, 2, aggregator, true)
	t.Log("Checking results for estimate")
	estimateFeeResults, _, _ := processMessages(estimateFeeIB, 3, aggregator, false)

	if unpaidNoFee.Cmp(big.NewInt(0)) != 0 {
		t.Error("shouldn't have unpaid")
	}
	if unpaidFeed.Cmp(big.NewInt(0)) != 0 {
		t.Error("shouldn't have unpaid")
	}

	checkSameL2ComputationUnits(t, noFeeResults, feeResults)
	checkSameL2ComputationUnits(t, noFeeResults, feeWithAggResults)
	checkSameL2ComputationUnits(t, noFeeResults, estimateFeeResults)

	calcDiff := func(a, b *big.Rat) *big.Rat {
		diff := new(big.Rat).Sub(a, b)
		return diff.Abs(diff).Quo(diff, b)
	}

	estimateFeeWithAgg := func(withoutAgg *big.Int) *big.Rat {
		calcAggTxPrice := new(big.Rat).SetInt(withoutAgg)
		return calcAggTxPrice.Mul(calcAggTxPrice, big.NewRat(115, 15))
	}

	calculateFeeAggDiff := func(withoutAgg, withAgg *big.Int) *big.Rat {
		calcAggTxPrice := estimateFeeWithAgg(withoutAgg)
		correctAggTxPrice := new(big.Rat).SetInt(withAgg)
		return calcDiff(calcAggTxPrice, correctAggTxPrice)
	}

	for i, res := range feeResults {
		noAggPrice := res.FeeStats.Price
		aggPrice := feeWithAggResults[i].FeeStats.Price

		l1TxDiff := calculateFeeAggDiff(noAggPrice.L1Transaction, aggPrice.L1Transaction)
		if l1TxDiff.Cmp(big.NewRat(1, 100)) > 0 {
			t.Error("tx price with agg is wrong")
		}

		l1CalldataDiff := calculateFeeAggDiff(noAggPrice.L1Calldata, aggPrice.L1Calldata)
		if l1CalldataDiff.Cmp(big.NewRat(1, 100)) > 0 {
			t.Error("tx price with agg is wrong")
		}

		if noAggPrice.L2Computation.Cmp(aggPrice.L2Computation) != 0 {
			t.Error("wrong l2 computation price")
		}

		if noAggPrice.L2Storage.Cmp(aggPrice.L2Storage) != 0 {
			t.Error("wrong l2 storage price")
		}
	}

	t.Log("Checking estimate")
	for i, res := range feeWithAggResults {
		aggPrice := res.FeeStats.Price
		estimatePrice := estimateFeeResults[i].FeeStats.Price
		checkL1UnitsEqual(t, aggPrice, estimatePrice)
		checkL2UnitsEqual(t, aggPrice, estimatePrice)
	}
	t.Log("Finished checking estimate")

	checkPaid := func(snap *snapshot.Snapshot, results []*evm.TxResult) *big.Int {
		t.Helper()

		correctCount := int64(0)
		for _, res := range results {
			if res.ResultCode == evm.ReturnCode || res.ResultCode == evm.RevertCode {
				correctCount++
			}
		}

		txCount, err := snap.GetTransactionCount(userAddress)
		test.FailIfError(t, err)

		if txCount.Cmp(big.NewInt(correctCount)) != 0 {
			t.Error("wrong tx count", txCount)
		}

		userBal, err := snap.GetBalance(userAddress)
		test.FailIfError(t, err)

		aggBal, err := snap.GetBalance(aggregator)
		test.FailIfError(t, err)

		t.Log("netFeeRecipient", netFeeRecipient)

		netFeeRecipientBal, err := snap.GetBalance(netFeeRecipient)
		test.FailIfError(t, err)

		reportedPaid := big.NewInt(0)
		for _, res := range results {
			reportedPaid = reportedPaid.Add(reportedPaid, res.FeeStats.Paid.Total())
		}
		amountPaid := new(big.Int).Sub(initialDeposit, userBal)
		amountPaid = amountPaid.Sub(amountPaid, valueTransfered)
		if amountPaid.Cmp(reportedPaid) != 0 {
			t.Error("wrong amount deducted from user got", amountPaid, "but expected", reportedPaid)
		}
		t.Log("Total paid", amountPaid)
		t.Log("Remaining balance", userBal)

		amountReceived := new(big.Int).Add(aggBal, netFeeRecipientBal)
		if amountReceived.Cmp(amountPaid) != 0 {
			t.Error("payment was not equal to amount received", amountReceived, amountPaid)
		}
		return amountPaid
	}

	checkNoCongestionFee := func(snap *snapshot.Snapshot) {
		t.Helper()
		congestionFeeRecipientBal, err := snap.GetBalance(congestionFeeRecipient)
		test.FailIfError(t, err)
		if congestionFeeRecipientBal.Cmp(big.NewInt(0)) != 0 {
			t.Error("wrong congestion fee balance got", congestionFeeRecipientBal, "but expected 0")
		}
	}

	checkNoNonPreferredAggFee := func(snap *snapshot.Snapshot) {
		t.Helper()
		otherAggBal, err := snap.GetBalance(otherAgg)
		test.FailIfError(t, err)
		if otherAggBal.Cmp(big.NewInt(0)) != 0 {
			t.Error("wrong other agg balance", otherAggBal, "but expected 0")
		}
	}

	checkNoAggFee := func(snap *snapshot.Snapshot) {
		t.Helper()
		aggBal, err := snap.GetBalance(aggregator)
		test.FailIfError(t, err)
		if aggBal.Cmp(big.NewInt(0)) != 0 {
			t.Error("wrong other agg balance", aggBal, "but expected 0")
		}
	}

	checkTotalReceived := func(snap *snapshot.Snapshot, results []*evm.TxResult) (*big.Int, *big.Int) {
		t.Helper()
		aggBal, err := snap.GetBalance(aggregator)
		test.FailIfError(t, err)

		netFeeRecipientBal, err := snap.GetBalance(netFeeRecipient)
		test.FailIfError(t, err)

		totalPaidL1Tx := big.NewInt(0)
		totalPaidL1Calldata := big.NewInt(0)
		totalPaidL2Computation := big.NewInt(0)
		totalPaidL2Storage := big.NewInt(0)
		for _, res := range results {
			totalPaidL1Tx = totalPaidL1Tx.Add(totalPaidL1Tx, res.FeeStats.Paid.L1Transaction)
			totalPaidL1Calldata = totalPaidL1Calldata.Add(totalPaidL1Calldata, res.FeeStats.Paid.L1Calldata)
			totalPaidL2Computation = totalPaidL2Computation.Add(totalPaidL2Computation, res.FeeStats.Paid.L2Computation)
			totalPaidL2Storage = totalPaidL2Storage.Add(totalPaidL2Storage, res.FeeStats.Paid.L2Storage)
		}
		totalL1Paid := new(big.Int).Add(totalPaidL1Tx, totalPaidL1Calldata)
		totalL2Paid := new(big.Int).Add(totalPaidL2Computation, totalPaidL2Storage)
		totalPaid := new(big.Int).Add(totalL1Paid, totalL2Paid)

		totalReceived := new(big.Int).Add(aggBal, netFeeRecipientBal)
		if totalPaid.Cmp(totalReceived) != 0 {
			t.Error("total paid was", totalPaid, "but aggregator + network received", totalReceived)
		}
		return totalL1Paid, totalL2Paid
	}

	checkNoCongestionFee(noFeeSnap)
	checkNoNonPreferredAggFee(noFeeSnap)
	checkNoAggFee(noFeeSnap)

	checkNoCongestionFee(feeSnap)
	checkNoNonPreferredAggFee(feeSnap)
	checkNoAggFee(feeSnap)

	checkNoCongestionFee(feeWithAggSnap)
	checkNoNonPreferredAggFee(feeWithAggSnap)

	noFeePaid := checkPaid(noFeeSnap, noFeeResults)
	if noFeePaid.Cmp(big.NewInt(0)) != 0 {
		t.Error("paid fee with fees disabled")
	}

	checkPaid(feeSnap, feeResults)
	checkPaid(feeWithAggSnap, feeWithAggResults)

	checkTotalReceived(noFeeSnap, noFeeResults)
	checkTotalReceived(feeSnap, feeResults)
	l1PaidWithAgg, l2PaidWithAgg := checkTotalReceived(feeWithAggSnap, feeWithAggResults)
	{
		t.Helper()
		aggBal, err := feeWithAggSnap.GetBalance(aggregator)
		test.FailIfError(t, err)

		netFeeRecipientBal, err := feeWithAggSnap.GetBalance(netFeeRecipient)
		test.FailIfError(t, err)

		l1RatioToAgg := big.NewRat(100, 115)

		l1ToAgg := new(big.Rat).Mul(new(big.Rat).SetInt(l1PaidWithAgg), l1RatioToAgg)
		l1ToNetwork := new(big.Rat).Sub(new(big.Rat).SetInt(l1PaidWithAgg), l1ToAgg)

		totalToNetworkFee := new(big.Rat).Add(l1ToNetwork, new(big.Rat).SetInt(l2PaidWithAgg))

		if calcDiff(l1ToAgg, new(big.Rat).SetInt(aggBal)).Cmp(big.NewRat(1, 100)) > 0 {
			t.Error("unexpected aggregator fee collected")
		}

		if calcDiff(totalToNetworkFee, new(big.Rat).SetInt(netFeeRecipientBal)).Cmp(big.NewRat(1, 100)) > 0 {
			t.Error("unexpected network fee collected")
		}
	}
}

func checkSameL2ComputationUnits(t *testing.T, res1 []*evm.TxResult, res2 []*evm.TxResult) {
	for i, res := range res1 {
		unitsUsed1 := res.FeeStats.UnitsUsed
		unitsUsed2 := res2[i].FeeStats.UnitsUsed
		if res.ResultCode == res2[i].ResultCode {
			if new(big.Int).Sub(unitsUsed1.L2Computation, unitsUsed2.L2Computation).CmpAbs(big.NewInt(2000)) > 0 {
				t.Error("computation used outside of acceptable range", unitsUsed1.L2Computation, unitsUsed2.L2Computation)
			}
		}
	}
}

func checkL1UnitsEqual(t *testing.T, unitsUsed1 *evm.FeeSet, unitsUsed2 *evm.FeeSet) {
	t.Helper()
	if unitsUsed1.L1Calldata.Cmp(unitsUsed2.L1Calldata) != 0 {
		t.Error("different calldata used", unitsUsed1.L1Calldata, unitsUsed2.L1Calldata)
	}
	if unitsUsed1.L1Transaction.Cmp(unitsUsed2.L1Transaction) != 0 {
		t.Error("different transaction count used")
	}
}

func checkL2UnitsEqual(t *testing.T, unitsUsed1 *evm.FeeSet, unitsUsed2 *evm.FeeSet) {
	t.Helper()
	if unitsUsed1.L2Computation.Cmp(unitsUsed2.L2Computation) != 0 {
		t.Error("different computation used", unitsUsed1.L2Computation, unitsUsed2.L2Computation)
	}
	if unitsUsed1.L2Storage.Cmp(unitsUsed2.L2Storage) != 0 {
		t.Error("different storage count used", unitsUsed1.L2Storage, unitsUsed2.L2Storage)
	}
}
func checkUnits(t *testing.T, res *evm.TxResult, correct txTemplate, index int, calldataExact bool) {
	t.Helper()
	unitsUsed := res.FeeStats.UnitsUsed
	t.Log("UnitsUsed", res.FeeStats.UnitsUsed)
	if calldataExact {
		if unitsUsed.L1Calldata.Cmp(big.NewInt(int64(correct.calldata))) != 0 {
			t.Error("wrong calldata used, got", unitsUsed.L1Calldata, "but expected", correct.calldata)
		}
	} else {
		if unitsUsed.L1Calldata.Cmp(big.NewInt(int64(correct.calldata))) < 0 {
			t.Error("calldata used should be upper bound, got", unitsUsed.L1Calldata, "but expected", correct.calldata)
		}
		unitsDifference := new(big.Int).Sub(unitsUsed.L1Calldata, big.NewInt(int64(correct.calldata)))
		if unitsDifference.Cmp(big.NewInt(200)) > 0 {
			t.Error("calldata difference too large", unitsDifference)
		} else {
			t.Log("estimate was over by", unitsDifference)
		}
	}

	if unitsUsed.L1Transaction.Cmp(big.NewInt(1)) != 0 {
		t.Error("should have one tx used")
	}
	nonZeroComp := correct.nonzeroComputation[0]
	if len(correct.nonzeroComputation) > 1 {
		nonZeroComp = correct.nonzeroComputation[index]
	}
	if nonZeroComp {
		if unitsUsed.L2Computation.Cmp(big.NewInt(0)) <= 0 {
			t.Error("should have nonzero computation used")
		}
	} else {
		if unitsUsed.L2Computation.Cmp(big.NewInt(0)) != 0 {
			t.Error("should have zero computation used")
		}
	}
	if unitsUsed.L2Storage.Cmp(big.NewInt(int64(correct.correctStorageUsed))) != 0 {
		t.Error("wrong storage count used got", unitsUsed.L2Storage, "but expected", correct.correctStorageUsed)
	}
}

func checkGas(t *testing.T, res *evm.TxResult, aggregator common.Address, l2Unpaid bool) *big.Int {
	t.Helper()
	unitsUsed := res.FeeStats.UnitsUsed
	prices := res.FeeStats.Price
	paid := res.FeeStats.Paid
	t.Log("Price", res.FeeStats.Price)
	t.Log("Paid", res.FeeStats.Paid, "Total", res.FeeStats.Paid.Total())

	if res.IncomingRequest.AggregatorInfo == nil {
		t.Error("expected aggregator info")
	} else if res.IncomingRequest.AggregatorInfo.Aggregator == nil {
		t.Error("should come from aggregator")
	} else if *res.IncomingRequest.AggregatorInfo.Aggregator != aggregator {
		t.Error("wrong aggregator", *res.IncomingRequest.AggregatorInfo.Aggregator)
	}

	l1TxPaidGoal := new(big.Int).Mul(unitsUsed.L1Transaction, prices.L1Transaction)
	l1CalldataGoal := new(big.Int).Mul(unitsUsed.L1Calldata, prices.L1Calldata)
	l2ComputationGoal := new(big.Int).Mul(unitsUsed.L2Computation, prices.L2Computation)
	l2StorageGoal := new(big.Int).Mul(unitsUsed.L2Storage, prices.L2Storage)
	if l1TxPaidGoal.Cmp(paid.L1Transaction) < 0 {
		t.Error("overpaid for l1 tx, paid", paid.L1Transaction, "but wanted", l1TxPaidGoal)
	}
	if l1CalldataGoal.Cmp(paid.L1Calldata) < 0 {
		t.Error("overpaid for l1 calldata got", paid.L1Calldata, "but expected", l1CalldataGoal)
	}
	if l2ComputationGoal.Cmp(paid.L2Computation) < 0 {
		t.Error("overpaid for l2 computation")
	}
	if l2StorageGoal.Cmp(paid.L2Storage) < 0 {
		t.Error("overpaid for l2 storage")
	}

	l1TxUnpaid := new(big.Int).Sub(l1TxPaidGoal, paid.L1Transaction)
	l1CalldataUnpaid := new(big.Int).Sub(l1CalldataGoal, paid.L1Calldata)
	l2ComputationUnpaid := new(big.Int).Sub(l2ComputationGoal, paid.L2Computation)
	l2StorageUnpaid := new(big.Int).Sub(l2StorageGoal, paid.L2Storage)

	if l2Unpaid {
		if paid.L2Computation.Cmp(big.NewInt(0)) != 0 {
			t.Error("incorrectly paid computation amount", paid.L2Computation)
		}

		if paid.L2Storage.Cmp(big.NewInt(0)) != 0 {
			t.Error("incorrectly paid storage amount", paid.L2Storage)
		}
	} else {
		if l2ComputationUnpaid.Cmp(big.NewInt(0)) != 0 {
			t.Error("incorrectly unpaid computation amount", l2ComputationUnpaid)
		}

		if l2StorageUnpaid.Cmp(big.NewInt(0)) != 0 {
			t.Error("incorrectly unpaid storage amount", l2StorageUnpaid)
		}
	}

	totalUnpaid := new(big.Int).Add(l1TxUnpaid, l1CalldataUnpaid)
	if totalUnpaid.Cmp(big.NewInt(0)) != 0 && res.ResultCode != evm.InsufficientGasForBaseFee {
		t.Error("gas left unpaid, but got wrong error")
	}
	return totalUnpaid
}<|MERGE_RESOLUTION|>--- conflicted
+++ resolved
@@ -41,51 +41,6 @@
 	"github.com/offchainlabs/arbitrum/packages/arb-util/protocol"
 )
 
-<<<<<<< HEAD
-=======
-func addInitialization(t *testing.T, ib *InboxBuilder, aggregator, netFeeRecipient, congestionFeeRecipient, user common.Address, initialDeposit *big.Int) {
-	config := protocol.ChainParams{
-		StakeRequirement:          big.NewInt(0),
-		StakeToken:                common.Address{},
-		GracePeriod:               common.NewTimeBlocks(big.NewInt(3)),
-		MaxExecutionSteps:         0,
-		ArbGasSpeedLimitPerSecond: 1000000000,
-	}
-
-	feeConfigInit := message.FeeConfig{
-		SpeedLimitPerSecond:    new(big.Int).SetUint64(config.ArbGasSpeedLimitPerSecond),
-		L1GasPerL2Tx:           big.NewInt(3700),
-		L1GasPerL2Calldata:     big.NewInt(16),
-		L1GasPerStorage:        big.NewInt(2000),
-		ArbGasDivisor:          big.NewInt(10000),
-		NetFeeRecipient:        netFeeRecipient,
-		CongestionFeeRecipient: congestionFeeRecipient,
-	}
-	aggInit := message.DefaultAggConfig{Aggregator: aggregator}
-	init, err := message.NewInitMessage(config, owner, []message.ChainConfigOption{feeConfigInit, aggInit})
-	test.FailIfError(t, err)
-
-	chainTime := inbox.ChainTime{
-		BlockNum:  common.NewTimeBlocksInt(0),
-		Timestamp: big.NewInt(0),
-	}
-	ib.AddMessage(init, chain, big.NewInt(0), chainTime)
-
-	deposit := message.EthDepositTx{
-		L2Message: message.NewSafeL2Message(message.ContractTransaction{
-			BasicTx: message.BasicTx{
-				MaxGas:      big.NewInt(10000000),
-				GasPriceBid: big.NewInt(0),
-				DestAddress: user,
-				Payment:     initialDeposit,
-				Data:        nil,
-			},
-		}),
-	}
-	ib.AddMessage(deposit, chain, big.NewInt(0), chainTime)
-}
-
->>>>>>> 812ca680
 func addEnableFeesMessages(ib *InboxBuilder) {
 	ownerTx1 := message.Transaction{
 		MaxGas:      big.NewInt(1000000),
@@ -290,7 +245,6 @@
 	t.Log("Congestion recipient", congestionFeeRecipient)
 
 	addInitializationLoc := func(ib *InboxBuilder) {
-<<<<<<< HEAD
 		config := protocol.ChainParams{
 			StakeRequirement:          big.NewInt(0),
 			StakeToken:                common.Address{},
@@ -312,7 +266,8 @@
 			CongestionFeeRecipient: congestionFeeRecipient,
 		}
 		aggInit := message.DefaultAggConfig{Aggregator: aggregator}
-		init := message.NewInitMessage(config, owner, []message.ChainConfigOption{feeConfigInit, aggInit})
+		init, err := message.NewInitMessage(config, owner, []message.ChainConfigOption{feeConfigInit, aggInit})
+		test.FailIfError(t, err)
 
 		chainTime := inbox.ChainTime{
 			BlockNum:  common.NewTimeBlocksInt(0),
@@ -332,9 +287,6 @@
 			}),
 		}
 		ib.AddMessage(deposit, chain, big.NewInt(0), chainTime)
-=======
-		addInitialization(t, ib, aggregator, netFeeRecipient, congestionFeeRecipient, userAddress, initialDeposit)
->>>>>>> 812ca680
 	}
 
 	ethTxes := make([]*types.Transaction, 0)
