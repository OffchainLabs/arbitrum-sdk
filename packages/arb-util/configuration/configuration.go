/*
 * Copyright 2021, Offchain Labs, Inc.
 *
 * Licensed under the Apache License, Version 2.0 (the "License");
 * you may not use this file except in compliance with the License.
 * You may obtain a copy of the License at
 *
 *    http://www.apache.org/licenses/LICENSE-2.0
 *
 * Unless required by applicable law or agreed to in writing, software
 * distributed under the License is distributed on an "AS IS" BASIS,
 * WITHOUT WARRANTIES OR CONDITIONS OF ANY KIND, either express or implied.
 * See the License for the specific language governing permissions and
 * limitations under the License.
 */

package configuration

import (
	"context"
	"fmt"
	"io"
	"math/big"
	"net/http"
	"os"
	"path"
	"path/filepath"
	"strings"
	"time"

	"github.com/knadh/koanf"
	"github.com/knadh/koanf/parsers/json"
	"github.com/knadh/koanf/providers/confmap"
	"github.com/knadh/koanf/providers/env"
	"github.com/knadh/koanf/providers/file"
	"github.com/knadh/koanf/providers/posflag"
	"github.com/knadh/koanf/providers/rawbytes"
	"github.com/knadh/koanf/providers/s3"
	"github.com/mitchellh/mapstructure"
	"github.com/pkg/errors"
	"github.com/rs/zerolog/log"
	flag "github.com/spf13/pflag"

	"github.com/offchainlabs/arbitrum/packages/arb-util/ethutils"
)

const PASSWORD_NOT_SET = "PASSWORD_NOT_SET"

var logger = log.With().Caller().Stack().Str("component", "configuration").Logger()

type Conf struct {
	Dump      bool   `koanf:"dump"`
	EnvPrefix string `koanf:"env-prefix"`
	File      string `koanf:"file"`
	S3        S3     `koanf:"s3"`
	String    string `koanf:"string"`
}

type Core struct {
	Cache                     CoreCache     `koanf:"cache"`
	CheckpointGasFrequency    int           `koanf:"checkpoint-gas-frequency"`
	CheckpointLoadGasCost     int           `koanf:"checkpoint-load-gas-cost"`
	CheckpointLoadGasFactor   int           `koanf:"checkpoint-load-gas-factor"`
	CheckpointMaxExecutionGas int           `koanf:"checkpoint-max-execution-gas"`
	Profile                   CoreTest      `koanf:"profile"`
	Test                      CoreTest      `koanf:"test"`
	Debug                     bool          `koanf:"debug"`
	IdleSleep                 time.Duration `koanf:"idle-sleep"`
	LazyLoadCoreMachine       bool          `koanf:"lazy-load-core-machine"`
	LazyLoadArchiveQueries    bool          `koanf:"lazy-load-archive-queries"`
	MessageProcessCount       int           `koanf:"message-process-count"`
	SaveRocksdbInterval       time.Duration `koanf:"save-rocksdb-interval"`
	SaveRocksdbPath           string        `koanf:"save-rocksdb-path"`
}

type CoreCache struct {
	BasicInterval int           `koanf:"basic-interval"`
	BasicSize     int           `koanf:"basic-size"`
	Disable       bool          `koanf:"disable"`
	LRUSize       int           `koanf:"lru-size"`
	SeedOnStartup bool          `koanf:"seed-on-startup"`
	TimedExpire   time.Duration `koanf:"timed-expire"`
}

type CoreTest struct {
	JustMetadata        bool  `koanf:"just-metadata"`
	LoadCount           int64 `koanf:"load-count"`
	ReorgTo             int64 `koanf:"reorg-to"`
	ResetAllExceptInbox bool  `koanf:"reset-all-except-inbox"`
	RunUntil            int64 `koanf:"run-until"`
}

<<<<<<< HEAD
=======
// DefaultCoreSettings is useful in unit tests
func DefaultCoreSettings() *Core {
	return &Core{
		Cache: CoreCache{
			BasicInterval: 100,
			BasicSize:     1000,
			LRUSize:       1000,
			TimedExpire:   20 * time.Minute,
		},
		CheckpointLoadGasCost:     1_000_000,
		CheckpointMaxExecutionGas: 0,
		GasCheckpointFrequency:    1_000_000,
		MessageProcessCount:       10,
	}
}

>>>>>>> 2636fc1c
type FeedInput struct {
	Timeout time.Duration `koanf:"timeout"`
	URLs    []string      `koanf:"url"`
}

type FeedOutput struct {
	Addr          string        `koanf:"addr"`
	IOTimeout     time.Duration `koanf:"io-timeout"`
	Port          string        `koanf:"port"`
	Ping          time.Duration `koanf:"ping"`
	ClientTimeout time.Duration `koanf:"client-timeout"`
	Queue         int           `koanf:"queue"`
	Workers       int           `koanf:"workers"`
}

type Feed struct {
	Input  FeedInput  `koanf:"input"`
	Output FeedOutput `koanf:"output"`
}

type Healthcheck struct {
	Addr          string `koanf:"addr"`
	Enable        bool   `koanf:"enable"`
	L1Node        bool   `koanf:"l1-node"`
	Metrics       bool   `koanf:"metrics"`
	MetricsPrefix string `koanf:"metrics-prefix"`
	Port          string `koanf:"port"`
	Sequencer     bool   `koanf:"sequencer"`
}

type Lockout struct {
	Redis         string        `koanf:"redis"`
	SelfRPCURL    string        `koanf:"self-rpc-url"`
	Timeout       time.Duration `koanf:"timeout"`
	MaxLatency    time.Duration `koanf:"max-latency"`
	SeqNumTimeout time.Duration `koanf:"seq-num-timeout"`
}

type Aggregator struct {
	InboxAddress string `koanf:"inbox-address"`
	MaxBatchTime int64  `koanf:"max-batch-time"`
	Stateful     bool   `koanf:"stateful"`
}

type RPC struct {
	Addr          string `koanf:"addr"`
	Port          string `koanf:"port"`
	Path          string `koanf:"path"`
	EnableL1Calls bool   `koanf:"enable-l1-calls"`
}

type S3 struct {
	AccessKey string `koanf:"access-key"`
	Bucket    string `koanf:"bucket"`
	ObjectKey string `koanf:"object-key"`
	Region    string `koanf:"region"`
	SecretKey string `koanf:"secret-key"`
}

type L1PostingStrategy struct {
	HighGasThreshold   float64 `koanf:"high-gas-threshold"`
	HighGasDelayBlocks int64   `koanf:"high-gas-delay-blocks"`
}

type SequencerDangerous struct {
	ReorgOutHugeMessages            bool `koanf:"reorg-out-huge-messages" json:"reorg-out-huge-messages"`
	PublishBatchesWithoutLockout    bool `koanf:"publish-batches-without-lockout" json:"publish-batches-without-lockout"`
	RewriteSequencerAddress         bool `koanf:"rewrite-sequencer-address" json:"rewrite-sequencer-address"`
	DisableBatchPosting             bool `koanf:"disable-batch-posting" json:"disable-batch-posting"`
	DisableDelayedMessageSequencing bool `koanf:"disable-delayed-message-sequencing" json:"disable-delayed-message-sequencing"`
}

type Sequencer struct {
	CreateBatchBlockInterval          int64              `koanf:"create-batch-block-interval"`
	ContinueBatchPostingBlockInterval int64              `koanf:"continue-batch-posting-block-interval"`
	DelayedMessagesTargetDelay        int64              `koanf:"delayed-messages-target-delay"`
	Lockout                           Lockout            `koanf:"lockout"`
	L1PostingStrategy                 L1PostingStrategy  `koanf:"l1-posting-strategy"`
	MaxBatchGasCost                   int64              `koanf:"max-batch-gas-cost"`
	GasRefunderAddress                string             `koanf:"gas-refunder-address"`
	GasRefunderExtraGas               uint64             `koanf:"gas-refunder-extra-gas"`
	Dangerous                         SequencerDangerous `koanf:"dangerous"`
}

type WS struct {
	Addr string `koanf:"addr"`
	Port string `koanf:"port"`
	Path string `koanf:"path"`
}

type Forwarder struct {
	Target    string `koanf:"target"`
	Submitter string `koanf:"submitter-address"`
	RpcMode   string `koanf:"rpc-mode"`
}

type Node struct {
	Aggregator      Aggregator    `koanf:"aggregator"`
	Cache           NodeCache     `koanf:"cache"`
	ChainID         uint64        `koanf:"chain-id"`
	Forwarder       Forwarder     `koanf:"forwarder"`
	LogProcessCount int           `koanf:"log-process-count"`
	LogIdleSleep    time.Duration `koanf:"log-idle-sleep"`
	RPC             RPC           `koanf:"rpc"`
	Sequencer       Sequencer     `koanf:"sequencer"`
	Type            string        `koanf:"type"`
	WS              WS            `koanf:"ws"`
}

type NodeCache struct {
	AllowSlowLookup  bool          `koanf:"allow-slow-lookup"`
	LRUSize          int           `koanf:"lru-size"`
	BlockInfoLRUSize int           `koanf:"block-info-lru-size"`
	TimedInitialSize int           `koanf:"timed-initial-size"`
	TimedExpire      time.Duration `koanf:"timed-expire"`
}

type Persistent struct {
	Chain        string `koanf:"chain"`
	GlobalConfig string `koanf:"global-config"`
}

type Rollup struct {
	Address   string `koanf:"address"`
	FromBlock int64  `koanf:"from-block"`
	Machine   struct {
		Filename string `koanf:"filename"`
		URL      string `koanf:"url"`
	} `koanf:"machine"`
}

type Validator struct {
	Strategy             string            `koanf:"strategy"`
	UtilsAddress         string            `koanf:"utils-address"`
	StakerDelay          time.Duration     `koanf:"staker-delay"`
	WalletFactoryAddress string            `koanf:"wallet-factory-address"`
	L1PostingStrategy    L1PostingStrategy `koanf:"l1-posting-strategy"`
	DontChallenge        bool              `koanf:"dont-challenge"`
}

type Wallet struct {
	Fireblocks WalletFireblocks `koanf:"fireblocks"`
	Local      WalletLocal      `koanf:"local"`
}

type WalletFireblocks struct {
	APIKey               string     `koanf:"api-key,omitempty"`
	AssetId              string     `koanf:"asset-id,omitempty"`
	BaseURL              string     `koanf:"base-url,omitempty"`
	DisableHandlePending bool       `koanf:"disable-handle-pending"`
	ExternalWallets      string     `koanf:"external-wallets"`
	FeedSigner           FeedSigner `koanf:"feed-signer"`
	InternalWallets      string     `koanf:"internal-wallets"`
	SourceAddress        string     `koanf:"source-address,omitempty"`
	SourceId             string     `koanf:"source-id,omitempty"`
	SourceType           string     `koanf:"source-type,omitempty"`
	SSLKey               string     `koanf:"ssl-key,omitempty"`
	SSLKeyPassword       string     `koanf:"ssl-key-password,omitempty"`
	UseFireblocksFees    bool       `koanf:"use-fireblocks-fees"`
}

type FeedSigner struct {
	Pathname     string `koanf:"pathname"`
	PasswordImpl string `koanf:"password"`
	PrivateKey   string `koanf:"private-key"`
}

func (f *FeedSigner) Password() *string {
	if f.PasswordImpl == PASSWORD_NOT_SET {
		return nil
	}
	return &f.PasswordImpl
}

type WalletLocal struct {
	Pathname     string `koanf:"pathname"`
	PasswordImpl string `koanf:"password"`
	PrivateKey   string `koanf:"private-key"`
}

func (w WalletLocal) Password() *string {
	if w.PasswordImpl == PASSWORD_NOT_SET {
		return nil
	}
	return &w.PasswordImpl
}

type Log struct {
	RPC  string `koanf:"rpc"`
	Core string `koanf:"core"`
}

type Metrics struct {
	Addr string `koanf:"addr"`
	Port string `koanf:"port"`
}

type Config struct {
	BridgeUtilsAddress string      `koanf:"bridge-utils-address"`
	Conf               Conf        `koanf:"conf"`
	Core               Core        `koanf:"core"`
	Feed               Feed        `koanf:"feed"`
	GasPrice           float64     `koanf:"gas-price"`
	Healthcheck        Healthcheck `koanf:"healthcheck"`
	L1                 struct {
		ChainID int    `koanf:"chain-id"`
		URL     string `koanf:"url"`
	} `koanf:"l1"`
	Log           Log        `koanf:"log"`
	Node          Node       `koanf:"node"`
	Persistent    Persistent `koanf:"persistent"`
	PProfEnable   bool       `koanf:"pprof-enable"`
	Rollup        Rollup     `koanf:"rollup"`
	Validator     Validator  `koanf:"validator"`
	WaitToCatchUp bool       `koanf:"wait-to-catch-up"`
	Wallet        Wallet     `koanf:"wallet"`

	// The following field needs to be top level for compatibility with the underlying go-ethereum lib
	Metrics       bool    `koanf:"metrics"`
	MetricsServer Metrics `koanf:"metrics-server"`
}

// DefaultCoreSettings is useful in unit tests
func DefaultCoreSettings() *Core {
	return &Core{
		Cache: CoreCache{
			BasicInterval: 100,
			BasicSize:     1000,
			LRUSize:       1000,
			TimedExpire:   20 * time.Minute,
		},
		CheckpointGasFrequency:    1_000_000,
		CheckpointLoadGasCost:     1_000_000,
		CheckpointLoadGasFactor:   4,
		CheckpointMaxExecutionGas: 1_000_000_000,
		MessageProcessCount:       10,
	}
}

// DefaultNodeSettings is useful in unit tests
func DefaultNodeSettings() *Node {
	return &Node{
		Cache: NodeCache{
			AllowSlowLookup: true,
			LRUSize:         1000,
			TimedExpire:     20 * time.Minute,
		},
		LogProcessCount: 100,
		LogIdleSleep:    10 * time.Millisecond, // 10 for dev, 100 for server
	}

}

func (c *Config) GetNodeDatabasePath() string {
	return path.Join(c.Persistent.Chain, "db")
}

func (c *Config) GetValidatorDatabasePath() string {
	return path.Join(c.Persistent.Chain, "validator-db")
}

func ParseCLI(ctx context.Context) (*Config, *Wallet, *ethutils.RPCEthClient, *big.Int, error) {
	f := flag.NewFlagSet(os.Args[0], flag.ContinueOnError)

	AddForwarderTarget(f)

	return ParseNonRelay(ctx, f, "cli-wallet")
}

func AddL1PostingStrategyOptions(f *flag.FlagSet, prefix string) {
	f.Float64(prefix+"l1-posting-strategy.high-gas-threshold", 150, "gwei threshold at which to consider gas price high and delay batch posting")
	f.Int64(prefix+"l1-posting-strategy.high-gas-delay-blocks", 270, "wait up to this many more blocks when gas costs are high")
}

func ParseNode(ctx context.Context) (*Config, *Wallet, *ethutils.RPCEthClient, *big.Int, error) {
	f := flag.NewFlagSet("", flag.ContinueOnError)

	AddFeedOutputOptions(f)
	AddForwarderTarget(f)
	AddL1PostingStrategyOptions(f, "node.sequencer.")

	f.String("node.aggregator.inbox-address", "", "address of the inbox contract")
	f.Int("node.aggregator.max-batch-time", 10, "max-batch-time=NumSeconds")
	f.Bool("node.aggregator.stateful", false, "enable pending state tracking")

	f.Bool("node.cache.allow-slow-lookup", false, "load L2 block from disk if not in memory cache")
	f.Int("node.cache.lru-size", 1000, "number of recently used L2 blocks to hold in lru memory cache")
	f.Int("node.cache.block-info-lru-size", 100_000, "number of recently used L2 block info to hold in lru memory cache")
	f.Duration("node.cache.timed-expire", 20*time.Minute, "length of time to hold L2 blocks in timed memory cache")

	f.Uint64("node.chain-id", 42161, "chain id of the arbitrum chain")

	f.String("node.forwarder.submitter-address", "", "address of the node that will submit your transaction to the chain")
	f.String("node.forwarder.rpc-mode", "full", "RPC mode: either full, non-mutating (no eth_sendRawTransaction), or forwarding-only (only requests forwarded upstream are permitted)")

	f.Duration("node.log-idle-sleep", 100*time.Millisecond, "milliseconds for log reader to sleep between reading logs")
	f.Int("node.log-process-count", 100, "maximum number of logs to process at a time")

	f.String("node.rpc.addr", "0.0.0.0", "RPC address")
	f.Int("node.rpc.port", 8547, "RPC port")
	f.String("node.rpc.path", "/", "RPC path")
	f.Bool("node.rpc.enable-l1-calls", false, "If RPC calls which query the L1 node indirectly should be allowed")

	f.Int64("node.sequencer.create-batch-block-interval", 270, "block interval at which to create new batches")
	f.Int64("node.sequencer.continue-batch-posting-block-interval", 2, "block interval to post the next batch after posting a partial one")
	f.Int64("node.sequencer.delayed-messages-target-delay", 12, "delay before sequencing delayed messages")
	f.String("node.sequencer.lockout.redis", "", "sequencer lockout redis instance URL")
	f.String("node.sequencer.lockout.self-rpc-url", "", "own RPC URL for other sequencers to failover to")
	f.Int64("node.sequencer.max-batch-gas-cost", 2_000_000, "max L1 batch gas cost to post before splitting it up into multiple batches")
	f.String("node.sequencer.gas-refunder-address", "", "address of the L1 gas refunder contract (optional)")
	f.Uint64("node.sequencer.gas-refunder-extra-gas", 50_000, "amount of extra gas to supply for the gas refunder operation")
	f.Bool("node.sequencer.dangerous.reorg-out-huge-messages", false, "erase any huge messages in database that cannot be published (DANGEROUS)")
	f.Bool("node.sequencer.dangerous.publish-batches-without-lockout", false, "continue publishing batches (but not sequencing) without the lockout (DANGEROUS)")
	f.Bool("node.sequencer.dangerous.rewrite-sequencer-address", false, "reorganize to rewrite the sequencer address if it's not the loaded wallet (DANGEROUS)")
	f.Bool("node.sequencer.dangerous.disable-batch-posting", false, "disable posting batches to L1 (DANGEROUS)")
	f.Bool("node.sequencer.dangerous.disable-delayed-message-sequencing", false, "disable sequencing delayed messages (DANGEROUS)")

	f.String("node.type", "forwarder", "forwarder, aggregator or sequencer")

	f.String("node.ws.addr", "0.0.0.0", "websocket address")
	f.Int("node.ws.port", 8548, "websocket port")
	f.String("node.ws.path", "/", "websocket path")

	return ParseNonRelay(ctx, f, "rpc-wallet")
}

func ParseValidator(ctx context.Context) (*Config, *Wallet, *ethutils.RPCEthClient, *big.Int, error) {
	f := flag.NewFlagSet("", flag.ContinueOnError)

	AddFeedOutputOptions(f)
	AddL1PostingStrategyOptions(f, "validator.")

	f.String("validator.strategy", "StakeLatest", "strategy for validator to use")
	f.String("validator.utils-address", "", "strategy for validator to use")
	f.Duration("validator.staker-delay", 60*time.Second, "delay between updating stake")
	f.String("validator.wallet-factory-address", "", "strategy for validator to use")
	f.Bool("validator.dont-challenge", false, "don't challenge any other validators' assertions")

	return ParseNonRelay(ctx, f, "validator-wallet")
}

func ParseNonRelay(ctx context.Context, f *flag.FlagSet, defaultWalletPathname string) (*Config, *Wallet, *ethutils.RPCEthClient, *big.Int, error) {
	f.String("bridge-utils-address", "", "bridgeutils contract address")

	f.Int("core.cache.basic-interval", 100_000_000, "amount of gas to wait between saving to basic cache")
	f.Int("core.cache.basic-size", 100, "number of recently used L2 blocks to hold in basic memory cache")
	f.Bool("core.cache.disable", false, "disable saving to cache while in core thread")
	f.Int("core.cache.lru-size", 1000, "number of recently used L2 blocks to hold in lru memory cache")
	f.Bool("core.cache.seed-on-startup", true, "seed cache on startup by re-executing timed-expire worth of history")
	f.Duration("core.cache.timed-expire", 20*time.Minute, "length of time to hold L2 blocks in arbcore timed memory cache")

	f.Int("core.checkpoint-gas-frequency", 1_000_000_000, "amount of gas between saving checkpoints")
	f.Int("core.checkpoint-load-gas-cost", 250_000_000, "running machine for given gas takes same amount of time as loading database entry")
	f.Int("core.checkpoint-load-gas-factor", 4, "factor to weight difference in database checkpoint vs cache checkpoint")
	f.Int("core.checkpoint-max-execution-gas", 250_000_000, "maximum amount of gas any given checkpoint is allowed to execute")

	f.Bool("core.debug", false, "print extra debug messages in arbcore")

	f.Duration("core.idle-sleep", 5*time.Millisecond, "how long core thread should sleep when idle")

	f.Bool("core.lazy-load-core-machine", false, "if the core machine should be loaded as it's run")
	f.Bool("core.lazy-load-archive-queries", true, "if the archive queries should be loaded as they're run")

	f.Int("core.message-process-count", 100, "maximum number of messages to process at a time")

	f.Duration("core.save-rocksdb-interval", 0, "duration between saving database backups, 0 to disable")
	f.String("core.save-rocksdb-path", "db_checkpoints", "path to save database backups in")

	f.Bool("core.test.just-metadata", false, "just print database metadata and exit")
	f.Int("core.test.load-count", 0, "number of snapshots to load from database for profile test, zero to disable")
	f.Int("core.test.reorg-to", 0, "reorg to snapshot with given gas, zero to disable")
	f.Bool("core.test.reset-all-except-inbox", false, "remove all database info except for inbox")
	f.Int("core.test.run-until", 0, "run until gas is reacheck for profile test, zero to disable")

	f.Float64("gas-price", 0, "float of gas price to use in gwei (0 = use L1 node's recommended value)")

	f.String("l1.url", "", "layer 1 ethereum node RPC URL")
	f.Uint64("l1.chain-id", 0, "if set other than 0, will be used to validate database and L1 connection")

	f.String("persistent.global-config", ".arbitrum", "location global configuration is located")
	f.String("persistent.chain", "", "path that chain specific state is located")

	f.String("rollup.address", "", "layer 2 rollup contract address")
	f.String("rollup.machine.filename", "", "file to load machine from")

	f.String("wallet.local.pathname", defaultWalletPathname, "path to store wallet in")
	f.String("wallet.local.password", PASSWORD_NOT_SET, "password for wallet")
	f.String("wallet.local.private-key", "", "wallet private key string")

	f.String("wallet.fireblocks.feed-signer.pathname", "feed-signer-wallet", "path to store feed-signer wallet in")
	f.String("wallet.fireblocks.feed-signer.password", PASSWORD_NOT_SET, "password for feed-signer wallet")
	f.String("wallet.fireblocks.feed-signer.private-key", "", "wallet feed-signer private key string")

	f.Bool("wait-to-catch-up", false, "wait to catch up to the chain before opening the RPC")

	AddHealthcheckOptions(f)

	k, err := beginCommonParse(f)
	if err != nil {
		return nil, nil, nil, nil, err
	}

	l1URL := k.String("l1.url")
	if len(l1URL) == 0 {
		return nil, nil, nil, nil, errors.New("required parameter --l1.url is missing")
	}

	l1Client, err := ethutils.NewRPCEthClient(l1URL)
	if err != nil {
		return nil, nil, nil, nil, errors.Wrapf(err, "error connecting to ethereum L1 node: %s", l1URL)
	}

	var l1ChainId *big.Int
	for {
		l1ChainId, err = l1Client.ChainID(ctx)
		if err == nil {
			break
		}
		logger.Warn().Err(err).Msg("Error getting chain ID")

		select {
		case <-ctx.Done():
			return nil, nil, nil, nil, errors.New("ctx cancelled getting chain ID")
		case <-time.After(5 * time.Second):
		}
	}
	logger.Info().Str("l1url", l1URL).Str("chainid", l1ChainId.String()).Msg("connected to l1 chain")

	rollupAddress := k.String("rollup.address")
	if len(rollupAddress) != 0 {
		logger.Info().Str("rollup", rollupAddress).Msg("using custom rollup address")
	} else {
		if l1ChainId.Cmp(big.NewInt(1)) == 0 {
			err := k.Load(confmap.Provider(map[string]interface{}{
				"bridge-utils-address":             "0x84efa170dc6d521495d7942e372b8e4b2fb918ec",
				"feed.input.url":                   []string{"wss://arb1.arbitrum.io/feed"},
				"node.aggregator.inbox-address":    "0x4Dbd4fc535Ac27206064B68FfCf827b0A60BAB3f",
				"node.chain-id":                    "42161",
				"node.forwarder.target":            "https://arb1.arbitrum.io/rpc",
				"persistent.chain":                 "mainnet",
				"rollup.address":                   "0xC12BA48c781F6e392B49Db2E25Cd0c28cD77531A",
				"rollup.from-block":                "12525700",
				"rollup.machine.filename":          "mainnet.arb1.mexe",
				"rollup.machine.url":               "https://raw.githubusercontent.com/OffchainLabs/arb-os/48bdb999a703575d26a856499e6eb3e17691e99d/arb_os/arbos.mexe",
				"validator.utils-address":          "0x2B36F23ce0bAbD57553b26Da4C7a0585bac65DC1",
				"validator.wallet-factory-address": "0xe17d8Fa6BC62590f840C5Dd35f300F77D55CC178",
			}, "."), nil)
			if err != nil {
				return nil, nil, nil, nil, errors.Wrap(err, "error setting mainnet.arb1 rollup parameters")
			}
		} else if l1ChainId.Cmp(big.NewInt(4)) == 0 {
			err := k.Load(confmap.Provider(map[string]interface{}{
				"bridge-utils-address":             "0xA556F0eF1A0E37a7837ceec5527aFC7771Bf9a67",
				"feed.input.url":                   []string{"wss://rinkeby.arbitrum.io/feed"},
				"node.aggregator.inbox-address":    "0x578BAde599406A8fE3d24Fd7f7211c0911F5B29e",
				"node.chain-id":                    "421611",
				"node.forwarder.target":            "https://rinkeby.arbitrum.io/rpc",
				"persistent.chain":                 "rinkeby",
				"rollup.address":                   "0xFe2c86CF40F89Fe2F726cFBBACEBae631300b50c",
				"rollup.from-block":                "8700589",
				"rollup.machine.filename":          "testnet.rinkeby.mexe",
				"rollup.machine.url":               "https://raw.githubusercontent.com/OffchainLabs/arb-os/26ab8d7c818681c4ee40792aeb12981a8f2c3dfa/arb_os/arbos.mexe",
				"validator.utils-address":          "0xbb14D9837f6E596167638Ba0963B9Ba8351F68CD",
				"validator.wallet-factory-address": "0x5533D1578a39690B6aC692673F771b3fc668f0a3",
			}, "."), nil)
			if err != nil {
				return nil, nil, nil, nil, errors.Wrap(err, "error setting testnet.rinkeby rollup parameters")
			}
		} else {
			return nil, nil, nil, nil, fmt.Errorf("connected to unrecognized ethereum network with chain ID: %v", l1ChainId)
		}
	}

	if err := applyOverrides(f, k); err != nil {
		return nil, nil, nil, nil, err
	}

	out, wallet, err := endCommonParse(k)
	if err != nil {
		return nil, nil, nil, nil, err
	}

	// Fixup directories
	homeDir, err := os.UserHomeDir()
	if err != nil {
		return nil, nil, nil, nil, errors.Wrap(err, "Unable to read users home directory")
	}

	// Make persistent storage directory relative to home directory if not already absolute
	if !filepath.IsAbs(out.Persistent.GlobalConfig) {
		out.Persistent.GlobalConfig = path.Join(homeDir, out.Persistent.GlobalConfig)
	}
	err = os.MkdirAll(out.Persistent.GlobalConfig, os.ModePerm)
	if err != nil {
		return nil, nil, nil, nil, errors.Wrap(err, "Unable to create global configuration directory")
	}

	// Make chain directory relative to persistent storage directory if not already absolute
	if !filepath.IsAbs(out.Persistent.Chain) {
		out.Persistent.Chain = path.Join(out.Persistent.GlobalConfig, out.Persistent.Chain)
	}
	err = os.MkdirAll(out.Persistent.Chain, os.ModePerm)
	if err != nil {
		return nil, nil, nil, nil, errors.Wrap(err, "Unable to create chain directory")
	}

	if len(out.Rollup.Machine.Filename) == 0 {
		// Machine not provided, so use default
		out.Rollup.Machine.Filename = path.Join(out.Persistent.Chain, "arbos.mexe")
	}

	// Make rocksdb backup directory relative to persistent storage directory if not already absolute
	if !filepath.IsAbs(out.Core.SaveRocksdbPath) {
		out.Core.SaveRocksdbPath = path.Join(out.Persistent.Chain, out.Core.SaveRocksdbPath)
	}

	// Make machine relative to storage directory if not already absolute
	if !filepath.IsAbs(out.Rollup.Machine.Filename) {
		out.Rollup.Machine.Filename = path.Join(out.Persistent.GlobalConfig, out.Rollup.Machine.Filename)
	}

	// Make wallet directories relative to chain directory if not already absolute
	if !filepath.IsAbs(wallet.Local.Pathname) {
		wallet.Local.Pathname = path.Join(out.Persistent.Chain, wallet.Local.Pathname)
	}
	if !filepath.IsAbs(wallet.Fireblocks.FeedSigner.Pathname) {
		wallet.Fireblocks.FeedSigner.Pathname = path.Join(out.Persistent.Chain, wallet.Fireblocks.FeedSigner.Pathname)
	}

	_, err = os.Stat(out.Rollup.Machine.Filename)
	if os.IsNotExist(err) && len(out.Rollup.Machine.URL) != 0 {
		// Machine does not exist, so load it from provided URL
		logger.Debug().Str("URL", out.Rollup.Machine.URL).Msg("downloading machine")

		resp, err := http.Get(out.Rollup.Machine.URL)
		if err != nil {
			return nil, nil, nil, nil, errors.Wrapf(err, "unable to get machine from: %s", out.Rollup.Machine.URL)
		}
		if resp.StatusCode != 200 {
			return nil, nil, nil, nil, fmt.Errorf("HTTP status '%v' when trying to get machine from: %s", resp.Status, out.Rollup.Machine.URL)
		}

		fileOut, err := os.Create(out.Rollup.Machine.Filename)
		if err != nil {
			return nil, nil, nil, nil, errors.Wrapf(err, "unable to open file '%s' for machine", out.Rollup.Machine.Filename)
		}

		_, err = io.Copy(fileOut, resp.Body)
		if err != nil {
			return nil, nil, nil, nil, errors.Wrapf(err, "unable to output machine to: %s", out.Rollup.Machine.Filename)
		}
	}

	if out.L1.ChainID != 0 && l1ChainId.Int64() != int64(out.L1.ChainID) {
		logger.
			Error().
			Int("expected-chainid", out.L1.ChainID).
			Int64("l1-chainid", l1ChainId.Int64()).
			Msg("unexpected chain id")
		return nil, nil, nil, nil, fmt.Errorf("expected chain id %v but l1 node has chain id %v", out.L1.ChainID, l1ChainId)
	}

	return out, wallet, l1Client, l1ChainId, nil
}

func ParseRelay() (*Config, error) {
	f := flag.NewFlagSet(os.Args[0], flag.ContinueOnError)

	AddFeedOutputOptions(f)

	k, err := beginCommonParse(f)
	if err != nil {
		return nil, err
	}

	out, _, err := endCommonParse(k)
	if err != nil {
		return nil, err
	}

	return out, nil
}

func AddFeedOutputOptions(f *flag.FlagSet) {
	f.String("feed.output.addr", "0.0.0.0", "address to bind the relay feed output to")
	f.Duration("feed.output.io-timeout", 5*time.Second, "duration to wait before timing out HTTP to WS upgrade")
	f.Int("feed.output.port", 9642, "port to bind the relay feed output to")
	f.Duration("feed.output.ping", 5*time.Second, "duration for ping interval")
	f.Duration("feed.output.client-timeout", 15*time.Second, "duraction to wait before timing out connections to client")
	f.Int("feed.output.workers", 100, "Number of threads to reserve for HTTP to WS upgrade")
}

func AddForwarderTarget(f *flag.FlagSet) {
	f.String("node.forwarder.target", "", "url of another node to send transactions through")
}

func AddHealthcheckOptions(f *flag.FlagSet) {
	f.Bool("healthcheck.enable", false, "enable healthcheck endpoint")
	f.Bool("healthcheck.sequencer", false, "enable checking the health of the sequencer")
	f.Bool("healthcheck.l1-node", false, "enable checking the health of the L1 node")
	f.Bool("healthcheck.metrics", false, "enable prometheus endpoint")
	f.String("healthcheck.metrics-prefix", "", "prepend the specified prefix to the exported metrics names")
	f.String("healthcheck.addr", "", "address to bind the healthcheck endpoint to")
	f.Int("healthcheck.port", 0, "port to bind the healthcheck endpoint to")
}

func beginCommonParse(f *flag.FlagSet) (*koanf.Koanf, error) {
	f.Bool("conf.dump", false, "print out currently active configuration file")
	f.String("conf.env-prefix", "", "environment variables with given prefix will be loaded as configuration values")
	f.String("conf.file", "", "name of configuration file")
	f.String("conf.s3.access-key", "", "S3 access key")
	f.String("conf.s3.secret-key", "", "S3 secret key")
	f.String("conf.s3.region", "", "S3 region")
	f.String("conf.s3.bucket", "", "S3 bucket")
	f.String("conf.s3.object-key", "", "S3 object key")
	f.String("conf.string", "", "configuration as JSON string")

	f.Duration("feed.input.timeout", 20*time.Second, "duration to wait before timing out connection to server")
	f.StringSlice("feed.input.url", []string{}, "URL of sequencer feed source")

	f.Bool("metrics", false, "enable metrics")
	f.String("metrics-server.addr", "127.0.0.1", "metrics server address")
	f.String("metrics-server.port", "6070", "metrics server address")

	f.String("log.rpc", "info", "log level for rpc")
	f.String("log.core", "info", "log level for general arb node logging")

	f.Bool("pprof-enable", false, "enable profiling server")

	err := f.Parse(os.Args[1:])
	if err != nil {
		return nil, err
	}

	if f.NArg() != 0 {
		// Unexpected number of parameters
		return nil, errors.New("unexpected number of parameters")
	}

	var k = koanf.New(".")

	// Load defaults that are not specified on command line
	err = k.Load(confmap.Provider(map[string]interface{}{
<<<<<<< HEAD
=======
		"core.message-process-count":             10,
		"core.checkpoint-load-gas-cost":          1_000_000_000,
		"core.checkpoint-max-execution":          0,
		"core.gas-checkpoint-frequency":          1_000_000_000,
>>>>>>> 2636fc1c
		"feed.output.queue":                      100,
		"node.sequencer.lockout.timeout":         30 * time.Second,
		"node.sequencer.lockout.max-latency":     10 * time.Second,
		"node.sequencer.lockout.seq-num-timeout": 5 * time.Minute,
	}, "."), nil)
	if err != nil {
		return nil, errors.Wrap(err, "error applying default values")
	}

	// Initial application of command line parameters and environment variables so other methods can be applied
	if err := applyOverrides(f, k); err != nil {
		return nil, err
	}

	return k, nil
}

func applyOverrides(f *flag.FlagSet, k *koanf.Koanf) error {
	// Apply command line options and environment variables
	if err := applyOverrideOverrides(f, k); err != nil {
		return err
	}

	// Load configuration file from S3 if setup
	if len(k.String("conf.s3.secret-key")) != 0 {
		if err := loadS3Variables(k); err != nil {
			return errors.Wrap(err, "error loading S3 settings")
		}

		if err := applyOverrideOverrides(f, k); err != nil {
			return err
		}
	}

	// Local config file overrides S3 config file
	configFile := k.String("conf.file")
	if len(configFile) > 0 {
		if err := k.Load(file.Provider(configFile), json.Parser()); err != nil {
			return errors.Wrap(err, "error loading local config file")
		}

		if err := applyOverrideOverrides(f, k); err != nil {
			return err
		}
	}

	return nil
}

// applyOverrideOverrides for configuration values that need to be re-applied for each configuration item applied
func applyOverrideOverrides(f *flag.FlagSet, k *koanf.Koanf) error {
	// Command line overrides config file or config string
	if err := k.Load(posflag.Provider(f, ".", k), nil); err != nil {
		return errors.Wrap(err, "error loading command line config")
	}

	// Config string overrides any config file
	configString := k.String("conf.string")
	if len(configString) > 0 {
		if err := k.Load(rawbytes.Provider([]byte(configString)), json.Parser()); err != nil {
			return errors.Wrap(err, "error loading config string config")
		}

		// Command line overrides config file or config string
		if err := k.Load(posflag.Provider(f, ".", k), nil); err != nil {
			return errors.Wrap(err, "error loading command line config")
		}
	}

	// Environment variables overrides config files or command line options
	if err := loadEnvironmentVariables(k); err != nil {
		return errors.Wrap(err, "error loading environment variables")
	}

	return nil
}

func loadEnvironmentVariables(k *koanf.Koanf) error {
	envPrefix := k.String("conf.env-prefix")
	if len(envPrefix) != 0 {
		return k.Load(env.Provider(envPrefix+"_", ".", func(s string) string {
			// FOO__BAR -> foo-bar to handle dash in config names
			s = strings.Replace(strings.ToLower(
				strings.TrimPrefix(s, envPrefix+"_")), "__", "-", -1)
			return strings.Replace(s, "_", ".", -1)
		}), nil)
	}

	return nil
}

func loadS3Variables(k *koanf.Koanf) error {
	return k.Load(s3.Provider(s3.Config{
		AccessKey: k.String("conf.s3.access-key"),
		SecretKey: k.String("conf.s3.secret-key"),
		Region:    k.String("conf.s3.region"),
		Bucket:    k.String("conf.s3.bucket"),
		ObjectKey: k.String("conf.s3.object-key"),
	}), nil)
}

func endCommonParse(k *koanf.Koanf) (*Config, *Wallet, error) {
	var out Config
	decoderConfig := mapstructure.DecoderConfig{
		ErrorUnused: true,

		// Default values
		DecodeHook: mapstructure.ComposeDecodeHookFunc(
			mapstructure.StringToTimeDurationHookFunc()),
		Metadata:         nil,
		Result:           &out,
		WeaklyTypedInput: true,
	}
	err := k.UnmarshalWithConf("", &out, koanf.UnmarshalConf{DecoderConfig: &decoderConfig})
	if err != nil {
		return nil, nil, err
	}

	if len(out.Wallet.Fireblocks.SSLKey) != 0 {
		if len(out.Wallet.Fireblocks.APIKey) == 0 {
			return nil, nil, errors.New("fireblocks configured but missing fireblocks.api-key")
		}
		if len(out.Wallet.Fireblocks.BaseURL) == 0 {
			return nil, nil, errors.New("fireblocks configured but missing fireblocks.base-url")
		}
		if len(out.Wallet.Fireblocks.SSLKey) == 0 {
			return nil, nil, errors.New("fireblocks configured but missing fireblocks.ssl-key")
		}
		if len(out.Wallet.Fireblocks.SourceAddress) == 0 {
			return nil, nil, errors.New("fireblocks configured but missing fireblocks.source-address")
		}
		if len(out.Wallet.Fireblocks.SourceId) == 0 {
			return nil, nil, errors.New("fireblocks configured but missing fireblocks.source-id")
		}
		if len(out.Wallet.Fireblocks.SourceType) == 0 {
			return nil, nil, errors.New("fireblocks configured but missing fireblocks.source-type")
		}

		out.Wallet.Fireblocks.SSLKey = strings.Replace(out.Wallet.Fireblocks.SSLKey, "\\n", "\n", -1)
	}

	if out.Conf.Dump {
		// Print out current configuration

		// Don't keep printing configuration file and don't print wallet passwords
		err := k.Load(confmap.Provider(map[string]interface{}{
			"conf.dump":                                 false,
			"wallet.fireblocks.feed-signer.password":    "",
			"wallet.fireblocks.feed-signer.private-key": "",
			"wallet.fireblocks.ssl-key":                 "",
			"wallet.fireblocks.ssl-key-password":        "",
			"wallet.local.password":                     "",
			"wallet.local.private-key":                  "",
		}, "."), nil)

		c, err := k.Marshal(json.Parser())
		if err != nil {
			return nil, nil, errors.Wrap(err, "unable to marshal config file to JSON")
		}

		fmt.Println(string(c))
		os.Exit(1)
	}

	// Don't pass around wallet contents with normal configuration
	wallet := out.Wallet
	out.Wallet = Wallet{}

	return &out, &wallet, nil
}

func UnmarshalMap(marshalled string) map[string]string {
	unmarshalled := make(map[string]string)
	if len(marshalled) == 0 {
		return unmarshalled
	}
	items := strings.Split(marshalled, ",")
	for _, pair := range items {
		item := strings.Split(pair, ":")
		unmarshalled[item[0]] = item[1]
	}

	return unmarshalled
}<|MERGE_RESOLUTION|>--- conflicted
+++ resolved
@@ -90,8 +90,6 @@
 	RunUntil            int64 `koanf:"run-until"`
 }
 
-<<<<<<< HEAD
-=======
 // DefaultCoreSettings is useful in unit tests
 func DefaultCoreSettings() *Core {
 	return &Core{
@@ -108,7 +106,6 @@
 	}
 }
 
->>>>>>> 2636fc1c
 type FeedInput struct {
 	Timeout time.Duration `koanf:"timeout"`
 	URLs    []string      `koanf:"url"`
@@ -752,13 +749,6 @@
 
 	// Load defaults that are not specified on command line
 	err = k.Load(confmap.Provider(map[string]interface{}{
-<<<<<<< HEAD
-=======
-		"core.message-process-count":             10,
-		"core.checkpoint-load-gas-cost":          1_000_000_000,
-		"core.checkpoint-max-execution":          0,
-		"core.gas-checkpoint-frequency":          1_000_000_000,
->>>>>>> 2636fc1c
 		"feed.output.queue":                      100,
 		"node.sequencer.lockout.timeout":         30 * time.Second,
 		"node.sequencer.lockout.max-latency":     10 * time.Second,
