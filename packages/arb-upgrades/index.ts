--- conflicted
+++ resolved
@@ -11,12 +11,9 @@
   CurrentDeployment,
   QueuedUpdate,
   isBeacon,
-<<<<<<< HEAD
   isRollupUserFacet,
   isRollupAdminFacet,
-=======
   getLayer,
->>>>>>> 8ed9ceef
 } from './types'
 
 const ADMIN_SLOT =
@@ -256,10 +253,10 @@
       ) {
         const userFacetAddress = isRollupUserFacet(contractName)
           ? queuedUpdateData.address
-          : deploymentsJsonData.contracts.RollupUserFacet
+          : tmpDeploymentsJsonData.contracts.RollupUserFacet
         const adminFacetAddress = isRollupAdminFacet(contractName)
           ? queuedUpdateData.address
-          : deploymentsJsonData.contracts.RollupAdminFacet
+          : tmpDeploymentsJsonData.contracts.RollupAdminFacet
         const Rollup = (await hre.ethers.getContractFactory('Rollup'))
           .attach(deploymentData.proxyAddress)
           .connect(signer)
@@ -271,13 +268,8 @@
           POST_UPGRADE_INIT_SIG
         )
       }
-<<<<<<< HEAD
-
-      await upgradeTx.wait()
-=======
       const rec = await upgradeTx.wait()
       console.log('Upgrade receipt:', rec)
->>>>>>> 8ed9ceef
 
       const buildInfo = await getBuildInfoString(contractName)
 
@@ -332,10 +324,7 @@
 
         const implementation = await UpgradeableBeacon.implementation()
         const beaconOwner = await UpgradeableBeacon.owner()
-<<<<<<< HEAD
-=======
         const proxyAdminOwner = await proxyAdmin.owner()
->>>>>>> 8ed9ceef
         if (
           implementation.toLowerCase() !==
           deploymentData.implAddress.toLowerCase()
@@ -347,23 +336,11 @@
           )
           success = false
         }
-<<<<<<< HEAD
-
-        if (
-          beaconOwner.toLowerCase() !==
-          deploymentsJsonData.proxyAdminAddress.toLowerCase()
-        ) {
-          console.log(
-            `${contractName} Verification failed: bad admin`,
-            beaconOwner,
-            deploymentsJsonData.proxyAdminAddress
-=======
         if (beaconOwner.toLowerCase() !== proxyAdminOwner.toLowerCase()) {
           console.log(
             `${contractName} Verification failed: bad admin`,
             beaconOwner,
             proxyAdminOwner
->>>>>>> 8ed9ceef
           )
           success = false
         }
