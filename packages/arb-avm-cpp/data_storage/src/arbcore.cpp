/*
 * Copyright 2020-2021, Offchain Labs, Inc.
 *
 * Licensed under the Apache License, Version 2.0 (the "License");
 * you may not use this file except in compliance with the License.
 * You may obtain a copy of the License at
 *
 *    http://www.apache.org/licenses/LICENSE-2.0
 *
 * Unless required by applicable law or agreed to in writing, software
 * distributed under the License is distributed on an "AS IS" BASIS,
 * WITHOUT WARRANTIES OR CONDITIONS OF ANY KIND, either express or implied.
 * See the License for the specific language governing permissions and
 * limitations under the License.
 */

#include <data_storage/arbcore.hpp>

#include "value/corevalueloader.hpp"

#include <avm/inboxmessage.hpp>
#include <avm/machinethread.hpp>
#include <data_storage/datastorage.hpp>
#include <data_storage/readsnapshottransaction.hpp>
#include <data_storage/readwritetransaction.hpp>
#include <data_storage/storageresult.hpp>
#include <data_storage/value/machine.hpp>
#include <data_storage/value/utils.hpp>
#include <data_storage/value/value.hpp>
#include <data_storage/value/valuecache.hpp>

#include <ethash/keccak.hpp>
#include <filesystem>
#include <iomanip>
#include <set>
#include <sstream>
#include <utility>
#include <vector>

#ifdef __linux__
#include <execinfo.h>
#include <signal.h>
#include <sys/prctl.h>
#endif

namespace {
constexpr uint256_t arbcore_schema_version = 3;
constexpr auto log_inserted_key = std::array<char, 1>{-60};
constexpr auto log_processed_key = std::array<char, 1>{-61};
constexpr auto send_inserted_key = std::array<char, 1>{-62};
constexpr auto send_processed_key = std::array<char, 1>{-63};
constexpr auto schema_version_key = std::array<char, 1>{-64};
constexpr auto logscursor_current_prefix = std::array<char, 1>{-120};
}  // namespace

ArbCore::ArbCore(std::shared_ptr<DataStorage> data_storage_,
                 ArbCoreConfig coreConfig_)
    : coreConfig(std::move(coreConfig_)),
      data_storage(std::move(data_storage_)),
      core_code(std::make_shared<CoreCode>(getNextSegmentID(data_storage))),
      combined_machine_cache(coreConfig.basic_machine_cache_size,
                             coreConfig.lru_machine_cache_size,
                             coreConfig.timed_cache_expiration_seconds,
                             coreConfig.checkpoint_load_gas_cost,
                             coreConfig.checkpoint_max_execution_gas) {
    if (logs_cursors.size() > 255) {
        throw std::runtime_error("Too many logscursors");
    }
    for (size_t i = 0; i < logs_cursors.size(); i++) {
        logs_cursors[i].current_total_key.insert(
            logs_cursors[i].current_total_key.end(),
            logscursor_current_prefix.begin(), logscursor_current_prefix.end());
        logs_cursors[i].current_total_key.emplace_back(i);
    }
}

bool ArbCore::machineIdle() {
    return machine_idle;
}

ArbCore::message_status_enum ArbCore::messagesStatus() {
    auto current_status = message_data_status.load();
    if (current_status != MESSAGES_ERROR && current_status != MESSAGES_READY) {
        message_data_status = MESSAGES_EMPTY;
    }
    return current_status;
}

std::string ArbCore::messagesClearError() {
    if (message_data_status != ArbCore::MESSAGES_ERROR) {
        return "";
    }

    message_data_status = MESSAGES_EMPTY;
    auto str = core_error_string;
    core_error_string.clear();

    return str;
}

std::optional<std::string> ArbCore::machineClearError() {
    if (!machine_error) {
        return std::nullopt;
    }

    machine_error = false;
    auto str = machine_error_string;
    machine_error_string.clear();

    return str;
}

bool ArbCore::startThread() {
    if (core_thread != nullptr) {
        return false;
    }

    core_thread =
        std::make_unique<std::thread>(std::reference_wrapper<ArbCore>(*this));

    return true;
}

void ArbCore::abortThread() {
    std::cerr << "Aborting main ArbCore thread" << std::endl;
    if (core_thread) {
#ifdef __linux__
        core_pthread = std::nullopt;
#endif
        arbcore_abort = true;
        core_thread->join();
        core_thread = nullptr;
    }
    arbcore_abort = false;
}

// deliverMessages sends messages to core thread
bool ArbCore::deliverMessages(
    const uint256_t& previous_message_count,
    const uint256_t& previous_batch_acc,
    std::vector<std::vector<unsigned char>> sequencer_batch_items,
    std::vector<std::vector<unsigned char>> delayed_messages,
    const std::optional<uint256_t>& reorg_batch_items) {
    if (message_data_status != MESSAGES_EMPTY) {
        return false;
    }

    message_data.previous_message_count = previous_message_count;
    message_data.previous_batch_acc = previous_batch_acc;
    message_data.sequencer_batch_items = std::move(sequencer_batch_items);
    message_data.delayed_messages = std::move(delayed_messages);
    message_data.reorg_batch_items = reorg_batch_items;

    message_data_status = MESSAGES_READY;

    return true;
}

ValueLoader ArbCore::makeValueLoader() const {
    return {std::make_unique<CoreValueLoader>(data_storage, core_code,
                                              ValueCache{1, 0})};
}

rocksdb::Status ArbCore::initialize(const LoadedExecutable& executable) {
    // Use latest existing checkpoint
    ValueCache cache{1, 0};

    {
        ReadTransaction tx(data_storage);
        auto schema_result = schemaVersion(tx);
        if (!schema_result.status.ok()) {
            auto logs_result = logInsertedCountImpl(tx);
            if (logs_result.status.ok()) {
                // Old database that does not have schema version
                std::cerr << "Error getting schema version: "
                          << schema_result.status.ToString()
                          << ", delete database and try again" << std::endl;
                return rocksdb::Status::Corruption();
            }
        } else if (schema_result.data != arbcore_schema_version) {
            // Database has schema version that does not match
            std::cerr << "Database version " << schema_result.data
                      << " does not match expected version "
                      << arbcore_schema_version
                      << ", delete database and try again" << std::endl;
            return rocksdb::Status::Corruption();
        }
    }

    if (coreConfig.profile_reset_db_except_inbox) {
        {
            ReadWriteTransaction tx(data_storage);
            saveNextSegmentID(tx, 0);
            auto s = tx.commit();
            if (!s.ok()) {
                std::cerr << "Error resetting segment: " << s.ToString()
                          << std::endl;
                return s;
            }
        }

        auto s = data_storage->clearDBExceptInbox();
        if (!s.ok()) {
            std::cerr << "Error deleting columns: " << s.ToString()
                      << std::endl;
            return s;
        }
    }

    rocksdb::Status status = rocksdb::Status::OK();
    if (coreConfig.profile_reorg_to != 0) {
        // Reset database for profile testing
        status = reorgToMessageCountOrBefore(coreConfig.profile_reorg_to, false,
                                             cache);
    } else if (coreConfig.seed_cache_on_startup) {
        status = reorgToTimestampOrBefore(
            combined_machine_cache.currentTimeExpired(), true, cache);
    } else {
        status = reorgToLastMessage(cache);
    }

    if (status.ok()) {
        // Database already initialized
        return status;
    }

    if (!status.IsNotFound()) {
        std::cerr << "Error with initial reorg: " << status.ToString()
                  << std::endl;
        return status;
    }

    // Need to initialize database from scratch
    core_code->addSegment(executable.code);
    core_machine = std::make_unique<MachineThread>(
        MachineState{core_code, executable.static_val});
    core_machine->machine_state.value_loader = makeValueLoader();
    core_machine->machine_state.code = std::make_shared<RunningCode>(core_code);

    last_machine = std::make_unique<Machine>(*core_machine);

    ReadWriteTransaction tx(data_storage);

    status = updateSchemaVersion(tx, arbcore_schema_version);
    if (!status.ok()) {
        std::cerr << "failed to save schema version into db: "
                  << status.ToString() << std::endl;
        return status;
    }

    status = saveCheckpoint(tx);
    if (!status.ok()) {
        std::cerr << "failed to save initial checkpoint into db: "
                  << status.ToString() << std::endl;
        return status;
    }

    status = updateLogInsertedCount(tx, 0);
    if (!status.ok()) {
        std::cerr << "failed to initialize log inserted count: "
                  << status.ToString() << std::endl;
        return status;
    }
    status = updateSendInsertedCount(tx, 0);
    if (!status.ok()) {
        std::cerr << "failed to initialize send inserted count: "
                  << status.ToString() << std::endl;
        return status;
    }

    for (size_t i = 0; i < logs_cursors.size(); i++) {
        status = logsCursorSaveCurrentTotalCount(tx, i, 0);
        if (!status.ok()) {
            std::cerr << "failed to initialize logscursor counts: "
                      << status.ToString() << std::endl;
            return status;
        }
    }

    status = tx.commit();
    if (!status.ok()) {
        std::cerr << "failed to commit initial state into db: "
                  << status.ToString() << std::endl;
        return status;
    }

    // Save initial state to cache
    combined_machine_cache.basic_add(std::make_unique<Machine>(*core_machine));

    return rocksdb::Status::OK();
}

bool ArbCore::initialized() const {
    ReadTransaction tx(data_storage);
    std::vector<unsigned char> key;
    marshal_uint256_t(0, key);
    return tx.checkpointGetVector(vecToSlice(key)).status.ok();
}

template <class T>
std::unique_ptr<T> ArbCore::getMachineImpl(ReadTransaction& tx,
                                           uint256_t machineHash,
                                           ValueCache& value_cache,
                                           bool lazy_load) {
    auto results = getMachineStateKeys(tx, machineHash);
    if (std::holds_alternative<rocksdb::Status>(results)) {
        throw std::runtime_error("failed to load machine state");
    }

    auto res = std::get<CountedData<CheckpointVariant>>(results).data;
    if (std::holds_alternative<MachineStateKeys>(res)) {
        return getMachineUsingStateKeys<T>(tx, std::get<MachineStateKeys>(res),
                                           value_cache, lazy_load);
    }

    // Machine not found
    return nullptr;
}

template std::unique_ptr<Machine> ArbCore::getMachineImpl(
    ReadTransaction& tx,
    uint256_t machineHash,
    ValueCache& value_cache,
    bool lazy_load);
template std::unique_ptr<MachineThread> ArbCore::getMachineImpl(
    ReadTransaction& tx,
    uint256_t machineHash,
    ValueCache& value_cache,
    bool lazy_load);

template <class T>
std::unique_ptr<T> ArbCore::getMachine(uint256_t machineHash,
                                       ValueCache& value_cache) {
    ReadSnapshotTransaction tx(data_storage);
    return getMachineImpl<T>(tx, machineHash, value_cache,
                             coreConfig.lazy_load_archive_queries);
}

template std::unique_ptr<Machine> ArbCore::getMachine(uint256_t, ValueCache&);
template std::unique_ptr<MachineThread> ArbCore::getMachine(uint256_t,
                                                            ValueCache&);

// triggerSaveCheckpoint is meant for unit tests and should not be called from
// multiple threads at the same time.
rocksdb::Status ArbCore::triggerSaveCheckpoint() {
    save_checkpoint = true;
    std::cerr << "Triggering checkpoint save" << std::endl;
    while (save_checkpoint) {
        // Wait until snapshot has been saved
        std::this_thread::sleep_for(std::chrono::milliseconds(10));
    }
    std::cerr << "Checkpoint saved" << std::endl;

    return save_checkpoint_status;
}

rocksdb::Status ArbCore::saveCheckpoint(ReadWriteTransaction& tx) {
    auto& state = core_machine->machine_state;
    if (!isValid(tx, state.output.fully_processed_inbox)) {
        std::cerr << "Attempted to save invalid checkpoint at gas "
                  << state.output.arb_gas_used << std::endl;
        assert(false);
        return rocksdb::Status::OK();
    }

    auto save_res = saveMachineState(tx, *core_machine);
    if (!save_res.first.ok()) {
        return save_res.first;
    }

    auto machine_code =
        dynamic_cast<RunningCode*>(core_machine->machine_state.code.get());
    assert(machine_code != nullptr);
    machine_code->commitCodeToParent(save_res.second);
    core_machine->machine_state.code = std::make_shared<RunningCode>(core_code);

    std::vector<unsigned char> key;
    marshal_uint256_t(state.output.arb_gas_used, key);
    auto key_slice = vecToSlice(key);
    std::vector<unsigned char> value_vec;
    serializeMachineStateKeys(MachineStateKeys{state}, value_vec);
    auto put_status = tx.checkpointPut(key_slice, vecToSlice(value_vec));
    if (!put_status.ok()) {
        std::cerr << "ArbCore unable to save checkpoint : "
                  << put_status.ToString() << "\n";
        return put_status;
    }

    return rocksdb::Status::OK();
}

rocksdb::Status ArbCore::saveAssertion(ReadWriteTransaction& tx,
                                       const Assertion& assertion,
                                       const uint256_t arb_gas_used) {
    auto status = saveLogs(tx, assertion.logs);
    if (!status.ok()) {
        return status;
    }

    status = saveSends(tx, assertion.sends);
    if (!status.ok()) {
        return status;
    }

    if (assertion.sideload_block_number) {
        status = saveSideloadPosition(tx, *assertion.sideload_block_number,
                                      arb_gas_used);
        if (!status.ok()) {
            return status;
        }
    }

    return rocksdb::Status::OK();
}

rocksdb::Status ArbCore::reorgToLastMessage(ValueCache& cache) {
    std::cerr << "Reloading chain to the last message saved"
              << "\n";

    return reorgCheckpoints([&](const MachineOutput&) { return true; }, true,
                            cache);
}

rocksdb::Status ArbCore::reorgToMessageCountOrBefore(
    const uint256_t& message_count,
    bool initial_start,
    ValueCache& cache) {
    if (initial_start) {
        std::cerr << "Reloading chain starting with message " << message_count
                  << "\n";
    } else {
        std::cerr << "Reorg'ing chain to message " << message_count << "\n";
    }

    return reorgCheckpoints(
        [&](const MachineOutput& output) {
            return message_count >= output.fully_processed_inbox.count;
        },
        initial_start, cache);
}

rocksdb::Status ArbCore::reorgToTimestampOrBefore(const uint256_t& timestamp,
                                                  bool initial_start,
                                                  ValueCache& cache) {
    if (initial_start) {
        std::cerr << "Reloading chain starting with timestamp " << timestamp
                  << "\n";
    } else {
        std::cerr << "Reorg'ing chain to timestamp " << timestamp << "\n";
    }

    return reorgCheckpoints(
        [&](const MachineOutput& output) {
            return timestamp >= output.last_inbox_timestamp;
        },
        initial_start, cache);
}

// reorgCheckpoints resets the checkpoint and database entries
// such that machine state is at or before the requested message. cleaning
// up old references as needed.
// If initial_start is true, caches are seeded but no reorg is done.
rocksdb::Status ArbCore::reorgCheckpoints(
    const std::function<bool(const MachineOutput&)>& check_output,
    bool initial_start,
    ValueCache& cache) {
    std::variant<std::unique_ptr<MachineThread>, rocksdb::Status> setup =
        rocksdb::Status::OK();

    if (initial_start) {
        std::cerr << "Reloading cache" << std::endl;
    } else {
        std::cerr << "Reorganizing" << std::endl;
    }

    // Save selected machine output so we know how long to execute machine to
    // match selected checkpoint.  This will be necessary if selected checkpoint
    // does not include machine or if entry from machine cache is behind
    // the selected checkpoint
    std::optional<MachineOutput> selected_machine_output;

    {
        ReadWriteTransaction tx(data_storage);

        auto checkpoint_it = tx.checkpointGetIterator();

        // Find last checkpoint saved
        checkpoint_it->SeekToLast();
        if (!checkpoint_it->status().ok()) {
            std::cerr << "Error: SeekToLast failed during reorg: "
                      << checkpoint_it->status().ToString() << std::endl;
            return checkpoint_it->status();
        }

        if (!checkpoint_it->Valid()) {
            return rocksdb::Status::NotFound();
        }

        // Delete each checkpoint until check_output() is satisfied
        while (checkpoint_it->Valid()) {
            std::vector<unsigned char> checkpoint_vector(
                checkpoint_it->value().data(),
                checkpoint_it->value().data() + checkpoint_it->value().size());
            auto checkpoint_variant =
                extractMachineStateKeys(checkpoint_vector);
            auto machine_output = getMachineOutput(checkpoint_variant);
            if (initial_start && !selected_machine_output.has_value()) {
                // Initial start needs to seed cache through last entry
                // in database
                if (coreConfig.debug) {
                    std::cerr << "Last L2 block saved to database: "
                              << machine_output.l2_block_number << std::endl;
                }
                selected_machine_output = machine_output;
            }

            bool finished = false;
            if (machine_output.arb_gas_used == 0 ||
                check_output(machine_output)) {
                if (isValid(tx, machine_output.fully_processed_inbox)) {
                    // All outdated checkpoints have been removed
                    finished = true;
                } else {
                    std::cerr << "Unexpectedly invalid checkpoint inbox at "
                                 "message count "
                              << machine_output.fully_processed_inbox.count
                              << std::endl;
                    assert(false);
                }
            }

            if (std::holds_alternative<MachineOutput>(checkpoint_variant)) {
                // Checkpoint without machine
                if (finished) {
                    if (!selected_machine_output.has_value()) {
                        // Save first selected output to know how much machine
                        // needs to be executed if it behind
                        selected_machine_output = machine_output;

                        // Only check cache for first checkpoint without machine
                        auto mach = combined_machine_cache.atOrBeforeGas(
                            machine_output.arb_gas_used, std::nullopt,
                            std::nullopt, false);
                        if (mach.machine != nullptr) {
                            // Found machine in cache
                            setup = std::make_unique<MachineThread>(
                                mach.machine->machine_state);
                            break;
                        }
                    }

                    // Continue iterating until checkpoint with machine is found
                    continue;
                }
            } else {
                // Checkpoint with machine
                auto checkpoint =
                    std::get<MachineStateKeys>(checkpoint_variant);
                if (finished) {
                    if (initial_start && coreConfig.debug) {
                        std::cerr << "Loading L2 block saved to "
                                     "database: "
                                  << machine_output.l2_block_number
                                  << std::endl;
                    }

                    auto mach = combined_machine_cache.atOrBeforeGas(
                        machine_output.arb_gas_used, std::nullopt, std::nullopt,
                        false);
                    if (mach.machine != nullptr) {
                        // Found machine in cache
                        setup = std::make_unique<MachineThread>(
                            mach.machine->machine_state);
                        break;
                    }

                    try {
                        // Load machine from database
                        setup = getMachineUsingStateKeys<MachineThread>(
                            tx, checkpoint, cache,
                            coreConfig.lazy_load_core_machine);
                        break;
                    } catch (const std::exception& e) {
                        std::cerr << "Error loading machine with gas: "
                                  << machine_output.arb_gas_used
                                  << " from checkpoint: " << e.what()
                                  << std::endl;
                        assert(false);
                    }
                }

                if (!initial_start) {
                    // Obsolete checkpoint, need to delete referenced machine
                    deleteMachineState(tx, checkpoint);
                }
            }

            if (!initial_start) {
                // Delete checkpoint to make sure it isn't used later
                tx.checkpointDelete(checkpoint_it->key());
            }

            checkpoint_it->Prev();
        }
        if (!checkpoint_it->Valid()) {
            setup = checkpoint_it->status();
        }

        checkpoint_it = nullptr;
        if (std::holds_alternative<rocksdb::Status>(setup)) {
            return std::get<rocksdb::Status>(setup);
        }

        auto status = tx.commit();
        if (!status.ok()) {
            std::cerr << "Error: unable to commit during reorg"
                      << status.ToString() << std::endl;
            return status;
        }
    }
    // Remove any stale machine
    if (core_machine != nullptr) {
        core_machine->abortMachine();
    }

    core_machine = std::get<std::unique_ptr<MachineThread>>(std::move(setup));
    auto& output = core_machine->machine_state.output;

    if (!selected_machine_output.has_value()) {
        // No intermediate value to fast forward to, so just remove
        // invalid cache entries
        combined_machine_cache.reorg(
            core_machine->machine_state.output.arb_gas_used + 1);
    } else {
        // Remove invalid cache entries after selected_machine_output
        // and advance core_machine to same place as selected_machine_output.
        combined_machine_cache.reorg(
            selected_machine_output.value().arb_gas_used + 1);

        if (initial_start) {
            std::cerr << "Seeding cache between L2 blocks: "
                      << core_machine->machine_state.output.l2_block_number
                      << " - "
                      << selected_machine_output.value().l2_block_number
                      << std::endl;
        }
        while (core_machine->machine_state.output.arb_gas_used <
               selected_machine_output.value().arb_gas_used) {
            // Need to run machine until caught up with current checkpoint
            MachineExecutionConfig execConfig;
            execConfig.stop_on_sideload = initial_start;

            // Add messages and run machine
            auto success = runMachineWithMessages(
                execConfig, coreConfig.message_process_count);
            if (!success) {
                std::cerr << "runMachineWithMessages failed"
                          << core_error_string << "\n";
                return rocksdb::Status::Aborted();
            }

            if (core_machine->status() == MachineThread::MACHINE_ERROR) {
                core_error_string = core_machine->getErrorString();
                std::cerr << "AVM machine stopped with error: "
                          << core_error_string << "\n";
                return rocksdb::Status::Aborted();
            }

            while (core_machine->nextAssertion().sideload_block_number) {
                combined_machine_cache.timed_add(
                    std::make_unique<Machine>(*core_machine));

                if (core_machine->machine_state.output.arb_gas_used >=
                    selected_machine_output.value().arb_gas_used) {
                    break;
                }

                // Machine was stopped to save sideload,
                // start machine back up where it stopped
                auto machine_success = core_machine->continueRunningMachine();
                if (!machine_success) {
                    core_error_string = "Error continuing machine thread";
                    machine_error = true;
                    std::cerr << "Error catching up: " << core_error_string
                              << "\n";
                    return rocksdb::Status::Aborted();
                }
            }
        }

        if (core_machine->machine_state.output.arb_gas_used !=
            selected_machine_output.value().arb_gas_used) {
            // Machine in unexpected state, data corruption might have occurred
            std::cerr << "Error catching up: machine in unexpected state"
                      << "\n";
            return rocksdb::Status::Aborted();
        }
    }

    auto log_inserted_count = logInsertedCount();
    if (!log_inserted_count.status.ok()) {
        std::cerr << "Error getting inserted count in Cursor Reorg: "
                  << log_inserted_count.status.ToString() << "\n";
        return log_inserted_count.status;
    }

    if (output.log_count < log_inserted_count.data) {
        // Update log cursors, must be called before logs are deleted
        for (size_t i = 0; i < logs_cursors.size(); i++) {
            auto status = handleLogsCursorReorg(i, output.log_count, cache);
            if (!status.ok()) {
                return status;
            }
        }
    }

    ReadWriteTransaction tx(data_storage);
    uint256_t next_sideload_block_number = 0;
    if (output.last_sideload.has_value()) {
        next_sideload_block_number = *output.last_sideload + 1;
    }

    auto status = deleteSideloadsStartingAt(tx, next_sideload_block_number);
    if (!status.ok()) {
        return status;
    }

    // Delete logs individually to handle reference counts
    auto optional_status = deleteLogsStartingAt(tx, output.log_count);
    if (optional_status && !optional_status->ok()) {
        return *optional_status;
    }

    status = updateLogInsertedCount(tx, output.log_count);
    if (!status.ok()) {
        return status;
    }

    status = updateSendInsertedCount(tx, output.send_count);
    if (!status.ok()) {
        return status;
    }

    // Update last machine
    {
        std::unique_lock<std::shared_mutex> guard(last_machine_mutex);
        last_machine = std::make_unique<Machine>(*core_machine);
    }

    // Checkpoint was saved at sideload, attempt to continue running
    core_machine->continueRunningMachine();

    return tx.commit();
}

bool ArbCore::isCheckpointsEmpty(ReadTransaction& tx) const {
    auto it = std::unique_ptr<rocksdb::Iterator>(tx.checkpointGetIterator());
    it->SeekToLast();
    return !it->Valid();
}

uint256_t ArbCore::maxCheckpointGas() {
    ReadTransaction tx(data_storage);
    auto it = tx.checkpointGetIterator();
    it->SeekToLast();
    if (it->Valid()) {
        auto keyBuf = it->key().data();
        return deserializeUint256t(keyBuf);
    } else {
        return 0;
    }
}

// getCheckpointUsingGas returns the checkpoint at or before the specified gas
// if `after_gas` is false. If `after_gas` is true, checkpoint after specified
// gas is returned.
std::variant<rocksdb::Status, MachineStateKeys> ArbCore::getCheckpointUsingGas(
    ReadTransaction& tx,
    const uint256_t& total_gas) {
    auto it = tx.checkpointGetIterator();
    std::vector<unsigned char> key;
    marshal_uint256_t(total_gas, key);
    auto key_slice = vecToSlice(key);
    it->SeekForPrev(key_slice);
    while (it->Valid()) {
        if (!it->status().ok()) {
            return it->status();
        }

        std::vector<unsigned char> saved_value(
            it->value().data(), it->value().data() + it->value().size());
        auto variantkeys = extractMachineStateKeys(saved_value);

        if (std::holds_alternative<MachineStateKeys>(variantkeys)) {
            // Found checkpoint with machine
            return std::get<MachineStateKeys>(variantkeys);
        }

        // Checkpoint did not contain machine
        it->Prev();
    }

    if (!it->status().ok()) {
        return it->status();
    }
    return rocksdb::Status::NotFound();
}

template <class T>
std::unique_ptr<T> ArbCore::getMachineUsingStateKeys(
    const ReadTransaction& transaction,
    const MachineStateKeys& state_data,
    ValueCache& value_cache,
    bool lazy_load) const {
    std::set<uint64_t> segment_ids;

    auto static_results = ::getValueImpl(transaction, state_data.static_hash,
                                         segment_ids, value_cache, false);

    if (std::holds_alternative<rocksdb::Status>(static_results)) {
        std::stringstream ss;
        ss << "failed loaded core machine static: "
           << std::get<rocksdb::Status>(static_results).ToString();
        std::cerr << "getValueImpl error: " << ss.str() << std::endl;
        throw std::runtime_error(ss.str());
    }

    auto register_results =
        ::getValueImpl(transaction, state_data.register_hash, segment_ids,
                       value_cache, lazy_load);
    if (std::holds_alternative<rocksdb::Status>(register_results)) {
        std::stringstream ss;
        ss << "failed loaded core machine register with hash "
           << state_data.register_hash << ": "
           << std::get<rocksdb::Status>(register_results).ToString();
        std::cerr << "getValueImpl error: " << ss.str() << std::endl;
        throw std::runtime_error(ss.str());
    }

    auto stack_results = ::getValueImpl(transaction, state_data.datastack_hash,
                                        segment_ids, value_cache, false);
    if (std::holds_alternative<rocksdb::Status>(stack_results) ||
        !std::holds_alternative<Tuple>(
            std::get<CountedData<value>>(stack_results).data)) {
        std::cerr << "failed to load machine stack" << std::endl;
        throw std::runtime_error("failed to load machine stack");
    }

    auto auxstack_results = ::getValueImpl(
        transaction, state_data.auxstack_hash, segment_ids, value_cache, false);
    if (std::holds_alternative<rocksdb::Status>(auxstack_results)) {
        std::cerr << "failed to load machine auxstack" << std::endl;
        throw std::runtime_error("failed to load machine auxstack");
    }
    if (!std::holds_alternative<Tuple>(
            std::get<CountedData<value>>(auxstack_results).data)) {
        std::cerr << "failed to load machine auxstack because of format error"
                  << std::endl;
        throw std::runtime_error(
            "failed to load machine auxstack because of format error");
    }

    segment_ids.insert(state_data.pc.pc.segment);
    segment_ids.insert(state_data.err_pc.pc.segment);

    restoreCodeSegments(transaction, core_code, value_cache, segment_ids,
                        lazy_load);

    auto state = MachineState{
        state_data.output,
        state_data.pc.pc,
        std::make_shared<RunningCode>(core_code),
        makeValueLoader(),
        std::move(std::get<CountedData<value>>(register_results).data),
        std::move(std::get<CountedData<value>>(static_results).data),
        Datastack(
            std::get<Tuple>(std::get<CountedData<value>>(stack_results).data)),
        Datastack(std::get<Tuple>(
            std::get<CountedData<value>>(auxstack_results).data)),
        state_data.arb_gas_remaining,
        state_data.state,
        state_data.err_pc};

    return std::make_unique<T>(state);
}

template std::unique_ptr<Machine> ArbCore::getMachineUsingStateKeys(
    const ReadTransaction& transaction,
    const MachineStateKeys& state_data,
    ValueCache& value_cache,
    bool lazy_load) const;
template std::unique_ptr<MachineThread> ArbCore::getMachineUsingStateKeys(
    const ReadTransaction& transaction,
    const MachineStateKeys& state_data,
    ValueCache& value_cache,
    bool lazy_load) const;

<<<<<<< HEAD
=======
#ifdef __linux__
static void* backtrace_buffer[1024];
void sigUsr2Handler(int signal) {
    if (signal != SIGUSR2)
        return;
    int addrs =
        backtrace(backtrace_buffer, sizeof(backtrace_buffer) / sizeof(void*));
    backtrace_symbols_fd(backtrace_buffer, addrs, 2);
}
#endif

void ArbCore::printCoreThreadBacktrace() {
#ifdef __linux__
    auto pthread = core_pthread.load();
    if (pthread) {
        pthread_kill(*pthread, SIGUSR2);
        return;
    }
#endif
    std::cerr << "Core thread backtrace not available" << std::endl;
}

constexpr uint256_t old_machine_cache_interval = 1'000'000;
constexpr size_t old_machine_cache_max_size = 20;

>>>>>>> d76429a0
// operator() runs the main thread for ArbCore.  It is responsible for adding
// messages to the queue, starting machine thread when needed and collecting
// results of machine thread.
// This thread will update `delivering_messages` if and only if
// `delivering_messages` is set to MESSAGES_READY
void ArbCore::operator()() {
#ifdef __linux__
    prctl(PR_SET_NAME, "ArbCore", 0, 0, 0);
    signal(SIGUSR2, sigUsr2Handler);
    core_pthread = pthread_self();
#endif
    ValueCache cache{5, 0};
    MachineExecutionConfig execConfig;
    execConfig.stop_on_sideload = true;
    uint64_t next_rocksdb_save_timestamp = 0;
    std::filesystem::path save_rocksdb_path(coreConfig.save_rocksdb_path);
    auto begin_time = std::chrono::steady_clock::now();
    auto begin_message =
        core_machine->machine_state.output.fully_processed_inbox.count;

    if (coreConfig.save_rocksdb_interval > 0) {
        next_rocksdb_save_timestamp =
            seconds_since_epoch() + coreConfig.save_rocksdb_interval;
        std::filesystem::create_directories(save_rocksdb_path);
    }

    uint256_t next_checkpoint_gas =
        maxCheckpointGas() + coreConfig.min_gas_checkpoint_frequency;
    uint256_t next_basic_cache_gas =
        maxCheckpointGas() + coreConfig.basic_machine_cache_interval;
    while (!arbcore_abort) {
        bool isMachineValid;
        {
            ReadTransaction tx(data_storage);
            isMachineValid = isValid(tx, core_machine->getReorgData());
        }
        if (!isMachineValid) {
            std::cerr
                << "Core thread operating on invalid machine. Rolling back."
                << std::endl;
            assert(false);
            auto status = reorgToMessageCountOrBefore(0, false, cache);
            if (!status.ok()) {
                std::cerr << "Error in core thread calling "
                             "reorgCheckpoints: "
                          << status.ToString() << std::endl;
            }
            next_checkpoint_gas = coreConfig.min_gas_checkpoint_frequency;
        }
        if (message_data_status == MESSAGES_READY) {
            // Reorg might occur while adding messages
            try {
                auto add_status = addMessages(message_data, cache);
                if (!add_status.status.ok()) {
                    core_error_string = add_status.status.ToString();
                    message_data_status = MESSAGES_ERROR;
                    std::cerr
                        << "ArbCore addMessages error: " << core_error_string
                        << "\n";
                } else {
                    machine_idle = false;
                    message_data_status = MESSAGES_SUCCESS;
                    if (add_status.data.has_value()) {
                        next_checkpoint_gas =
                            add_status.data.value() +
                            coreConfig.min_gas_checkpoint_frequency;
                    }
                }
            } catch (const std::exception& e) {
                core_error_string = e.what();
                message_data_status = MESSAGES_ERROR;
                std::cerr << "ArbCore addMessages exception: "
                          << core_error_string << "\n";
            }
        }

        // Check machine thread
        if (core_machine->status() == MachineThread::MACHINE_ERROR) {
            core_error_string = core_machine->getErrorString();
            std::cerr << "AVM machine stopped with error: " << core_error_string
                      << "\n";
            break;
        }

        if (core_machine->status() == MachineThread::MACHINE_SUCCESS) {
            ReadWriteTransaction tx(data_storage);

            auto last_assertion = core_machine->nextAssertion();

            // Save last machine output
            {
                std::unique_lock<std::shared_mutex> guard(last_machine_mutex);
                last_machine = std::make_unique<Machine>(*core_machine);
            }

            if (core_machine->machine_state.output.arb_gas_used >
                next_basic_cache_gas) {
                combined_machine_cache.basic_add(
                    std::make_unique<Machine>(*core_machine));

                next_basic_cache_gas =
                    core_machine->machine_state.output.arb_gas_used +
                    coreConfig.basic_machine_cache_interval;
            }

            // Save logs and sends
            auto status =
                saveAssertion(tx, last_assertion,
                              core_machine->machine_state.output.arb_gas_used);
            if (!status.ok()) {
                core_error_string = status.ToString();
                std::cerr << "ArbCore assertion saving failed: "
                          << core_error_string << "\n";
                break;
            }

            // Cache pre-sideload machines
            if (last_assertion.sideload_block_number) {
                combined_machine_cache.timed_add(
                    std::make_unique<Machine>(*core_machine));

                if (core_machine->machine_state.output.arb_gas_used >=
                    next_checkpoint_gas) {
                    // Save checkpoint after min_gas_checkpoint_frequency gas
                    // used
                    status = saveCheckpoint(tx);
                    if (!status.ok()) {
                        core_error_string = status.ToString();
                        std::cerr << "ArbCore checkpoint saving failed: "
                                  << core_error_string << "\n";
                        break;
                    }
                    next_checkpoint_gas =
                        core_machine->machine_state.output.arb_gas_used +
                        coreConfig.min_gas_checkpoint_frequency;
                    // Clear oldest cache and start populating next cache
                    std::cout
                        << "Last checkpoint gas used: "
                        << core_machine->machine_state.output.arb_gas_used
                        << ", L1 block: "
                        << core_machine->machine_state.output.l1_block_number
                        << ", L2 block: "
                        << *last_assertion.sideload_block_number << std::endl;
                    cache.nextCache();

                    // Check if database copy needs to be saved to disk
                    auto current_seconds = seconds_since_epoch();
                    if (next_rocksdb_save_timestamp != 0 &&
                        current_seconds >= next_rocksdb_save_timestamp) {
                        auto timestamp_dir = std::to_string(current_seconds);
                        auto checkpoint_dir = save_rocksdb_path / timestamp_dir;
                        status =
                            tx.createRocksdbCheckpoint(checkpoint_dir.string());
                        if (!status.ok()) {
                            std::cerr << "Unable to save checkpoint into "
                                      << checkpoint_dir
                                      << ", error: " << status.ToString()
                                      << std::endl;
                        } else {
                            auto save_elapsed =
                                seconds_since_epoch() - current_seconds;
                            std::cerr << "Saving rocksdb checkpoint in "
                                      << checkpoint_dir << " took "
                                      << save_elapsed << " seconds"
                                      << std::endl;
                        }

                        next_rocksdb_save_timestamp =
                            current_seconds + coreConfig.save_rocksdb_interval;
                    }
                }

                // Machine was stopped to save sideload, update execConfig
                // and start machine back up where it stopped
                auto machine_success = core_machine->continueRunningMachine();
                if (!machine_success) {
                    core_error_string = "Error starting machine thread";
                    machine_error = true;
                    std::cerr << "ArbCore error: " << core_error_string << "\n";
                    break;
                }
            }

            status = tx.commit();
            if (!status.ok()) {
                core_error_string = status.ToString();
                machine_error = true;
                std::cerr << "ArbCore database update failed: "
                          << core_error_string << "\n";
                break;
            }

            if (coreConfig.profile_run_until != 0 &&
                last_machine->machine_state.output.fully_processed_inbox
                        .count >= coreConfig.profile_run_until) {
                // Reached stopping point for profiling
                auto end_time = std::chrono::steady_clock::now();
                auto duration =
                    std::chrono::duration_cast<std::chrono::seconds>(end_time -
                                                                     begin_time)
                        .count();
                std::cerr << "Done processing " << begin_message << " to "
                          << last_machine->machine_state.output
                                 .fully_processed_inbox.count
                          << ", profiling took " << duration << " seconds"
                          << std::endl;

                if (coreConfig.profile_load_count > 0) {
                    auto load_begin_time = std::chrono::steady_clock::now();
                    auto target_gas =
                        last_machine->machine_state.output.arb_gas_used;
                    for (uint64_t i = 0; i < coreConfig.profile_load_count;
                         i++) {
                        std::cerr << "Loading machine " << i << std::endl;
                        auto current_execution =
                            getClosestExecutionCursor(tx, target_gas, true);
                        if (std::holds_alternative<rocksdb::Status>(
                                current_execution)) {
                            std::cerr
                                << "Error loading profile machine number " << i
                                << ": "
                                << std::get<rocksdb::Status>(current_execution)
                                       .ToString()
                                << std::endl;
                            break;
                        }
                    }

                    auto load_end_time = std::chrono::steady_clock::now();
                    auto load_duration =
                        std::chrono::duration_cast<std::chrono::seconds>(
                            load_end_time - load_begin_time)
                            .count();
                    std::cerr << "Done loading "
                              << coreConfig.profile_load_count
                              << " machines, profiling took " << load_duration
                              << " seconds" << std::endl;
                }

                // Exit now that profiling is complete
                break;
            }
        }

        if (core_machine->status() == MachineThread::MACHINE_ABORTED) {
            // Just reset status so machine can be restarted
            core_machine->clearError();
        }

        if (core_machine->status() == MachineThread::MACHINE_NONE) {
            // Start execution of machine if new message available
            auto success = runMachineWithMessages(
                execConfig, coreConfig.message_process_count);
            if (!success) {
                break;
            }
        }

        for (size_t i = 0; i < logs_cursors.size(); i++) {
            if (logs_cursors[i].status == DataCursor::REQUESTED) {
                ReadTransaction tx(data_storage);
                handleLogsCursorRequested(tx, i, cache);
            }
        }

        if (save_checkpoint) {
            ReadWriteTransaction tx(data_storage);
            save_checkpoint_status = saveCheckpoint(tx);
            tx.commit();
            save_checkpoint = false;
        }

        if (!machineIdle() || message_data_status != MESSAGES_READY) {
            // Machine is already running or no new messages, so sleep for a
            // short while
            std::this_thread::sleep_for(std::chrono::milliseconds(5));
        }
    }

    std::cerr << "Exiting main ArbCore thread" << std::endl;

    // Error occurred, make sure machine stops cleanly
    core_machine->abortMachine();
    for (auto& logs_cursor : logs_cursors) {
        logs_cursor.error_string = "arbcore thread aborted";
        logs_cursor.status = DataCursor::ERROR;
    }

#ifdef __linux__
    core_pthread = std::nullopt;
#endif
}

bool ArbCore::runMachineWithMessages(MachineExecutionConfig& execConfig,
                                     size_t max_message_batch_size) {
    ReadSnapshotTransaction tx(data_storage);
    auto messages_result = readNextMessages(
        tx, core_machine->machine_state.output.fully_processed_inbox,
        max_message_batch_size);
    if (!messages_result.status.ok()) {
        core_error_string = messages_result.status.ToString();
        machine_error = true;
        std::cerr << "ArbCore failed getting message entry: "
                  << core_error_string << "\n";
        return false;
    }

    if (!messages_result.data.empty()) {
        execConfig.inbox_messages = messages_result.data;

        auto success = core_machine->runMachine(execConfig);
        if (!success) {
            core_error_string = "Error starting machine thread";
            machine_error = true;
            std::cerr << "ArbCore error: " << core_error_string << "\n";
            return false;
        }

        if (delete_checkpoints_before_message != uint256_t(0)) {
            /*
            deleteOldCheckpoints(delete_checkpoints_before_message,
                                 save_checkpoint_message_interval,
                                 ignore_checkpoints_after_message);
            */
            ignore_checkpoints_after_message = 0;
            save_checkpoint_message_interval = 0;
            delete_checkpoints_before_message = 0;
        }
    } else {
        // Machine all caught up, no messages to process
        machine_idle = true;
    }

    return true;
}

rocksdb::Status ArbCore::saveLogs(
    ReadWriteTransaction& tx,
    const std::vector<MachineEmission<value>>& logs) {
    if (logs.empty()) {
        return rocksdb::Status::OK();
    }
    auto log_result = logInsertedCountImpl(tx);
    if (!log_result.status.ok()) {
        return log_result.status;
    }

    auto log_index = log_result.data;
    for (const auto& log : logs) {
        auto value_result = saveValue(tx, log.val);
        if (!value_result.status.ok()) {
            return value_result.status;
        }

        std::vector<unsigned char> key;
        marshal_uint256_t(log_index, key);
        auto key_slice = vecToSlice(key);

        std::vector<unsigned char> log_info;
        marshal_uint256_t(hash_value(log.val), log_info);
        marshal_uint256_t(log.inbox.count, log_info);
        marshal_uint256_t(log.inbox.accumulator, log_info);
        rocksdb::Slice log_info_slice(
            reinterpret_cast<const char*>(log_info.data()), log_info.size());

        auto status = tx.logPut(key_slice, log_info_slice);
        if (!status.ok()) {
            return status;
        }
        log_index += 1;
    }

    return updateLogInsertedCount(tx, log_index);
}

ValueResult<std::vector<MachineEmission<value>>>
ArbCore::getLogs(uint256_t index, uint256_t count, ValueCache& valueCache) {
    ReadSnapshotTransaction tx(data_storage);

    return getLogsNoLock(tx, index, count, valueCache);
}

ValueResult<std::vector<MachineEmission<value>>> ArbCore::getLogsNoLock(
    ReadTransaction& tx,
    uint256_t index,
    uint256_t count,
    ValueCache& valueCache) {
    if (count == 0) {
        return {rocksdb::Status::OK(), {}};
    }

    // Check if attempting to get entries past current valid logs
    auto log_count = logInsertedCountImpl(tx);
    if (!log_count.status.ok()) {
        return {log_count.status, {}};
    }
    auto max_log_count = log_count.data;
    if (index >= max_log_count) {
        return {rocksdb::Status::OK(), {}};
    }
    if (index + count > max_log_count) {
        count = max_log_count - index;
    }

    std::vector<unsigned char> lower_key;
    marshal_uint256_t(index, lower_key);
    auto lower_slice = vecToSlice(lower_key);

    std::vector<unsigned char> upper_key;
    marshal_uint256_t(index + count, upper_key);
    auto upper_slice = vecToSlice(upper_key);

    auto it = tx.logGetIterator(&lower_slice, &upper_slice);
    it->SeekToFirst();
    std::vector<MachineEmission<value>> logs;
    while (it->Valid()) {
        auto info = it->value().data();
        auto hash = extractUint256(info);
        auto val_result = getValue(tx, hash, valueCache, false);
        if (std::holds_alternative<rocksdb::Status>(val_result)) {
            return {std::get<rocksdb::Status>(val_result), {}};
        }
        auto inbox_count = extractUint256(info);
        auto inbox_accumulator = extractUint256(info);
        auto inbox = InboxState{inbox_count, inbox_accumulator};
        auto val = std::move(std::get<CountedData<value>>(val_result).data);
        logs.push_back(MachineEmission<value>{val, inbox});
        it->Next();
    }

    return {it->status(), std::move(logs)};
}

rocksdb::Status ArbCore::saveSends(
    ReadWriteTransaction& tx,
    const std::vector<MachineEmission<std::vector<unsigned char>>>& sends) {
    if (sends.empty()) {
        return rocksdb::Status::OK();
    }
    auto send_result = sendInsertedCountImpl(tx);
    if (!send_result.status.ok()) {
        return send_result.status;
    }

    auto send_count = send_result.data;
    for (const auto& send : sends) {
        std::vector<unsigned char> key;
        marshal_uint256_t(send_count, key);
        auto key_slice = vecToSlice(key);
        std::vector<unsigned char> val_data;
        marshal_uint256_t(send.inbox.count, val_data);
        marshal_uint256_t(send.inbox.accumulator, val_data);
        val_data.insert(val_data.end(), send.val.begin(), send.val.end());

        auto status = tx.sendPut(key_slice, vecToSlice(val_data));
        if (!status.ok()) {
            return status;
        }
        send_count += 1;
    }

    return updateSendInsertedCount(tx, send_count);
}

ValueResult<std::vector<std::vector<unsigned char>>>
ArbCore::getSequencerBatchItems(uint256_t index) const {
    ReadTransaction tx(data_storage);

    std::vector<unsigned char> first_key_vec;
    marshal_uint256_t(index, first_key_vec);
    auto first_key_slice = vecToSlice(first_key_vec);
    auto it = tx.sequencerBatchItemGetIterator(&first_key_slice);
    it->Seek(first_key_slice);

    std::vector<std::vector<unsigned char>> ret;
    while (it->Valid()) {
        auto key_ptr = reinterpret_cast<const unsigned char*>(it->key().data());
        auto value_ptr =
            reinterpret_cast<const unsigned char*>(it->value().data());

        std::vector<unsigned char> bytes(key_ptr, key_ptr + it->key().size());
        bytes.insert(bytes.end(), value_ptr, value_ptr + it->value().size());
        ret.push_back(bytes);

        it->Next();
    }

    return {it->status(), ret};
}

ValueResult<uint256_t> ArbCore::getSequencerBlockNumberAt(
    uint256_t sequence_number) const {
    ReadTransaction tx(data_storage);

    std::vector<unsigned char> first_key_vec;
    marshal_uint256_t(sequence_number, first_key_vec);
    auto first_key_slice = vecToSlice(first_key_vec);
    auto it = tx.sequencerBatchItemGetIterator(&first_key_slice);
    it->Seek(first_key_slice);

    std::vector<std::vector<unsigned char>> ret;
    while (it->Valid()) {
        auto key_ptr = reinterpret_cast<const unsigned char*>(it->key().data());
        auto value_ptr =
            reinterpret_cast<const unsigned char*>(it->value().data());
        auto value_end_ptr = value_ptr + it->value().size();

        auto seq_batch_item = deserializeSequencerBatchItem(
            extractUint256(key_ptr), value_ptr, value_end_ptr);
        if (seq_batch_item.sequencer_message) {
            auto message_it = seq_batch_item.sequencer_message->begin();
            auto block_num = extractInboxMessageBlockNumber(message_it);
            return {rocksdb::Status::OK(), block_num};
        }

        it->Next();
    }

    if (it->status().ok()) {
        return {rocksdb::Status::NotFound(), 0};
    } else {
        return {it->status(), 0};
    }
}

ValueResult<std::vector<unsigned char>> ArbCore::genInboxProof(
    uint256_t seq_num,
    uint256_t batch_index,
    uint256_t batch_end_count) const {
    ReadSnapshotTransaction tx(data_storage);

    auto message_res = getMessagesImpl(tx, seq_num, 1, std::nullopt);
    if (!message_res.status.ok()) {
        return {message_res.status, std::vector<unsigned char>()};
    }
    auto current_message_data = message_res.data[0].message;
    auto message = extractInboxMessage(current_message_data);
    auto proof = message.serializeForProof();

    marshal_uint256_t(batch_index, proof);

    uint256_t start = seq_num;
    bool recording_prev = false;
    SequencerBatchItem prev_item;
    if (start > 0) {
        start -= 1;
        recording_prev = true;
    }

    std::vector<unsigned char> start_vec;
    marshal_uint256_t(start, start_vec);
    auto start_slice = vecToSlice(start_vec);
    auto it = tx.sequencerBatchItemGetIterator();
    it->SeekForPrev(start_slice);

    bool first_item = true;
    while (it->Valid()) {
        auto key_ptr = reinterpret_cast<const unsigned char*>(it->key().data());
        auto value_ptr =
            reinterpret_cast<const unsigned char*>(it->value().data());
        auto value_end_ptr = value_ptr + it->value().size();
        auto item = deserializeSequencerBatchItem(extractUint256(key_ptr),
                                                  value_ptr, value_end_ptr);

        if (item.last_sequence_number >= batch_end_count) {
            // We've somehow skipped past the end of the batch,
            // meaning we disagree on where it ends (probably a reorg)
            return {rocksdb::Status::NotFound(), std::vector<unsigned char>()};
        }

        if (recording_prev) {
            prev_item = item;
            recording_prev = false;
            it->Next();
            continue;
        }

        if (first_item) {
            first_item = false;
            bool is_delayed = !item.sequencer_message;
            proof.push_back(static_cast<uint8_t>(is_delayed));
            marshal_uint256_t(prev_item.accumulator, proof);

            if (is_delayed) {
                if (prev_item.accumulator == 0) {
                    marshal_uint256_t(0, proof);
                } else {
                    marshal_uint256_t(prev_item.last_sequence_number + 1,
                                      proof);
                }
                marshal_uint256_t(prev_item.total_delayed_count, proof);
                marshal_uint256_t(item.total_delayed_count, proof);
            }
        } else {
            if (item.sequencer_message) {
                proof.push_back(0);
                auto seq_msg = extractInboxMessage(*item.sequencer_message);
                marshal_uint256_t(seq_msg.prefixHash(), proof);
                marshal_uint256_t(::hash(seq_msg.data), proof);
            } else {
                proof.push_back(1);
                marshal_uint256_t(prev_item.total_delayed_count, proof);
                marshal_uint256_t(item.total_delayed_count, proof);
            }
        }

        if (item.last_sequence_number + 1 == batch_end_count) {
            proof.push_back(2);
            return {rocksdb::Status::OK(), proof};
        }

        prev_item = item;
        it->Next();
    }

    if (!it->status().ok()) {
        return {it->status(), std::vector<unsigned char>()};
    }

    // We should've found the last item by this point
    return {rocksdb::Status::NotFound(), std::vector<unsigned char>()};
}

ValueResult<std::vector<std::vector<unsigned char>>> ArbCore::getMessages(
    uint256_t index,
    uint256_t count) const {
    ReadSnapshotTransaction tx(data_storage);

    auto result = getMessagesImpl(tx, index, count, std::nullopt);
    if (!result.status.ok()) {
        return {result.status, {}};
    }

    std::vector<std::vector<unsigned char>> bytes_vec;
    bytes_vec.reserve(result.data.size());
    for (auto& message_and_acc : result.data) {
        bytes_vec.push_back(std::move(message_and_acc.message));
    }

    return {result.status, bytes_vec};
}

ValueResult<std::vector<RawMessageInfo>> ArbCore::getMessagesImpl(
    const ReadConsistentTransaction& tx,
    uint256_t index,
    uint256_t count,
    std::optional<uint256_t> start_acc) const {
    std::vector<RawMessageInfo> messages;

    uint256_t start = index;
    bool needs_consistency_check = false;
    if (start > 0) {
        // Check the previous item to ensure the inbox state is valid
        start -= 1;
        needs_consistency_check = true;
    }

    std::vector<unsigned char> tmp;
    tmp.reserve(32 * 2);
    rocksdb::Slice seq_batch_lower_bound;
    {
        auto ptr = reinterpret_cast<const char*>(tmp.data() + tmp.size());
        marshal_uint256_t(start, tmp);
        seq_batch_lower_bound = {ptr, 32};
    }
    auto seq_batch_it =
        tx.sequencerBatchItemGetIterator(&seq_batch_lower_bound);

    uint256_t prev_delayed_count = 0;
    rocksdb::Slice delayed_msg_lower_bound;
    std::unique_ptr<rocksdb::Iterator> delayed_msg_it;
    for (seq_batch_it->Seek(seq_batch_lower_bound); seq_batch_it->Valid();
         seq_batch_it->Next()) {
        auto item_key_ptr =
            reinterpret_cast<const unsigned char*>(seq_batch_it->key().data());
        auto item_value_ptr = reinterpret_cast<const unsigned char*>(
            seq_batch_it->value().data());
        auto item_value_end_ptr = item_value_ptr + seq_batch_it->value().size();
        auto last_sequence_number = extractUint256(item_key_ptr);
        auto item = deserializeSequencerBatchItem(
            last_sequence_number, item_value_ptr, item_value_end_ptr);

        if (needs_consistency_check) {
            if (start_acc && item.accumulator != *start_acc) {
                return {rocksdb::Status::NotFound(), {}};
            }
            needs_consistency_check = false;
            if (count == 0) {
                // Skip some possible work attempting to read delayed messages
                break;
            }
            prev_delayed_count = item.total_delayed_count;
            if (item.last_sequence_number >= index) {
                // We are in the middle of a delayed batch
                assert(!item.sequencer_message);
                // Offset prev_delayed_count by the distance to the end of the
                // batch
                prev_delayed_count -= item.last_sequence_number + 1 - index;
            } else {
                // We are just after this batch item
                assert(item.last_sequence_number + 1 == index);
                continue;
            }
        }

        if (item.sequencer_message) {
            messages.emplace_back(std::move(*item.sequencer_message),
                                  item.last_sequence_number, item.accumulator);
            if (prev_delayed_count != item.total_delayed_count) {
                throw std::runtime_error(
                    "Sequencer batch item included both sequencer message and "
                    "delayed messages");
            }
        } else if (item.total_delayed_count > prev_delayed_count) {
            if (!delayed_msg_it) {
                {
                    auto ptr =
                        reinterpret_cast<const char*>(tmp.data() + tmp.size());
                    marshal_uint256_t(prev_delayed_count, tmp);
                    delayed_msg_lower_bound = {ptr, 32};
                }
                delayed_msg_it =
                    tx.delayedMessageGetIterator(&delayed_msg_lower_bound);
                delayed_msg_it->Seek(delayed_msg_lower_bound);
            }

            while (delayed_msg_it->Valid() &&
                   prev_delayed_count < item.total_delayed_count &&
                   messages.size() < count) {
                auto delayed_key_ptr = reinterpret_cast<const unsigned char*>(
                    delayed_msg_it->key().data());
                auto delayed_value_ptr = reinterpret_cast<const unsigned char*>(
                    delayed_msg_it->value().data());
                auto delayed_value_end_ptr =
                    delayed_value_ptr + delayed_msg_it->value().size();
                if (extractUint256(delayed_key_ptr) != prev_delayed_count) {
                    throw std::runtime_error(
                        "Got wrong delayed message from database");
                }
                auto delayed_message = deserializeDelayedMessage(
                    prev_delayed_count, delayed_value_ptr,
                    delayed_value_end_ptr);
                auto new_seq_num = prev_delayed_count | (uint256_t(1) << 255);
                messages.emplace_back(std::move(delayed_message.message),
                                      new_seq_num, item.accumulator);
                prev_delayed_count += 1;
                delayed_msg_it->Next();
            }

            if (!delayed_msg_it->status().ok()) {
                return {delayed_msg_it->status(), {}};
            }
            if (messages.size() < count &&
                prev_delayed_count != item.total_delayed_count) {
                throw std::runtime_error(
                    "Sequencer batch item referenced nonexistent delayed "
                    "messages");
            }
        } else {
            // This batch item does nothing?
            assert(false);
        }
        if (messages.size() >= count) {
            break;
        }
        assert(item.last_sequence_number + 1 == index + messages.size());
    }

    if (!seq_batch_it->status().ok()) {
        return {seq_batch_it->status(), {}};
    }
    if (needs_consistency_check) {
        return {rocksdb::Status::NotFound(), {}};
    }

    return {rocksdb::Status::OK(), messages};
}

ValueResult<uint256_t> ArbCore::getNextSequencerBatchItemAccumulator(
    const ReadTransaction& tx,
    uint256_t sequence_number) const {
    std::vector<unsigned char> tmp;
    tmp.reserve(32);
    rocksdb::Slice seq_batch_lower_bound;
    {
        auto ptr = reinterpret_cast<const char*>(tmp.data());
        marshal_uint256_t(sequence_number, tmp);
        seq_batch_lower_bound = {ptr, 32};
    }
    auto seq_batch_it =
        tx.sequencerBatchItemGetIterator(&seq_batch_lower_bound);
    seq_batch_it->Seek(seq_batch_lower_bound);
    if (!seq_batch_it->Valid()) {
        if (seq_batch_it->status().ok()) {
            return {rocksdb::Status::NotFound(), 0};
        } else {
            return {seq_batch_it->status(), 0};
        }
    }

    auto value_ptr =
        reinterpret_cast<const unsigned char*>(seq_batch_it->value().data());
    auto accumulator = extractUint256(value_ptr);
    return {rocksdb::Status::OK(), accumulator};
}

ValueResult<std::vector<std::vector<unsigned char>>> ArbCore::getSends(
    uint256_t index,
    uint256_t count) const {
    ReadSnapshotTransaction tx(data_storage);

    if (count == 0) {
        return {rocksdb::Status::OK(), {}};
    }

    // Check if attempting to get entries past current valid sends
    auto send_count = sendInsertedCountImpl(tx);
    if (!send_count.status.ok()) {
        return {send_count.status, {}};
    }
    auto max_send_count = send_count.data;
    if (index >= max_send_count) {
        return {rocksdb::Status::NotFound(), {}};
    }
    if (index + count > max_send_count) {
        count = max_send_count - index;
    }

    std::vector<unsigned char> lower_key;
    marshal_uint256_t(index, lower_key);
    auto lower_slice = vecToSlice(lower_key);

    std::vector<unsigned char> upper_key;
    marshal_uint256_t(index + count, upper_key);
    auto upper_slice = vecToSlice(upper_key);

    auto it = tx.sendGetIterator(&lower_slice, &upper_slice);
    it->SeekToFirst();
    std::vector<std::vector<unsigned char>> send_data;
    while (it->Valid()) {
        auto value = it->value();
        // Skip inbox metadata
        auto data_start = value.data() + 64;
        auto data_end = value.data() + value.size();
        std::vector<unsigned char> data(data_start, data_end);
        send_data.push_back(data);
        it->Next();
    }

    return {it->status(), send_data};
}

ValueResult<uint256_t> ArbCore::getInboxAcc(uint256_t index) {
    ReadTransaction tx(data_storage);

    auto result = getNextSequencerBatchItemAccumulator(tx, index);
    if (!result.status.ok()) {
        return {result.status, 0};
    }

    return {rocksdb::Status::OK(), result.data};
}

ValueResult<uint256_t> ArbCore::getDelayedInboxAcc(uint256_t index) {
    ReadTransaction tx(data_storage);

    return getDelayedInboxAccImpl(tx, index);
}

ValueResult<uint256_t> ArbCore::getDelayedInboxAccImpl(
    const ReadTransaction& tx,
    uint256_t index) {
    std::vector<unsigned char> key_vec;
    marshal_uint256_t(index, key_vec);
    auto key_slice = vecToSlice(key_vec);
    auto result = tx.delayedMessageGetVector(key_slice);
    if (!result.status.ok()) {
        return {result.status, 0};
    }

    auto it = result.data.begin();
    uint256_t acc = deserializeDelayedMessageAccumulator(it);

    return {rocksdb::Status::OK(), acc};
}

ValueResult<std::pair<uint256_t, uint256_t>> ArbCore::getInboxAccPair(
    uint256_t index1,
    uint256_t index2) {
    ReadSnapshotTransaction tx(data_storage);

    auto result1 = getNextSequencerBatchItemAccumulator(tx, index1);
    if (!result1.status.ok()) {
        return {result1.status, {0, 0}};
    }

    auto result2 = getNextSequencerBatchItemAccumulator(tx, index2);
    if (!result2.status.ok()) {
        return {result2.status, {0, 0}};
    }

    return {rocksdb::Status::OK(), {result1.data, result2.data}};
}

ValueResult<size_t> ArbCore::countMatchingBatchAccs(
    std::vector<std::pair<uint256_t, uint256_t>> seq_nums_and_accs) const {
    // TODO: validate sequence numbers lies on batch boundaries
    if (seq_nums_and_accs.empty()) {
        return {rocksdb::Status::OK(), 0};
    }

    size_t matching = 0;
    std::vector<unsigned char> tmp;
    tmp.reserve(32 * 2);
    uint256_t first_seq = seq_nums_and_accs[0].first;
    rocksdb::Slice lower_bound;
    {
        auto ptr = reinterpret_cast<const char*>(tmp.data());
        marshal_uint256_t(first_seq, tmp);
        lower_bound = {ptr, 32};
    }

    ReadTransaction tx(data_storage);
    auto it = tx.sequencerBatchItemGetIterator(&lower_bound);
    for (auto& seq_and_acc : seq_nums_and_accs) {
        if (seq_and_acc.first < first_seq) {
            throw std::runtime_error(
                "countMatchingBatchAccs received unsorted parameters");
        }
        rocksdb::Slice key_slice;
        {
            tmp.resize(32);
            auto ptr = reinterpret_cast<const char*>(tmp.data() + tmp.size());
            marshal_uint256_t(seq_and_acc.first, tmp);
            key_slice = {ptr, 32};
        }
        it->Seek(key_slice);
        if (!it->Valid()) {
            if (!it->status().ok()) {
                return {it->status(), 0};
            }
            break;
        }
        auto value_ptr =
            reinterpret_cast<const unsigned char*>(it->value().data());
        auto have_acc = extractUint256(value_ptr);
        if (have_acc == seq_and_acc.second) {
            matching++;
        } else {
            break;
        }
    }

    return {rocksdb::Status::OK(), matching};
}

ValueResult<uint256_t> ArbCore::getDelayedMessagesToSequence(
    uint256_t max_block_number) const {
    ReadSnapshotTransaction tx(data_storage);

    auto total_delayed_seq_res = totalDelayedMessagesSequencedImpl(tx);
    if (!total_delayed_seq_res.status.ok()) {
        return {total_delayed_seq_res.status, 0};
    }

    auto total_delayed_res = delayedMessageEntryInsertedCountImpl(tx);
    if (!total_delayed_res.status.ok()) {
        return {total_delayed_res.status, 0};
    }

    // Perform a binary search to find the last matching delayed message
    // After the search, low should be just after the last matching message
    auto low = total_delayed_seq_res.data;
    auto high = total_delayed_res.data;
    while (low != high) {
        auto mid = (low + high) / 2;
        std::vector<unsigned char> mid_vec;
        marshal_uint256_t(mid, mid_vec);
        auto mid_res = tx.delayedMessageGetVector(vecToSlice(mid_vec));
        if (!mid_res.status.ok()) {
            return {mid_res.status, 0};
        }
        auto mid_data_it = mid_res.data.begin();
        auto mid_block = deserializeDelayedMessageBlockNumber(mid_data_it);

        if (mid_block > max_block_number) {
            high = mid;
        } else {
            low = mid + 1;
        }
    }

    return {rocksdb::Status::OK(), low};
}

std::unique_ptr<Machine> ArbCore::getLastMachine() {
    std::shared_lock<std::shared_mutex> guard(last_machine_mutex);
    return std::make_unique<Machine>(*last_machine);
}

MachineOutput ArbCore::getLastMachineOutput() {
    std::shared_lock<std::shared_mutex> guard(last_machine_mutex);
    return last_machine->machine_state.output;
}

uint256_t ArbCore::machineMessagesRead() {
    std::shared_lock<std::shared_mutex> guard(last_machine_mutex);
    assert(last_machine);
    if (last_machine) {
        return last_machine->machine_state.output.fully_processed_inbox.count;
    } else {
        return 0;
    }
}

ValueResult<std::unique_ptr<ExecutionCursor>> ArbCore::getExecutionCursor(
    uint256_t total_gas_used,
    bool allow_slow_lookup) {
    std::unique_ptr<ExecutionCursor> execution_cursor;
    {
        ReadSnapshotTransaction tx(data_storage);

        auto closest_checkpoint =
            getClosestExecutionCursor(tx, total_gas_used, allow_slow_lookup);
        if (std::holds_alternative<rocksdb::Status>(closest_checkpoint)) {
            std::cerr << "No execution machine available" << std::endl;
            return {std::get<rocksdb::Status>(closest_checkpoint), nullptr};
        }

        execution_cursor = std::make_unique<ExecutionCursor>(
            std::get<ExecutionCursor>(closest_checkpoint));
    }

    auto status = advanceExecutionCursorImpl(
        *execution_cursor, total_gas_used, false,
        coreConfig.message_process_count, allow_slow_lookup);

    if (!status.ok()) {
        std::cerr << "Couldn't advance execution machine" << std::endl;
    }

    return {status, std::move(execution_cursor)};
}

rocksdb::Status ArbCore::advanceExecutionCursor(
    ExecutionCursor& execution_cursor,
    uint256_t max_gas,
    bool go_over_gas,
    bool allow_slow_lookup) {
    auto current_gas = execution_cursor.getOutput().arb_gas_used;
    auto gas_target = current_gas + max_gas;
    {
        ReadSnapshotTransaction tx(data_storage);
        std::optional<MachineStateKeys> database_machine_state_keys;
        std::optional<uint256_t> database_gas;
        if (allow_slow_lookup) {
            auto checkpoint_result = getCheckpointUsingGas(tx, gas_target);
            if (std::holds_alternative<rocksdb::Status>(checkpoint_result)) {
                return std::get<rocksdb::Status>(checkpoint_result);
            }

            database_machine_state_keys =
                std::get<MachineStateKeys>(checkpoint_result);
            database_gas =
                database_machine_state_keys.value().output.arb_gas_used;
        }

        auto mach = combined_machine_cache.atOrBeforeGas(max_gas, current_gas,
                                                         database_gas, true);

        if (mach.machine != nullptr) {
            // Use checkpoint from cache
            execution_cursor = ExecutionCursor(std::move(mach.machine));
        } else if (mach.status == CombinedMachineCache::UseDatabase) {
            // Load closer checkpoint from database
            const std::lock_guard<std::mutex> lock(core_reorg_mutex);
            execution_cursor =
                ExecutionCursor(database_machine_state_keys.value());
        } else if (mach.status == CombinedMachineCache::TooMuchExecution) {
            // Too much execution required to get to requested gas amount
            return rocksdb::Status::NotFound();
        }
    }

    return advanceExecutionCursorImpl(execution_cursor, gas_target, go_over_gas,
                                      coreConfig.message_process_count,
                                      allow_slow_lookup);
}

MachineState& resolveExecutionVariant(std::unique_ptr<Machine>& mach) {
    return mach->machine_state;
}

MachineStateKeys& resolveExecutionVariant(MachineStateKeys& mach) {
    return mach;
}

std::unique_ptr<Machine>& ArbCore::resolveExecutionCursorMachine(
    const ReadTransaction& tx,
    ExecutionCursor& execution_cursor) {
    if (std::holds_alternative<MachineStateKeys>(execution_cursor.machine)) {
        auto machine_state_keys =
            std::get<MachineStateKeys>(execution_cursor.machine);
        // Cache isn't very relevant as we're lazy loading
        auto cache = ValueCache(1, 0);
        execution_cursor.machine = getMachineUsingStateKeys<Machine>(
            tx, machine_state_keys, cache,
            coreConfig.lazy_load_archive_queries);
    }
    return std::get<std::unique_ptr<Machine>>(execution_cursor.machine);
}

std::unique_ptr<Machine> ArbCore::takeExecutionCursorMachineImpl(
    const ReadTransaction& tx,
    ExecutionCursor& execution_cursor) {
    auto mach = std::move(resolveExecutionCursorMachine(tx, execution_cursor));
    execution_cursor.machine = MachineStateKeys{mach->machine_state};
    return mach;
}

std::unique_ptr<Machine> ArbCore::takeExecutionCursorMachine(
    ExecutionCursor& execution_cursor) {
    ReadSnapshotTransaction tx(data_storage);
    return takeExecutionCursorMachineImpl(tx, execution_cursor);
}

rocksdb::Status ArbCore::advanceExecutionCursorImpl(
    ExecutionCursor& execution_cursor,
    uint256_t total_gas_used,
    bool go_over_gas,
    size_t message_group_size,
    bool allow_slow_lookup) {
    auto handle_reorg = true;
    size_t reorg_attempts = 0;
    while (handle_reorg) {
        handle_reorg = false;
        if (reorg_attempts > 0) {
            if (reorg_attempts % 4 == 0) {
                std::cerr
                    << "Execution cursor has attempted to handle "
                    << reorg_attempts
                    << " reorgs. Checkpoints may be inconsistent with messages."
                    << std::endl;
            }
            assert(false);
            std::this_thread::sleep_for(std::chrono::milliseconds(250));
            if (reorg_attempts >= 16) {
                return rocksdb::Status::Busy();
            }
        }
        reorg_attempts++;

        while (true) {
            // Run machine until specified gas is reached
            MachineExecutionConfig execConfig;
            execConfig.max_gas = total_gas_used;
            execConfig.go_over_gas = go_over_gas;

            {
                ReadSnapshotTransaction tx(data_storage);

                auto& mach =
                    resolveExecutionCursorMachine(tx, execution_cursor);

                uint256_t gas_used = execution_cursor.getOutput().arb_gas_used;
                if ((gas_used >= total_gas_used) ||
                    (!go_over_gas &&
                     gas_used + mach->machine_state.nextGasCost() >
                         total_gas_used)) {
                    break;
                }

                if ((coreConfig.checkpoint_max_execution_gas != 0) &&
                    (total_gas_used - gas_used >
                     coreConfig.checkpoint_max_execution_gas)) {
                    // Execution will take too long
                    return rocksdb::Status::NotFound();
                }

                auto get_messages_result = readNextMessages(
                    tx, execution_cursor.getOutput().fully_processed_inbox,
                    message_group_size);
                if (get_messages_result.status.IsNotFound()) {
                    // Reorg occurred, need to recreate machine
                    handle_reorg = true;
                    break;
                }
                if (!get_messages_result.status.ok()) {
                    std::cout << "Error getting messages for execution cursor"
                              << std::endl;
                    return get_messages_result.status;
                }
                execConfig.inbox_messages = std::move(get_messages_result.data);
            }

            auto& mach =
                std::get<std::unique_ptr<Machine>>(execution_cursor.machine);
            mach->machine_state.context = AssertionContext(execConfig);
            auto assertion = mach->run();
            if (assertion.gas_count == 0) {
                break;
            }
        }

        if (handle_reorg) {
            ReadSnapshotTransaction tx(data_storage);

            auto closest_checkpoint = getClosestExecutionCursor(
                tx, total_gas_used, allow_slow_lookup);
            if (std::holds_alternative<rocksdb::Status>(closest_checkpoint)) {
                std::cerr << "No execution machine available" << std::endl;
                return std::get<rocksdb::Status>(closest_checkpoint);
            }
            execution_cursor =
                std::move(std::get<ExecutionCursor>(closest_checkpoint));
        }
    }

    if (std::holds_alternative<std::unique_ptr<Machine>>(
            execution_cursor.machine)) {
        auto& mach =
            std::get<std::unique_ptr<Machine>>(execution_cursor.machine);
        combined_machine_cache.lru_add(std::make_unique<Machine>(*mach));
    }

    return rocksdb::Status::OK();
}

std::variant<rocksdb::Status, ExecutionCursor>
ArbCore::getClosestExecutionCursor(ReadTransaction& tx,
                                   uint256_t& total_gas_used,
                                   bool allow_slow_lookup) {
    std::optional<MachineStateKeys> database_machine_state_keys;
    std::optional<uint256_t> database_gas;
    if (allow_slow_lookup) {
        auto checkpoint_result = getCheckpointUsingGas(tx, total_gas_used);
        if (std::holds_alternative<rocksdb::Status>(checkpoint_result)) {
            return std::get<rocksdb::Status>(checkpoint_result);
        }

        database_machine_state_keys =
            std::get<MachineStateKeys>(checkpoint_result);
        database_gas = database_machine_state_keys.value().output.arb_gas_used;
    }

    auto mach = combined_machine_cache.atOrBeforeGas(
        total_gas_used, std::nullopt, database_gas, true);

    if (mach.machine != nullptr) {
        // Use checkpoint from cache
        return ExecutionCursor(std::move(mach.machine));
    }

    if (mach.status == CombinedMachineCache::UseDatabase) {
        // Use checkpoint from database
        const std::lock_guard<std::mutex> lock(core_reorg_mutex);

        return ExecutionCursor(database_machine_state_keys.value());
    }

    // Nothing within execution range in cache or database
    return rocksdb::Status::NotFound();
}

std::variant<rocksdb::Status, ExecutionCursor>
ArbCore::getExecutionCursorAtBlock(const uint256_t& block_number,
                                   bool allow_slow_lookup) {
    uint256_t gas_target;
    std::unique_ptr<ExecutionCursor> execution_cursor;
    {
        ReadSnapshotTransaction tx(data_storage);
        auto gas_used_result = getSideloadPosition(tx, block_number);
        if (!gas_used_result.status.ok()) {
            return gas_used_result.status;
        }
        gas_target = gas_used_result.data;

        auto closest_checkpoint =
            getClosestExecutionCursor(tx, gas_target, allow_slow_lookup);
        if (std::holds_alternative<rocksdb::Status>(closest_checkpoint)) {
            return std::get<rocksdb::Status>(closest_checkpoint);
        }

        execution_cursor = std::make_unique<ExecutionCursor>(
            std::get<ExecutionCursor>(closest_checkpoint));
    }

    auto status = advanceExecutionCursorImpl(
        *execution_cursor, gas_target, false, coreConfig.message_process_count,
        allow_slow_lookup);

    ReadSnapshotTransaction tx(data_storage);
    return *execution_cursor;
}

ValueResult<std::vector<MachineMessage>> ArbCore::readNextMessages(
    const ReadConsistentTransaction& tx,
    const InboxState& fully_processed_inbox,
    size_t count) const {
    std::vector<MachineMessage> messages;
    messages.reserve(count);

    auto raw_result = getMessagesImpl(tx, fully_processed_inbox.count, count,
                                      fully_processed_inbox.accumulator);
    if (!raw_result.status.ok()) {
        return {raw_result.status, messages};
    }

    for (auto& raw_message : raw_result.data) {
        auto message = extractInboxMessage(raw_message.message);
        message.inbox_sequence_number = raw_message.sequence_number;
        messages.emplace_back(message, raw_message.accumulator);
    }

    return {rocksdb::Status::OK(), messages};
}

bool ArbCore::isValid(const ReadTransaction& tx,
                      const InboxState& fully_processed_inbox) const {
    if (fully_processed_inbox.count == 0) {
        return true;
    }
    auto result = getNextSequencerBatchItemAccumulator(
        tx, fully_processed_inbox.count - 1);
    return result.status.ok() &&
           result.data == fully_processed_inbox.accumulator;
}

ValueResult<uint256_t> ArbCore::logInsertedCount() const {
    ReadTransaction tx(data_storage);

    return logInsertedCountImpl(tx);
}

ValueResult<uint256_t> ArbCore::logInsertedCountImpl(
    const ReadTransaction& tx) const {
    return tx.stateGetUint256(vecToSlice(log_inserted_key));
}
rocksdb::Status ArbCore::updateLogInsertedCount(ReadWriteTransaction& tx,
                                                const uint256_t& log_index) {
    std::vector<unsigned char> value;
    marshal_uint256_t(log_index, value);

    return tx.statePut(vecToSlice(log_inserted_key), vecToSlice(value));
}

ValueResult<uint256_t> ArbCore::logProcessedCount(ReadTransaction& tx) const {
    return tx.stateGetUint256(vecToSlice(log_processed_key));
}
rocksdb::Status ArbCore::updateLogProcessedCount(ReadWriteTransaction& tx,
                                                 rocksdb::Slice value_slice) {
    return tx.statePut(vecToSlice(log_processed_key), value_slice);
}

ValueResult<uint256_t> ArbCore::sendInsertedCount() const {
    ReadTransaction tx(data_storage);

    return sendInsertedCountImpl(tx);
}

ValueResult<uint256_t> ArbCore::sendInsertedCountImpl(
    const ReadTransaction& tx) const {
    return tx.stateGetUint256(vecToSlice(send_inserted_key));
}

rocksdb::Status ArbCore::updateSendInsertedCount(ReadWriteTransaction& tx,
                                                 const uint256_t& send_index) {
    std::vector<unsigned char> value;
    marshal_uint256_t(send_index, value);

    return tx.statePut(vecToSlice(send_inserted_key), vecToSlice(value));
}

ValueResult<uint256_t> ArbCore::sendProcessedCount(ReadTransaction& tx) const {
    return tx.stateGetUint256(vecToSlice(send_processed_key));
}
rocksdb::Status ArbCore::updateSendProcessedCount(ReadWriteTransaction& tx,
                                                  rocksdb::Slice value_slice) {
    return tx.statePut(vecToSlice(send_processed_key), value_slice);
}

ValueResult<uint256_t> ArbCore::schemaVersion(ReadTransaction& tx) const {
    return tx.stateGetUint256(vecToSlice(schema_version_key));
}
rocksdb::Status ArbCore::updateSchemaVersion(ReadWriteTransaction& tx,
                                             const uint256_t& schema_version) {
    std::vector<unsigned char> value;
    marshal_uint256_t(schema_version, value);

    return tx.statePut(vecToSlice(schema_version_key), vecToSlice(value));
}

ValueResult<uint256_t> ArbCore::messageEntryInsertedCount() const {
    ReadTransaction tx(data_storage);

    return messageEntryInsertedCountImpl(tx);
}

ValueResult<uint256_t> ArbCore::delayedMessageEntryInsertedCount() const {
    ReadTransaction tx(data_storage);

    return delayedMessageEntryInsertedCountImpl(tx);
}

ValueResult<uint256_t> ArbCore::messageEntryInsertedCountImpl(
    const ReadTransaction& tx) const {
    auto it = tx.sequencerBatchItemGetIterator();
    it->SeekToLast();
    if (it->Valid()) {
        auto key_ptr = reinterpret_cast<const unsigned char*>(it->key().data());
        auto seq_num = extractUint256(key_ptr);
        return {rocksdb::Status::OK(), seq_num + 1};
    } else {
        return {it->status(), 0};
    }
}

ValueResult<uint256_t> ArbCore::delayedMessageEntryInsertedCountImpl(
    const ReadTransaction& tx) const {
    auto it = tx.delayedMessageGetIterator();
    it->SeekToLast();
    if (it->Valid()) {
        auto key_ptr = reinterpret_cast<const unsigned char*>(it->key().data());
        auto seq_num = extractUint256(key_ptr);
        return {rocksdb::Status::OK(), seq_num + 1};
    } else {
        return {it->status(), 0};
    }
}

ValueResult<uint256_t> ArbCore::totalDelayedMessagesSequenced() const {
    ReadTransaction tx(data_storage);

    return totalDelayedMessagesSequencedImpl(tx);
}

ValueResult<uint256_t> ArbCore::totalDelayedMessagesSequencedImpl(
    const ReadTransaction& tx) const {
    auto it = tx.sequencerBatchItemGetIterator();
    it->SeekToLast();
    if (it->Valid()) {
        auto key_ptr = reinterpret_cast<const unsigned char*>(it->key().data());
        auto value_ptr =
            reinterpret_cast<const unsigned char*>(it->value().data());
        auto value_end_ptr = value_ptr + it->value().size();
        auto item = deserializeSequencerBatchItem(extractUint256(key_ptr),
                                                  value_ptr, value_end_ptr);
        return {rocksdb::Status::OK(), item.total_delayed_count};
    } else {
        return {it->status(), 0};
    }
}

// addMessages adds the next batch of messages to the machine.  If there is
// a reorg, the amount of gas used by the last checkpoint is returned.
ValueResult<std::optional<uint256_t>> ArbCore::addMessages(
    const ArbCore::message_data_struct& data,
    ValueCache& cache) {
    std::optional<uint256_t> last_gas_used;
    std::vector<std::pair<SequencerBatchItem, rocksdb::Slice>> seq_batch_items;
    for (auto& bytes : data.sequencer_batch_items) {
        auto it = bytes.begin();
        auto last_seq_num = extractUint256(it);
        rocksdb::Slice value_slice = {reinterpret_cast<const char*>(&*it),
                                      static_cast<size_t>(bytes.end() - it)};
        auto seq_message =
            deserializeSequencerBatchItem(last_seq_num, it, bytes.end());
        seq_batch_items.emplace_back(seq_message, value_slice);
    }

    std::vector<std::pair<DelayedMessage, rocksdb::Slice>> delayed_messages;
    for (auto& bytes : data.delayed_messages) {
        auto it = bytes.begin();
        auto seq_num = extractUint256(it);
        rocksdb::Slice value_slice = {reinterpret_cast<const char*>(&*it),
                                      static_cast<size_t>(bytes.end() - it)};
        auto delayed_message =
            deserializeDelayedMessage(seq_num, it, bytes.end());
        delayed_messages.emplace_back(delayed_message, value_slice);
    }

    std::optional<uint256_t> reorging_to_count;
    SequencerBatchItem prev_item;
    {
        std::vector<unsigned char> tmp;
        tmp.reserve(32);
        ReadWriteTransaction tx(data_storage);
        size_t duplicate_seq_batch_items = 0;

        if (data.reorg_batch_items) {
            tmp.clear();
            marshal_uint256_t(*data.reorg_batch_items, tmp);
            rocksdb::Slice start_slice = vecToSlice(tmp);

            auto seq_batch_it = tx.sequencerBatchItemGetIterator(&start_slice);
            seq_batch_it->Seek(start_slice);
            bool deleted_any = false;
            while (seq_batch_it->Valid()) {
                auto status = tx.sequencerBatchItemDelete(seq_batch_it->key());
                if (!status.ok()) {
                    return {status, std::nullopt};
                }
                deleted_any = true;
                seq_batch_it->Next();
            }
            if (!seq_batch_it->status().ok()) {
                return {seq_batch_it->status(), std::nullopt};
            }
            if (deleted_any) {
                reorging_to_count = *data.reorg_batch_items;
            }
        }

        if (!seq_batch_items.empty()) {
            uint256_t start = message_data.previous_message_count;
            bool checking_prev = false;
            if (start > 0) {
                start -= 1;
                checking_prev = true;
            }
            tmp.clear();
            marshal_uint256_t(start, tmp);
            rocksdb::Slice start_slice = vecToSlice(tmp);
            auto seq_batch_it = tx.sequencerBatchItemGetIterator();

            if (checking_prev) {
                seq_batch_it->Seek(start_slice);
                if (!seq_batch_it->status().ok()) {
                    return {seq_batch_it->status(), std::nullopt};
                }
                if (!seq_batch_it->Valid()) {
                    std::cerr << "addMessages: previous batch item not found"
                              << std::endl;
                    return {rocksdb::Status::NotFound(), std::nullopt};
                }
                auto key_ptr = reinterpret_cast<const unsigned char*>(
                    seq_batch_it->key().data());
                auto value_ptr = reinterpret_cast<const unsigned char*>(
                    seq_batch_it->value().data());
                auto value_end_ptr = value_ptr + seq_batch_it->value().size();
                auto db_item = deserializeSequencerBatchItem(
                    extractUint256(key_ptr), value_ptr, value_end_ptr);

                if (db_item.last_sequence_number != start) {
                    throw std::runtime_error(
                        "previous_message_count didn't fall on batch item "
                        "boundary");
                }
                if (db_item.accumulator != data.previous_batch_acc) {
                    throw std::runtime_error("prev_batch_acc didn't match");
                }
                prev_item = db_item;
                seq_batch_it->Next();
            } else {
                seq_batch_it->Seek(start_slice);
            }

            for (auto& item_and_bytes : seq_batch_items) {
                if (!seq_batch_it->Valid()) {
                    if (!seq_batch_it->status().ok()) {
                        return {seq_batch_it->status(), std::nullopt};
                    }
                    break;
                }

                auto& item = item_and_bytes.first;
                auto value_ptr = reinterpret_cast<const unsigned char*>(
                    seq_batch_it->value().data());
                auto accumulator =
                    deserializeSequencerBatchItemAccumulator(value_ptr);

                if (accumulator != item.accumulator) {
                    std::cerr << "INBOX FORCED REORG at sequence number "
                              << item.last_sequence_number << std::endl
                              << "Previous accumulator: " << accumulator
                              << std::endl
                              << "New accumulator:      " << item.accumulator
                              << std::endl;
                    if (item.last_sequence_number == 0) {
                        reorging_to_count = 0;
                    } else {
                        reorging_to_count = prev_item.last_sequence_number + 1;
                    }

                    // Ideally we would use DeleteRange here, but as far as I
                    // can tell it isn't supported on transactions.
                    while (seq_batch_it->Valid()) {
                        auto status =
                            tx.sequencerBatchItemDelete(seq_batch_it->key());
                        if (!status.ok()) {
                            return {status, std::nullopt};
                        }
                        seq_batch_it->Next();
                        if (!seq_batch_it->status().ok()) {
                            return {seq_batch_it->status(), std::nullopt};
                        }
                    }
                    break;
                }
                prev_item = item;
                duplicate_seq_batch_items++;
                seq_batch_it->Next();
            }
        }

        if (!delayed_messages.empty()) {
            auto delayed_msg_seq_res = totalDelayedMessagesSequencedImpl(tx);
            if (!delayed_msg_seq_res.status.ok()) {
                return {delayed_msg_seq_res.status, std::nullopt};
            }
            uint256_t start = delayed_messages[0].first.delayed_sequence_number;
            bool checking_prev = false;
            if (start > 0) {
                start -= 1;
                checking_prev = true;
            }
            tmp.clear();
            marshal_uint256_t(start, tmp);
            rocksdb::Slice lower_bound = vecToSlice(tmp);

            auto delayed_it = tx.delayedMessageGetIterator(&lower_bound);
            delayed_it->Seek(lower_bound);
            uint256_t prev_acc = 0;
            auto inserting = false;
            for (auto& item : delayed_messages) {
                auto& message = item.first;
                auto& value_slice = item.second;

                if (!inserting && !delayed_it->Valid()) {
                    if (!delayed_it->status().ok()) {
                        return {delayed_it->status(), std::nullopt};
                    }
                    if (checking_prev) {
                        throw std::runtime_error(
                            "Previous delayed message not found");
                    }
                    inserting = true;
                }

                if (!inserting) {
                    auto value_ptr = reinterpret_cast<const unsigned char*>(
                        delayed_it->value().data());
                    auto db_accumulator =
                        deserializeDelayedMessageAccumulator(value_ptr);

                    if (checking_prev) {
                        prev_acc = db_accumulator;
                        checking_prev = false;

                        delayed_it->Next();
                        if (delayed_it->Valid()) {
                            value_ptr = reinterpret_cast<const unsigned char*>(
                                delayed_it->value().data());
                            db_accumulator =
                                deserializeDelayedMessageAccumulator(value_ptr);
                        } else {
                            if (!delayed_it->status().ok()) {
                                return {delayed_it->status(), std::nullopt};
                            }
                            inserting = true;
                        }
                    }

                    if (message.delayed_accumulator == db_accumulator) {
                        prev_acc = db_accumulator;
                        delayed_it->Next();
                    } else {
                        if (message.delayed_sequence_number <
                            delayed_msg_seq_res.data) {
                            throw std::runtime_error(
                                "Attempted to reorg sequenced delayed "
                                "messages");
                        }
                        // Ideally we would use DeleteRange here, but as far as
                        // I can tell it isn't supported on transactions.
                        while (delayed_it->Valid()) {
                            auto status =
                                tx.delayedMessageDelete(delayed_it->key());
                            if (!status.ok()) {
                                return {status, std::nullopt};
                            }
                            delayed_it->Next();
                            if (!delayed_it->status().ok()) {
                                return {delayed_it->status(), std::nullopt};
                            }
                        }
                        inserting = true;
                    }
                }

                if (inserting) {
                    auto expected_acc = hash_inbox(prev_acc, message.message);
                    if (expected_acc != message.delayed_accumulator) {
                        throw std::runtime_error(
                            "Unexpected delayed accumulator");
                    }
                    prev_acc = message.delayed_accumulator;

                    std::vector<unsigned char> key_vec;
                    marshal_uint256_t(message.delayed_sequence_number, key_vec);
                    auto key_slice = vecToSlice(key_vec);
                    auto status = tx.delayedMessagePut(key_slice, value_slice);
                    if (!status.ok()) {
                        return {status, std::nullopt};
                    }
                }
            }
        }

        for (size_t i = duplicate_seq_batch_items; i < seq_batch_items.size();
             i++) {
            auto& item_and_slice = seq_batch_items[i];
            auto& item = item_and_slice.first;
            uint256_t delayed_acc;
            uint256_t expected_last_seq_num = 0;
            if (prev_item.accumulator != 0) {
                expected_last_seq_num = prev_item.last_sequence_number + 1;
            }
            if (item.total_delayed_count > prev_item.total_delayed_count) {
                expected_last_seq_num += item.total_delayed_count -
                                         prev_item.total_delayed_count - 1;
                if (item.sequencer_message) {
                    throw std::runtime_error(
                        "Attempted to add sequencer batch item with both "
                        "sequencer message and delayed messages");
                }
                auto res =
                    getDelayedInboxAccImpl(tx, item.total_delayed_count - 1);
                if (!res.status.ok()) {
                    std::cerr << "ArbCore failed to lookup delayed message "
                                 "accumulator"
                              << std::endl;
                    return {res.status, std::nullopt};
                }
                delayed_acc = res.data;
            } else if (item.total_delayed_count <
                       prev_item.total_delayed_count) {
                throw std::runtime_error(
                    "Attempted to add sequencer batch item that decreases "
                    "total messages read");
            }
            if (item.last_sequence_number != expected_last_seq_num) {
                throw std::runtime_error(
                    "Attempted to add sequencer batch item with unexpected "
                    "sequence number");
            }
            auto expected_acc = item.computeAccumulator(
                prev_item.accumulator, prev_item.total_delayed_count,
                delayed_acc);
            if (item.accumulator == 0) {
                item.accumulator = expected_acc;
                std::vector<unsigned char> acc_bytes;
                marshal_uint256_t(item.accumulator, acc_bytes);
                std::copy(acc_bytes.begin(), acc_bytes.end(),
                          const_cast<char*>(item_and_slice.second.data()));
            } else if (item.accumulator != expected_acc) {
                throw std::runtime_error(
                    "Sequencer batch item accumulator didn't match recomputed "
                    "value");
            }
            prev_item = item;
            std::vector<unsigned char> key_vec;
            marshal_uint256_t(item.last_sequence_number, key_vec);
            auto status = tx.sequencerBatchItemPut(vecToSlice(key_vec),
                                                   item_and_slice.second);
            if (!status.ok()) {
                return {status, std::nullopt};
            }
        }
        auto status = tx.commit();
        if (!status.ok()) {
            return {status, std::nullopt};
        }
    }
    if (reorging_to_count.has_value()) {
        auto status =
            reorgToMessageCountOrBefore(*reorging_to_count, false, cache);
        if (!status.ok()) {
            return {status, std::nullopt};
        }

        last_gas_used = maxCheckpointGas();
    }
    return {rocksdb::Status::OK(), last_gas_used};
}

// deleteLogsStartingAt deletes the given index along with any
// newer logs. Returns std::nullopt if nothing deleted.
std::optional<rocksdb::Status> deleteLogsStartingAt(ReadWriteTransaction& tx,
                                                    uint256_t log_index) {
    auto it = tx.logGetIterator();

    // Find first message to delete
    std::vector<unsigned char> key;
    marshal_uint256_t(log_index, key);
    it->Seek(vecToSlice(key));
    if (it->status().IsNotFound()) {
        // Nothing to delete
        return std::nullopt;
    }
    if (!it->status().ok()) {
        return it->status();
    }

    while (it->Valid()) {
        // Remove reference to value
        auto value_hash_ptr = reinterpret_cast<const char*>(it->value().data());
        deleteValue(tx, deserializeUint256t(value_hash_ptr));

        it->Next();
    }
    if (!it->status().ok()) {
        return it->status();
    }

    return rocksdb::Status::OK();
}

void ArbCore::handleLogsCursorRequested(ReadTransaction& tx,
                                        size_t cursor_index,
                                        ValueCache& cache) {
    if (cursor_index >= logs_cursors.size()) {
        std::cerr << "Invalid logsCursor index: " << cursor_index << "\n";
        throw std::runtime_error("Invalid logsCursor index");
    }

    const std::lock_guard<std::mutex> lock(
        logs_cursors[cursor_index].reorg_mutex);

    logs_cursors[cursor_index].data.clear();

    // Provide requested logs
    auto log_inserted_count = logInsertedCountImpl(tx);
    if (!log_inserted_count.status.ok()) {
        logs_cursors[cursor_index].error_string =
            log_inserted_count.status.ToString();
        logs_cursors[cursor_index].status = DataCursor::ERROR;

        std::cerr << "logscursor index " << cursor_index
                  << " error getting inserted count: "
                  << log_inserted_count.status.ToString() << std::endl;
        return;
    }

    auto current_count_result =
        logsCursorGetCurrentTotalCount(tx, cursor_index);
    if (!current_count_result.status.ok()) {
        logs_cursors[cursor_index].error_string =
            current_count_result.status.ToString();
        logs_cursors[cursor_index].status = DataCursor::ERROR;

        std::cerr << "logscursor index" << cursor_index
                  << " error getting cursor current total count: "
                  << current_count_result.status.ToString() << std::endl;
        return;
    }

    if (current_count_result.data == log_inserted_count.data) {
        // No new messages

        if (!logs_cursors[cursor_index].deleted_data.empty()) {
            // No new messages, but there are deleted messages to process
            logs_cursors[cursor_index].status = DataCursor::READY;
        }

        return;
    }
    if (current_count_result.data > log_inserted_count.data) {
        logs_cursors[cursor_index].error_string =
            "current_count_result greater than log_inserted_count";
        logs_cursors[cursor_index].status = DataCursor::ERROR;

        std::cerr << "handleLogsCursor current count: "
                  << current_count_result.data << " > "
                  << " log inserted count: " << log_inserted_count.data
                  << std::endl;
        return;
    }
    if (current_count_result.data +
            logs_cursors[cursor_index].number_requested >
        log_inserted_count.data) {
        // Too many entries requested
        logs_cursors[cursor_index].number_requested =
            log_inserted_count.data - current_count_result.data;
    }
    if (logs_cursors[cursor_index].number_requested == 0) {
        logs_cursors[cursor_index].status = DataCursor::READY;
        // No new logs to provide
        return;
    }
    auto requested_logs =
        getLogs(current_count_result.data,
                logs_cursors[cursor_index].number_requested, cache);
    if (!requested_logs.status.ok()) {
        logs_cursors[cursor_index].error_string =
            requested_logs.status.ToString();
        logs_cursors[cursor_index].status = DataCursor::ERROR;

        std::cerr << "logscursor index " << cursor_index
                  << " error getting logs: " << requested_logs.status.ToString()
                  << std::endl;
        return;
    }
    logs_cursors[cursor_index].data = std::move(requested_logs.data);
    logs_cursors[cursor_index].status = DataCursor::READY;
}

// handleLogsCursorReorg must be called before logs are deleted.
// Note that cursor reorg never adds new messages, but might add deleted
// messages.
rocksdb::Status ArbCore::handleLogsCursorReorg(size_t cursor_index,
                                               uint256_t log_count,
                                               ValueCache& cache) {
    if (cursor_index >= logs_cursors.size()) {
        std::cerr << "Invalid logsCursor index: " << cursor_index << "\n";
        throw std::runtime_error("Invalid logsCursor index");
    }

    ReadWriteTransaction tx(data_storage);

    const std::lock_guard<std::mutex> lock(
        logs_cursors[cursor_index].reorg_mutex);

    auto current_count_result =
        logsCursorGetCurrentTotalCount(tx, cursor_index);
    if (!current_count_result.status.ok()) {
        std::cerr << "Unable to get logs cursor current total count: "
                  << cursor_index << "\n";
        return current_count_result.status;
    }

    if (current_count_result.data >
        logs_cursors[cursor_index].pending_total_count) {
        logs_cursors[cursor_index].pending_total_count =
            current_count_result.data;
    }

    if (log_count < logs_cursors[cursor_index].pending_total_count) {
        // Need to save logs that will be deleted
        auto logs = getLogsNoLock(
            tx, log_count,
            logs_cursors[cursor_index].pending_total_count - log_count, cache);
        if (!logs.status.ok()) {
            std::cerr << "Error getting "
                      << logs_cursors[cursor_index].pending_total_count -
                             log_count
                      << " logs starting at " << log_count
                      << " in Cursor reorg : " << logs.status.ToString()
                      << "\n";
            return logs.status;
        }
        logs_cursors[cursor_index].deleted_data.insert(
            logs_cursors[cursor_index].deleted_data.end(), logs.data.rbegin(),
            logs.data.rend());

        logs_cursors[cursor_index].pending_total_count = log_count;

        if (current_count_result.data > log_count) {
            auto status =
                logsCursorSaveCurrentTotalCount(tx, cursor_index, log_count);
            if (!status.ok()) {
                std::cerr << "unable to save current total count during reorg"
                          << std::endl;
                return status;
            }
        }
    }

    if (!logs_cursors[cursor_index].data.empty()) {
        if (current_count_result.data >= log_count) {
            // Don't save anything
            logs_cursors[cursor_index].data.clear();
        } else if (current_count_result.data +
                       logs_cursors[cursor_index].data.size() >
                   log_count) {
            // Only part of the data needs to be removed
            auto logs_to_keep =
                intx::narrow_cast<long>(log_count - current_count_result.data);
            logs_cursors[cursor_index].data.erase(
                logs_cursors[cursor_index].data.begin() + logs_to_keep,
                logs_cursors[cursor_index].data.end());
        }
    }

    if (logs_cursors[cursor_index].status == DataCursor::READY &&
        logs_cursors[cursor_index].data.empty() &&
        logs_cursors[cursor_index].deleted_data.empty()) {
        logs_cursors[cursor_index].status = DataCursor::REQUESTED;
    }

    return tx.commit();
}

bool ArbCore::logsCursorRequest(size_t cursor_index, uint256_t count) {
    if (cursor_index >= logs_cursors.size()) {
        std::cerr << "Invalid logsCursor index: " << cursor_index << "\n";
        throw std::runtime_error("Invalid logsCursor index");
    }

    if (logs_cursors[cursor_index].status != DataCursor::EMPTY) {
        return false;
    }

    logs_cursors[cursor_index].number_requested = count;
    logs_cursors[cursor_index].status = DataCursor::REQUESTED;

    return true;
}

ValueResult<ArbCore::logscursor_logs> ArbCore::logsCursorGetLogs(
    size_t cursor_index) {
    if (cursor_index >= logs_cursors.size()) {
        std::cerr << "Invalid logsCursor index: " << cursor_index << "\n";
        throw std::runtime_error("Invalid logsCursor index");
    }

    const std::lock_guard<std::mutex> lock(
        logs_cursors[cursor_index].reorg_mutex);

    DataCursor::status_enum status = logs_cursors[cursor_index].status;
    if (status == DataCursor::REQUESTED) {
        // No new logs yet
        return {rocksdb::Status::TryAgain(), {}};
    } else if (status != DataCursor::READY) {
        throw std::runtime_error("Unexpected logsCursor status");
    }

    ReadTransaction tx(data_storage);
    auto current_count_result =
        logsCursorGetCurrentTotalCount(tx, cursor_index);
    if (!current_count_result.status.ok()) {
        std::cerr << "logs cursor " << cursor_index
                  << " unable to get current total count: "
                  << current_count_result.status.ToString() << "\n";
        return {current_count_result.status, {}};
    }

    logs_cursors[cursor_index].pending_total_count =
        current_count_result.data + logs_cursors[cursor_index].data.size();

    ArbCore::logscursor_logs logs{};
    logs.first_log_index = current_count_result.data;
    logs.logs = std::move(logs_cursors[cursor_index].data);
    logs.deleted_logs = std::move(logs_cursors[cursor_index].deleted_data);
    logs_cursors[cursor_index].data.clear();
    logs_cursors[cursor_index].deleted_data.clear();
    logs_cursors[cursor_index].status = DataCursor::DELIVERED;

    return {rocksdb::Status::OK(), std::move(logs)};
}

bool ArbCore::logsCursorConfirmReceived(size_t cursor_index) {
    if (cursor_index >= logs_cursors.size()) {
        std::cerr << "Invalid logsCursor index: " << cursor_index << "\n";
        throw std::runtime_error("Invalid logsCursor index");
    }

    const std::lock_guard<std::mutex> lock(
        logs_cursors[cursor_index].reorg_mutex);

    if (logs_cursors[cursor_index].status != DataCursor::DELIVERED) {
        logs_cursors[cursor_index].error_string =
            "logsCursorConfirmReceived called at wrong state";
        std::cerr << "logsCursorConfirmReceived called at wrong state: "
                  << logs_cursors[cursor_index].status << "\n";
        logs_cursors[cursor_index].status = DataCursor::ERROR;
        return false;
    }

    if (!logs_cursors[cursor_index].deleted_data.empty()) {
        // Deleted logs were added since the last time logsCursorGetLogs was
        // called, so need to call logsCursorGetLogs again
        logs_cursors[cursor_index].status = DataCursor::READY;
        return false;
    }

    ReadWriteTransaction tx(data_storage);
    auto status = logsCursorSaveCurrentTotalCount(
        tx, cursor_index, logs_cursors[cursor_index].pending_total_count);
    tx.commit();

    logs_cursors[cursor_index].status = DataCursor::EMPTY;

    return true;
}

bool ArbCore::logsCursorCheckError(size_t cursor_index) const {
    if (cursor_index >= logs_cursors.size()) {
        std::cerr << "Invalid logsCursor index: " << cursor_index << "\n";
        throw std::runtime_error("Invalid logsCursor index");
    }

    return logs_cursors[cursor_index].status == DataCursor::ERROR;
}

ValueResult<uint256_t> ArbCore::logsCursorPosition(size_t cursor_index) const {
    if (cursor_index >= logs_cursors.size()) {
        std::cerr << "Invalid logsCursor index: " << cursor_index << "\n";
        throw std::runtime_error("Invalid logsCursor index");
    }

    ReadTransaction tx(data_storage);
    return logsCursorGetCurrentTotalCount(tx, cursor_index);
}

std::string ArbCore::logsCursorClearError(size_t cursor_index) {
    if (cursor_index >= logs_cursors.size()) {
        std::cerr << "Invalid logsCursor index: " << cursor_index << "\n";
        return "Invalid logsCursor index";
    }

    const std::lock_guard<std::mutex> lock(
        logs_cursors[cursor_index].reorg_mutex);

    if (logs_cursors[cursor_index].status != DataCursor::ERROR) {
        std::cerr << "logsCursorClearError called when status not ERROR"
                  << std::endl;
        return "logsCursorClearError called when status not ERROR";
    }

    auto str = logs_cursors[cursor_index].error_string;
    logs_cursors[cursor_index].error_string.clear();
    logs_cursors[cursor_index].data.clear();
    logs_cursors[cursor_index].deleted_data.clear();
    logs_cursors[cursor_index].status = DataCursor::EMPTY;

    return str;
}

rocksdb::Status ArbCore::logsCursorSaveCurrentTotalCount(
    ReadWriteTransaction& tx,
    size_t cursor_index,
    uint256_t count) {
    std::vector<unsigned char> value_data;
    marshal_uint256_t(count, value_data);
    return tx.statePut(vecToSlice(logs_cursors[cursor_index].current_total_key),
                       vecToSlice(value_data));
}

ValueResult<uint256_t> ArbCore::logsCursorGetCurrentTotalCount(
    const ReadTransaction& tx,
    size_t cursor_index) const {
    return tx.stateGetUint256(
        vecToSlice(logs_cursors[cursor_index].current_total_key));
}

rocksdb::Status ArbCore::saveSideloadPosition(ReadWriteTransaction& tx,
                                              const uint256_t& block_number,
                                              const uint256_t& arb_gas_used) {
    std::vector<unsigned char> key;
    marshal_uint256_t(block_number, key);
    auto key_slice = vecToSlice(key);

    std::vector<unsigned char> value;
    marshal_uint256_t(arb_gas_used, value);
    auto value_slice = vecToSlice(value);

    return tx.sideloadPut(key_slice, value_slice);
}

ValueResult<uint256_t> ArbCore::getSideloadPosition(
    ReadTransaction& tx,
    const uint256_t& block_number) {
    std::vector<unsigned char> key;
    marshal_uint256_t(block_number, key);
    auto key_slice = vecToSlice(key);

    auto it = tx.sideloadGetIterator();

    it->SeekForPrev(key_slice);

    auto s = it->status();
    if (!s.ok()) {
        return {s, 0};
    }

    if (!it->Valid()) {
        return {rocksdb::Status::NotFound(), 0};
    }

    auto value_slice = it->value();

    return {s, intx::be::unsafe::load<uint256_t>(
                   reinterpret_cast<const unsigned char*>(value_slice.data()))};
}

rocksdb::Status ArbCore::deleteSideloadsStartingAt(
    ReadWriteTransaction& tx,
    const uint256_t& block_number) {
    // Clear the DB
    std::vector<unsigned char> key;
    marshal_uint256_t(block_number, key);
    auto key_slice = vecToSlice(key);

    auto it = tx.sideloadGetIterator();

    it->Seek(key_slice);

    while (it->Valid()) {
        tx.sideloadDelete(it->key());
        it->Next();
    }
    auto s = it->status();
    if (s.IsNotFound()) {
        s = rocksdb::Status::OK();
    }
    return s;
}

ValueResult<std::unique_ptr<Machine>> ArbCore::getMachineAtBlock(
    const uint256_t& block_number,
    bool allow_slow_lookup) {
    auto cursor = getExecutionCursorAtBlock(block_number, allow_slow_lookup);
    if (std::holds_alternative<rocksdb::Status>(cursor)) {
        return {std::get<rocksdb::Status>(cursor), nullptr};
    }

    ReadSnapshotTransaction tx(data_storage);
    return {rocksdb::Status::OK(), takeExecutionCursorMachineImpl(
                                       tx, std::get<ExecutionCursor>(cursor))};
}

uint64_t seconds_since_epoch() {
    return std::chrono::duration_cast<std::chrono::seconds>(
               std::chrono::system_clock::now().time_since_epoch())
        .count();
}<|MERGE_RESOLUTION|>--- conflicted
+++ resolved
@@ -895,8 +895,6 @@
     ValueCache& value_cache,
     bool lazy_load) const;
 
-<<<<<<< HEAD
-=======
 #ifdef __linux__
 static void* backtrace_buffer[1024];
 void sigUsr2Handler(int signal) {
@@ -922,7 +920,6 @@
 constexpr uint256_t old_machine_cache_interval = 1'000'000;
 constexpr size_t old_machine_cache_max_size = 20;
 
->>>>>>> d76429a0
 // operator() runs the main thread for ArbCore.  It is responsible for adding
 // messages to the queue, starting machine thread when needed and collecting
 // results of machine thread.
