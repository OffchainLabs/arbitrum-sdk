/*
 * Copyright 2019-2020, Offchain Labs, Inc.
 *
 * Licensed under the Apache License, Version 2.0 (the "License");
 * you may not use this file except in compliance with the License.
 * You may obtain a copy of the License at
 *
 *    http://www.apache.org/licenses/LICENSE-2.0
 *
 * Unless required by applicable law or agreed to in writing, software
 * distributed under the License is distributed on an "AS IS" BASIS,
 * WITHOUT WARRANTIES OR CONDITIONS OF ANY KIND, either express or implied.
 * See the License for the specific language governing permissions and
 * limitations under the License.
 */

#include <avm/machinestate/machinestate.hpp>

#include <avm/machinestate/machineoperation.hpp>
#include <avm_values/exceptions.hpp>
#include <avm_values/vmValueParser.hpp>

#include <avm_values/util.hpp>
#include <bigint_utils.hpp>

void uint256_t_to_buf(const uint256_t& val, std::vector<unsigned char>& buf) {
    std::array<unsigned char, 32> tmpbuf;
    to_big_endian(val, tmpbuf.begin());
    buf.insert(buf.end(), tmpbuf.begin(), tmpbuf.end());
}

std::pair<MachineState, bool> MachineState::loadFromFile(
    const std::string& contract_filename) {
    auto pool = std::make_shared<TuplePool>();
    auto ret = parseStaticVmValues(contract_filename, *pool.get());

    if (!ret.second) {
        return std::make_pair(MachineState{}, false);
    }

    return std::make_pair(MachineState{std::make_shared<const StaticVmValues>(
                                           std::move(ret.first)),
                                       std::move(pool)},
                          true);
}

uint256_t MachineState::hash() const {
    if (state == Status::Halted)
        return 0;
    if (state == Status::Error)
        return 1;

    std::array<unsigned char, 32 * 6> data;
    auto oit = data.begin();
    {
        auto val = ::hash(static_values->code[pc]);
        oit = to_big_endian(val, oit);
    }
    {
        auto val = stack.hash();
        oit = to_big_endian(val, oit);
    }
    {
        auto val = auxstack.hash();
        oit = to_big_endian(val, oit);
    }
    {
        auto val = ::hash_value(registerVal);
        oit = to_big_endian(val, oit);
    }
    {
        auto val = ::hash_value(static_values->staticVal);
        oit = to_big_endian(val, oit);
    }
    {
        auto val = ::hash(static_values->code[errpc]);
        oit = to_big_endian(val, oit);
    }

    std::array<unsigned char, 32> hashData;
    evm::Keccak_256(data.data(), data.size(), hashData.data());
    return from_big_endian(hashData.begin(), hashData.end());
}

uint256_t MachineState::getMachineSize() {
    uint256_t machine_size = 0;

    machine_size += getSize(static_values->staticVal);
    machine_size += getSize(registerVal);
    machine_size += stack.getTotalValueSize();
    machine_size += auxstack.getTotalValueSize();

    return machine_size;
}

std::vector<unsigned char> marshalState(CodePoint next_codepoint,
                                        HashPreImage stackPreImage,
                                        HashPreImage auxStackPreImage,
                                        value registerVal,
                                        value staticVal,
                                        CodePoint errpc) {
    auto buf = std::vector<unsigned char>();
    ::marshalStub(next_codepoint, buf);

    stackPreImage.marshal(buf);
    auxStackPreImage.marshal(buf);

    ::marshalStub(registerVal, buf);
    ::marshalStub(staticVal, buf);
    ::marshalStub(errpc, buf);

    return buf;
}

std::vector<unsigned char> MachineState::marshalState() const {
    auto next_codepoint = code[pc];
    auto stackPreImage = stack.getHashPreImage();
    auto auxStackPreImage = auxstack.getHashPreImage();

    return ::marshalState(next_codepoint, stackPreImage, auxStackPreImage,
                          registerVal, staticVal, errpc);
}

std::vector<unsigned char> MachineState::marshalForProof() {
<<<<<<< HEAD
    auto opcode = code[pc].op.opcode;
=======
    std::vector<unsigned char> buf;
    auto opcode = static_values->code[pc].op.opcode;
>>>>>>> c7432e0f
    std::vector<bool> stackPops = InstructionStackPops.at(opcode);
    bool includeImmediateVal = false;
    if (static_values->code[pc].op.immediate && !stackPops.empty()) {
        includeImmediateVal = stackPops[0] == true;
        stackPops.erase(stackPops.begin());
    }
    std::vector<bool> auxStackPops = InstructionAuxStackPops.at(opcode);
<<<<<<< HEAD
    auto stackProof = stack.marshalForProof(stackPops);
    auto auxStackProof = auxstack.marshalForProof(auxStackPops);
    auto next_codepoint = code[pc + 1];

    auto buf =
        ::marshalState(next_codepoint, stackProof.first, auxStackProof.first,
                       registerVal, staticVal, errpc);

    code[pc].op.marshalForProof(buf, includeImmediateVal);
=======
    auto stackProof = stack.marshalForProof(stackPops, static_values->code);
    auto auxStackProof =
        auxstack.marshalForProof(auxStackPops, static_values->code);

    ::marshalStub(CodePointStub{static_values->code[pc + 1]}, buf,
                  static_values->code);
    stackProof.first.marshal(buf);
    auxStackProof.first.marshal(buf);
    ::marshalStub(registerVal, buf, static_values->code);
    ::marshalStub(static_values->staticVal, buf, static_values->code);
    ::marshalStub(CodePointStub{static_values->code[errpc]}, buf,
                  static_values->code);
    static_values->code[pc].op.marshalForProof(buf, includeImmediateVal,
                                               static_values->code);
>>>>>>> c7432e0f

    buf.insert(buf.end(), stackProof.second.begin(), stackProof.second.end());
    buf.insert(buf.end(), auxStackProof.second.begin(),
               auxStackProof.second.end());
    return buf;
}

BlockReason MachineState::isBlocked(uint256_t currentTime,
                                    bool newMessages) const {
    if (state == Status::Error) {
        return ErrorBlocked();
    } else if (state == Status::Halted) {
        return HaltBlocked();
    }
    auto& instruction = static_values->code[pc];
    if (instruction.op.opcode == OpCode::INBOX) {
        if (newMessages) {
            return NotBlocked();
        }

        auto& immediate = instruction.op.immediate;
        const value* param;
        if (immediate) {
            param = immediate.get();
        } else {
            param = &stack[0];
        }
        auto paramNum = nonstd::get_if<uint256_t>(param);
        if (!paramNum) {
            return NotBlocked();
        }
        if (currentTime < *paramNum) {
            return InboxBlocked(*paramNum);
        } else {
            return NotBlocked();
        }
    } else {
        return NotBlocked();
    }
}

BlockReason MachineState::runOp(OpCode opcode) {
    switch (opcode) {
            /**************************/
            /*  Arithmetic Operations */
            /**************************/
        case OpCode::ADD:
            machineoperation::add(*this);
            break;
        case OpCode::MUL:
            machineoperation::mul(*this);
            break;
        case OpCode::SUB:
            machineoperation::sub(*this);
            break;
        case OpCode::DIV:
            machineoperation::div(*this);
            break;
        case OpCode::SDIV:
            machineoperation::sdiv(*this);
            break;
        case OpCode::MOD:
            machineoperation::mod(*this);
            break;
        case OpCode::SMOD:
            machineoperation::smod(*this);
            break;
        case OpCode::ADDMOD:
            machineoperation::addmod(*this);
            break;
        case OpCode::MULMOD:
            machineoperation::mulmod(*this);
            break;
        case OpCode::EXP:
            machineoperation::exp(*this);
            break;
            /******************************************/
            /*  Comparison & Bitwise Logic Operations */
            /******************************************/
        case OpCode::LT:
            machineoperation::lt(*this);
            break;
        case OpCode::GT:
            machineoperation::gt(*this);
            break;
        case OpCode::SLT:
            machineoperation::slt(*this);
            break;
        case OpCode::SGT:
            machineoperation::sgt(*this);
            break;
        case OpCode::EQ:
            machineoperation::eq(*this);
            break;
        case OpCode::ISZERO:
            machineoperation::iszero(*this);
            break;
        case OpCode::BITWISE_AND:
            machineoperation::bitwiseAnd(*this);
            break;
        case OpCode::BITWISE_OR:
            machineoperation::bitwiseOr(*this);
            break;
        case OpCode::BITWISE_XOR:
            machineoperation::bitwiseXor(*this);
            break;
        case OpCode::BITWISE_NOT:
            machineoperation::bitwiseNot(*this);
            break;
        case OpCode::BYTE:
            machineoperation::byte(*this);
            break;
        case OpCode::SIGNEXTEND:
            machineoperation::signExtend(*this);
            break;

            /***********************/
            /*  Hashing Operations */
            /***********************/
        case OpCode::HASH:
            machineoperation::hashOp(*this);
            break;
        case OpCode::TYPE:
            machineoperation::typeOp(*this);
            break;
        case OpCode::ETHHASH2:
            machineoperation::ethhash2Op(*this);
            break;

            /***********************************************/
            /*  Stack, Memory, Storage and Flow Operations */
            /***********************************************/
        case OpCode::POP:
            machineoperation::pop(*this);
            break;
        case OpCode::SPUSH:
            machineoperation::spush(*this);
            break;
        case OpCode::RPUSH:
            machineoperation::rpush(*this);
            break;
        case OpCode::RSET:
            machineoperation::rset(*this);
            break;
        case OpCode::JUMP:
            machineoperation::jump(*this);
            break;
        case OpCode::CJUMP:
            machineoperation::cjump(*this);
            break;
        case OpCode::STACKEMPTY:
            machineoperation::stackEmpty(*this);
            break;
        case OpCode::PCPUSH:
            machineoperation::pcPush(*this);
            break;
        case OpCode::AUXPUSH:
            machineoperation::auxPush(*this);
            break;
        case OpCode::AUXPOP:
            machineoperation::auxPop(*this);
            break;
        case OpCode::AUXSTACKEMPTY:
            machineoperation::auxStackEmpty(*this);
            break;
        case OpCode::NOP:
            ++pc;
            break;
        case OpCode::ERRPUSH:
            machineoperation::errPush(*this);
            break;
        case OpCode::ERRSET:
            machineoperation::errSet(*this);
            break;
            /****************************************/
            /*  Duplication and Exchange Operations */
            /****************************************/
        case OpCode::DUP0:
            machineoperation::dup0(*this);
            break;
        case OpCode::DUP1:
            machineoperation::dup1(*this);
            break;
        case OpCode::DUP2:
            machineoperation::dup2(*this);
            break;
        case OpCode::SWAP1:
            machineoperation::swap1(*this);
            break;
        case OpCode::SWAP2:
            machineoperation::swap2(*this);
            break;
            /*********************/
            /*  Tuple Operations */
            /*********************/
        case OpCode::TGET:
            machineoperation::tget(*this);
            break;
        case OpCode::TSET:
            machineoperation::tset(*this);
            break;
        case OpCode::TLEN:
            machineoperation::tlen(*this);
            break;
            /***********************/
            /*  Logging Operations */
            /***********************/
        case OpCode::BREAKPOINT:
            return machineoperation::breakpoint(*this);
        case OpCode::LOG:
            machineoperation::log(*this);
            break;
        case OpCode::DEBUG:
            machineoperation::debug(*this);
            break;
            /**********************/
            /*  System Operations */
            /**********************/
        case OpCode::SEND: {
            auto send_results = machineoperation::send(*this);

            if (send_results == false) {
                std::cerr << "Send failure: over size limit" << std::endl;
            }

            break;
        }
        case OpCode::GETTIME:
            machineoperation::getTime(*this);
            break;
        case OpCode::INBOX:
            return machineoperation::inboxOp(*this);
        case OpCode::ERROR:
            state = Status::Error;
            break;
        case OpCode::HALT:
            state = Status::Halted;
            break;
        default:
            std::cerr << "Unhandled opcode <" << InstructionNames.at(opcode)
                      << ">" << std::hex << static_cast<int>(opcode);
            state = Status::Error;
    }

    return NotBlocked{};
}

std::ostream& operator<<(std::ostream& os, const MachineState& val) {
    os << "status " << static_cast<int>(val.state) << "\n";
    os << "codePointHash " << to_hex_str(hash(val.static_values->code[val.pc]))
       << "\n";
    os << "stackHash " << to_hex_str(val.stack.hash()) << "\n";
    os << "auxStackHash " << to_hex_str(val.auxstack.hash()) << "\n";
    os << "registerHash " << to_hex_str(hash_value(val.registerVal)) << "\n";
    os << "staticHash " << to_hex_str(hash_value(val.static_values->staticVal))
       << "\n";
    os << "errHandlerHash "
       << to_hex_str(hash(val.static_values->code[val.errpc])) << "\n";
    return os;
}<|MERGE_RESOLUTION|>--- conflicted
+++ resolved
@@ -93,41 +93,38 @@
     return machine_size;
 }
 
-std::vector<unsigned char> marshalState(CodePoint next_codepoint,
+std::vector<unsigned char> marshalState(const Code& code,
+                                        CodePointStub next_codepoint,
                                         HashPreImage stackPreImage,
                                         HashPreImage auxStackPreImage,
                                         value registerVal,
                                         value staticVal,
-                                        CodePoint errpc) {
+                                        CodePointStub errpc) {
     auto buf = std::vector<unsigned char>();
-    ::marshalStub(next_codepoint, buf);
+    ::marshalStub(next_codepoint, buf, code);
 
     stackPreImage.marshal(buf);
     auxStackPreImage.marshal(buf);
 
-    ::marshalStub(registerVal, buf);
-    ::marshalStub(staticVal, buf);
-    ::marshalStub(errpc, buf);
+    ::marshalStub(registerVal, buf, code);
+    ::marshalStub(staticVal, buf, code);
+    ::marshalStub(errpc, buf, code);
 
     return buf;
 }
 
 std::vector<unsigned char> MachineState::marshalState() const {
-    auto next_codepoint = code[pc];
     auto stackPreImage = stack.getHashPreImage();
     auto auxStackPreImage = auxstack.getHashPreImage();
 
-    return ::marshalState(next_codepoint, stackPreImage, auxStackPreImage,
-                          registerVal, staticVal, errpc);
+    return ::marshalState(
+        static_values->code, CodePointStub{static_values->code[pc]},
+        stackPreImage, auxStackPreImage, registerVal, static_values->staticVal,
+        CodePointStub{static_values->code[errpc]});
 }
 
 std::vector<unsigned char> MachineState::marshalForProof() {
-<<<<<<< HEAD
-    auto opcode = code[pc].op.opcode;
-=======
-    std::vector<unsigned char> buf;
     auto opcode = static_values->code[pc].op.opcode;
->>>>>>> c7432e0f
     std::vector<bool> stackPops = InstructionStackPops.at(opcode);
     bool includeImmediateVal = false;
     if (static_values->code[pc].op.immediate && !stackPops.empty()) {
@@ -135,32 +132,18 @@
         stackPops.erase(stackPops.begin());
     }
     std::vector<bool> auxStackPops = InstructionAuxStackPops.at(opcode);
-<<<<<<< HEAD
-    auto stackProof = stack.marshalForProof(stackPops);
-    auto auxStackProof = auxstack.marshalForProof(auxStackPops);
-    auto next_codepoint = code[pc + 1];
-
-    auto buf =
-        ::marshalState(next_codepoint, stackProof.first, auxStackProof.first,
-                       registerVal, staticVal, errpc);
-
-    code[pc].op.marshalForProof(buf, includeImmediateVal);
-=======
+
     auto stackProof = stack.marshalForProof(stackPops, static_values->code);
     auto auxStackProof =
         auxstack.marshalForProof(auxStackPops, static_values->code);
 
-    ::marshalStub(CodePointStub{static_values->code[pc + 1]}, buf,
-                  static_values->code);
-    stackProof.first.marshal(buf);
-    auxStackProof.first.marshal(buf);
-    ::marshalStub(registerVal, buf, static_values->code);
-    ::marshalStub(static_values->staticVal, buf, static_values->code);
-    ::marshalStub(CodePointStub{static_values->code[errpc]}, buf,
-                  static_values->code);
+    auto buf = ::marshalState(
+        static_values->code, CodePointStub{static_values->code[pc + 1]},
+        stackProof.first, auxStackProof.first, registerVal,
+        static_values->staticVal, CodePointStub{static_values->code[errpc]});
+
     static_values->code[pc].op.marshalForProof(buf, includeImmediateVal,
                                                static_values->code);
->>>>>>> c7432e0f
 
     buf.insert(buf.end(), stackProof.second.begin(), stackProof.second.end());
     buf.insert(buf.end(), auxStackProof.second.begin(),
