name: Build, Test

on:
  pull_request:
  workflow_dispatch:

env:
  MAINNET_RPC: ${{ secrets.MAINNET_RPC }}

jobs:
  install:
    name: Install on Node.js v${{ matrix.node-version }}
    runs-on: ubuntu-latest
    strategy:
      matrix:
        node-version: [16, 18, 20]
    steps:
      - name: Checkout
        uses: actions/checkout@v3

      - name: Set up Node.js
        uses: actions/setup-node@v3
        with:
          node-version: ${{ matrix.node-version }}

      - name: Install node_modules
        uses: OffchainLabs/actions/node-modules/install@main

  lint:
    name: Lint on Node.js v${{ matrix.node-version }}
    runs-on: ubuntu-latest
    strategy:
      matrix:
        node-version: [16, 18, 20]
    needs: install
    permissions:
      checks: write # https://github.com/mikepenz/action-junit-report/issues/23#issuecomment-1412597753
    env:
      TEST_PATH: /tmp/test-results
    steps:
      - name: Checkout
        uses: actions/checkout@v3

      - name: Set up Node.js
        uses: actions/setup-node@v3
        with:
          node-version: ${{ matrix.node-version }}

      - name: Restore node_modules
        uses: OffchainLabs/actions/node-modules/restore@main

      - name: Lint sdk
        run: |
          yarn gen:abi
          yarn build --reporter-options output=$TEST_PATH/sdk.xml
          yarn lint --format junit -o $TEST_PATH/sdk-lint.xml

      - name: Upload build artifacts
        uses: actions/upload-artifact@v3
        with:
          name: lint-results
          path: ${{ env.TEST_PATH }}

      - name: Publish Test Report
        uses: mikepenz/action-junit-report@v3
        if: always() # always run even if the previous step fails
        with:
          report_paths: '${{ env.TEST_PATH }}/sdk-lint.xml'
          fail_on_failure: false

      # TODO: need to fix codecov, hasn't been working for a while according to #172 comment
      - name: Upload Coverage to Codecov
        uses: codecov/codecov-action@v3
        with:
          fail_ci_if_error: false
          verbose: false

  audit:
    name: Audit on Node.js v${{ matrix.node-version }}
    runs-on: ubuntu-latest
    strategy:
      matrix:
        node-version: [16, 18, 20]
    needs: install
    steps:
      - name: Checkout
        uses: actions/checkout@v3

      - name: Set up Node.js
        uses: actions/setup-node@v3
        with:
          node-version: ${{ matrix.node-version }}

      - name: Restore node_modules
        uses: OffchainLabs/actions/node-modules/restore@main

      - run: yarn audit:ci

  test-unit:
    name: Test (Unit) on Node.js v${{ matrix.node-version }}
    runs-on: ubuntu-latest
    strategy:
      matrix:
        node-version: [16, 18, 20]
    needs: install
    steps:
      - name: Checkout
        uses: actions/checkout@v3

      - name: Set up Node.js
        uses: actions/setup-node@v3
        with:
          node-version: ${{ matrix.node-version }}

      - name: Restore node_modules
        uses: OffchainLabs/actions/node-modules/restore@main

      - name: Build
        run: |
          yarn gen:abi
          yarn build

      - name: Run unit tests
        run: CI=true yarn test:unit

  test-integration:
    name: Test (Integration) on Node.js v${{ matrix.node-version }}${{ matrix.orbit-test == '1' && ' with L3' || '' }}${{ matrix.custom-fee == '1' && ' with custom gas token' || '' }}
    runs-on: ubuntu-latest
    strategy:
      fail-fast: false # runs all tests to completion even if one fails
      matrix:
        node-version: [16, 18, 20]
        orbit-test: ['0', '1']
        custom-fee: ['0']
        include:
          - orbit-test: '1'
            custom-fee: '1'
            node-version: 16
          - orbit-test: '1'
            custom-fee: '1'
            node-version: 18
          - orbit-test: '1'
            custom-fee: '1'
            node-version: 20

    needs: install
    env:
      ORBIT_TEST: ${{ matrix.orbit-test }}
    steps:
      - name: Checkout
        uses: actions/checkout@v3

      - name: Set up Node.js
        uses: actions/setup-node@v3
        with:
          node-version: ${{ matrix.node-version }}

      - name: Restore node_modules
        uses: OffchainLabs/actions/node-modules/restore@main

      - name: Set up the local node
        uses: OffchainLabs/actions/run-nitro-test-node@main
        with:
<<<<<<< HEAD
          nitro-testnode-ref: release
=======
          nitro-testnode-ref: master
>>>>>>> 4c0d43ab
          l3-node: ${{ matrix.orbit-test == '1' }}
          args: ${{ matrix.custom-fee == '1' && '--l3-fee-token' || '' }}

      - name: Copy .env
        run: cp ./.env-sample ./.env

      - name: Build
        run: |
          yarn gen:abi
          yarn build

      - name: Generate network file
        run: yarn gen:network

      - name: Run integration tests
        run: CI=true yarn test:integration<|MERGE_RESOLUTION|>--- conflicted
+++ resolved
@@ -161,11 +161,7 @@
       - name: Set up the local node
         uses: OffchainLabs/actions/run-nitro-test-node@main
         with:
-<<<<<<< HEAD
-          nitro-testnode-ref: release
-=======
           nitro-testnode-ref: master
->>>>>>> 4c0d43ab
           l3-node: ${{ matrix.orbit-test == '1' }}
           args: ${{ matrix.custom-fee == '1' && '--l3-fee-token' || '' }}
 
