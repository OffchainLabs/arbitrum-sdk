name: Build, Test

on:
  pull_request:
  workflow_dispatch:

env:
  MAINNET_RPC: ${{ secrets.MAINNET_RPC }}

jobs:
  install:
    name: Install on Node.js v${{ matrix.node-version }}
    runs-on: ubuntu-latest
    strategy:
      matrix:
        node-version: [18, 20]
    steps:
      - name: Checkout
        uses: actions/checkout@v3

      - name: Set up Node.js
        uses: actions/setup-node@v3
        with:
          node-version: ${{ matrix.node-version }}

      - name: Install node_modules
        uses: OffchainLabs/actions/node-modules/install@main

  lint:
    name: Lint on Node.js v${{ matrix.node-version }}
    runs-on: ubuntu-latest
    strategy:
      matrix:
        node-version: [18, 20]
    needs: install
    permissions:
      checks: write # https://github.com/mikepenz/action-junit-report/issues/23#issuecomment-1412597753
    env:
      TEST_PATH: /tmp/test-results
    steps:
      - name: Checkout
        uses: actions/checkout@v3

      - name: Set up Node.js
        uses: actions/setup-node@v3
        with:
          node-version: ${{ matrix.node-version }}

      - name: Restore node_modules
        uses: OffchainLabs/actions/node-modules/restore@main

      - name: Lint sdk
        run: |
          yarn gen:abi
          yarn build --reporter-options output=$TEST_PATH/sdk.xml
          yarn lint --format junit -o $TEST_PATH/sdk-lint.xml

      - name: Upload build artifacts
        uses: actions/upload-artifact@v3
        with:
          name: lint-results
          path: ${{ env.TEST_PATH }}

      - name: Publish Test Report
        uses: mikepenz/action-junit-report@v3
        if: always() # always run even if the previous step fails
        with:
          report_paths: '${{ env.TEST_PATH }}/sdk-lint.xml'
          fail_on_failure: false

      # TODO: need to fix codecov, hasn't been working for a while according to #172 comment
      - name: Upload Coverage to Codecov
        uses: codecov/codecov-action@v3
        with:
          fail_ci_if_error: false
          verbose: false

  audit:
    name: Audit on Node.js v${{ matrix.node-version }}
    runs-on: ubuntu-latest
    strategy:
      matrix:
        node-version: [18, 20]
    needs: install
    steps:
      - name: Checkout
        uses: actions/checkout@v3

      - name: Set up Node.js
        uses: actions/setup-node@v3
        with:
          node-version: ${{ matrix.node-version }}

      - name: Restore node_modules
        uses: OffchainLabs/actions/node-modules/restore@main

      - run: yarn audit:ci

  test-unit:
    name: Test (Unit) on Node.js v${{ matrix.node-version }}
    runs-on: ubuntu-latest
    strategy:
      matrix:
        node-version: [18, 20]
    needs: install
    steps:
      - name: Checkout
        uses: actions/checkout@v3

      - name: Set up Node.js
        uses: actions/setup-node@v3
        with:
          node-version: ${{ matrix.node-version }}

      - name: Restore node_modules
        uses: OffchainLabs/actions/node-modules/restore@main

      - name: Build
        run: |
          yarn gen:abi
          yarn build

      - name: Run unit tests
        run: CI=true yarn test:unit

  test-integration:
    name: Test (Integration) on Node.js v${{ matrix.node-version }}${{ matrix.orbit-test == '1' && ' with L3' || '' }}${{ matrix.decimals == '16' && ' with custom gas token (16 decimals)' || matrix.decimals == '20' && ' with custom gas token (20 decimals)' || matrix.decimals == '18' && ' with custom gas token (18 decimals)' || '' }}
    runs-on: ubuntu-latest
    strategy:
      fail-fast: false # runs all tests to completion even if one fails
      matrix:
<<<<<<< HEAD
=======
        node-version: [18, 20]
        orbit-test: ['0', '1']
        custom-fee: ['0']
>>>>>>> 7d95b4e3
        include:
          - orbit-test: '0'
            node-version: 16
          - orbit-test: '0'
            node-version: 18
          - orbit-test: '0'
            node-version: 20

          - orbit-test: '1'
            node-version: 16
          - orbit-test: '1'
            node-version: 18
          - orbit-test: '1'
            node-version: 20

          - orbit-test: '1'
            decimals: 16
            node-version: 16
          - orbit-test: '1'
            decimals: 16
            node-version: 18
          - orbit-test: '1'
            decimals: 16
            node-version: 20

          - orbit-test: '1'
            decimals: 18
            node-version: 16
          - orbit-test: '1'
            decimals: 18
            node-version: 18
          - orbit-test: '1'
            decimals: 18
            node-version: 20

          - orbit-test: '1'
<<<<<<< HEAD
            decimals: 20
            node-version: 16
          - orbit-test: '1'
            decimals: 20
=======
            custom-fee: '1'
>>>>>>> 7d95b4e3
            node-version: 18
          - orbit-test: '1'
            decimals: 20
            node-version: 20

    needs: install
    env:
      ORBIT_TEST: ${{ matrix.orbit-test }}
      DECIMALS: ${{ matrix.decimals || '18' }}
    steps:
      - name: Checkout
        uses: actions/checkout@v3

      - name: Set up Node.js
        uses: actions/setup-node@v3
        with:
          node-version: ${{ matrix.node-version }}

      - name: Restore node_modules
        uses: OffchainLabs/actions/node-modules/restore@main

      - name: Set up the local node
        uses: OffchainLabs/actions/run-nitro-test-node@main
        with:
          nitro-testnode-ref: non18-decimal-token-node-18
          nitro-contracts-branch: develop
          token-bridge-branch: develop
          l3-node: ${{ matrix.orbit-test == '1' }}
          args: ${{ matrix.decimals == 16 && '--l3-fee-token --l3-fee-token-decimals 16' || matrix.decimals == 20 && '--l3-fee-token --l3-fee-token-decimals 20' || matrix.decimals == 18 && '--l3-fee-token' || '' }}

      - name: Copy .env
        run: cp ./.env-sample ./.env

      - name: Build
        run: |
          yarn gen:abi
          yarn build

      - name: Generate network file
        run: yarn gen:network

      - name: Run integration tests
        run: CI=true yarn test:integration<|MERGE_RESOLUTION|>--- conflicted
+++ resolved
@@ -129,12 +129,6 @@
     strategy:
       fail-fast: false # runs all tests to completion even if one fails
       matrix:
-<<<<<<< HEAD
-=======
-        node-version: [18, 20]
-        orbit-test: ['0', '1']
-        custom-fee: ['0']
->>>>>>> 7d95b4e3
         include:
           - orbit-test: '0'
             node-version: 16
@@ -171,14 +165,10 @@
             node-version: 20
 
           - orbit-test: '1'
-<<<<<<< HEAD
             decimals: 20
             node-version: 16
           - orbit-test: '1'
             decimals: 20
-=======
-            custom-fee: '1'
->>>>>>> 7d95b4e3
             node-version: 18
           - orbit-test: '1'
             decimals: 20
