--- conflicted
+++ resolved
@@ -161,10 +161,7 @@
       - name: Set up the local node
         uses: OffchainLabs/actions/run-nitro-test-node@main
         with:
-<<<<<<< HEAD
-=======
           nitro-testnode-ref: ed3cda65c4723b58a2f8be0fbc0c41f4ff2609cd
->>>>>>> 47ba17b8
           l3-node: ${{ matrix.orbit-test == '1' }}
           args: ${{ matrix.custom-fee == '1' && '--l3-fee-token' || '' }}
 
