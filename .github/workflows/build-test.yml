name: Build, Test

on:
  pull_request:
  workflow_dispatch:

env:
  MAINNET_RPC: ${{ secrets.MAINNET_RPC }}

jobs:
  install:
    name: Install on Node.js v${{ matrix.node-version }}
    runs-on: ubuntu-latest
    strategy:
      matrix:
        node-version: [16, 18, 20]
    steps:
      - name: Checkout
        uses: actions/checkout@v3

      - name: Set up Node.js
        uses: actions/setup-node@v3
        with:
          node-version: ${{ matrix.node-version }}

      - name: Install node_modules
        uses: OffchainLabs/actions/node-modules/install@main

  lint:
    name: Lint on Node.js v${{ matrix.node-version }}
    runs-on: ubuntu-latest
    strategy:
      matrix:
        node-version: [16, 18, 20]
    needs: install
    permissions:
      checks: write # https://github.com/mikepenz/action-junit-report/issues/23#issuecomment-1412597753
    env:
      TEST_PATH: /tmp/test-results
    steps:
      - name: Checkout
        uses: actions/checkout@v3

      - name: Set up Node.js
        uses: actions/setup-node@v3
        with:
          node-version: ${{ matrix.node-version }}

      - name: Restore node_modules
        uses: OffchainLabs/actions/node-modules/restore@main

      - name: Lint sdk
        run: |
          yarn gen:abi
          yarn build --reporter-options output=$TEST_PATH/sdk.xml
          yarn lint --format junit -o $TEST_PATH/sdk-lint.xml

      - name: Upload build artifacts
        uses: actions/upload-artifact@v3
        with:
          name: lint-results
          path: ${{ env.TEST_PATH }}

      - name: Publish Test Report
        uses: mikepenz/action-junit-report@v3
        if: always() # always run even if the previous step fails
        with:
          report_paths: '${{ env.TEST_PATH }}/sdk-lint.xml'
          fail_on_failure: false

      # TODO: need to fix codecov, hasn't been working for a while according to #172 comment
      - name: Upload Coverage to Codecov
        uses: codecov/codecov-action@v3
        with:
          fail_ci_if_error: false
          verbose: false

  audit:
    name: Audit on Node.js v${{ matrix.node-version }}
    runs-on: ubuntu-latest
    strategy:
      matrix:
        node-version: [16, 18, 20]
    needs: install
    steps:
      - name: Checkout
        uses: actions/checkout@v3

      - name: Set up Node.js
        uses: actions/setup-node@v3
        with:
          node-version: ${{ matrix.node-version }}

      - name: Restore node_modules
        uses: OffchainLabs/actions/node-modules/restore@main

      - run: yarn audit:ci

  test-unit:
    name: Test (Unit) on Node.js v${{ matrix.node-version }}
    runs-on: ubuntu-latest
    strategy:
      matrix:
        node-version: [16, 18, 20]
    needs: install
    steps:
      - name: Checkout
        uses: actions/checkout@v3

      - name: Set up Node.js
        uses: actions/setup-node@v3
        with:
          node-version: ${{ matrix.node-version }}

      - name: Restore node_modules
        uses: OffchainLabs/actions/node-modules/restore@main

      - name: Build
        run: |
          yarn gen:abi
          yarn build

      - name: Run unit tests
        run: CI=true yarn test:unit

  test-integration:
    name: Test (Integration) on Node.js v${{ matrix.node-version }}${{ matrix.orbit-test == '1' && ' with L3' || '' }}${{ matrix.custom-fee == '1' && ' with custom gas token (non-18 decimals)' || '' }}
    runs-on: ubuntu-latest
    strategy:
      fail-fast: false # runs all tests to completion even if one fails
      matrix:
        node-version: [16, 18, 20]
        orbit-test: ['0', '1']
        non-18-decimals: ['0']
        custom-fee: ['0']
        include:
          - orbit-test: '1'
            non-18-decimals: '1'
            custom-fee: '1'
            node-version: 16
          - orbit-test: '1'
            non-18-decimals: '1'
            custom-fee: '1'
            node-version: 18
          - orbit-test: '1'
            non-18-decimals: '1'
            custom-fee: '1'
            node-version: 20

    needs: install
    env:
      ORBIT_TEST: ${{ matrix.orbit-test }}
      NON_18_DECIMALS_TEST: ${{ matrix.non-18-decimals }}
    steps:
      - name: Checkout
        uses: actions/checkout@v3

      - name: Set up Node.js
        uses: actions/setup-node@v3
        with:
          node-version: ${{ matrix.node-version }}

      - name: Restore node_modules
        uses: OffchainLabs/actions/node-modules/restore@main

      - name: Set up the local node
        uses: OffchainLabs/actions/run-nitro-test-node@main
        with:
<<<<<<< HEAD
          nitro-testnode-ref: non18-decimal-token
          l3-node: ${{ matrix.non-18-decimals == '1' || matrix.orbit-test == '1' }}
          args: ${{ matrix.non-18-decimals == '1' && '--l3-fee-token decimals 16' || matrix.custom-fee == '1' && '--l3-fee-token' || '' }}
=======
          nitro-testnode-ref: release
          nitro-contracts-branch: validator-wallet-fix
          l3-node: ${{ matrix.orbit-test == '1' }}
          args: ${{ matrix.custom-fee == '1' && '--l3-fee-token' || '' }}
>>>>>>> 7b38aeb4

      - name: Copy .env
        run: cp ./.env-sample ./.env

      - name: Build
        run: |
          yarn gen:abi
          yarn build

      - name: Generate network file
        run: yarn gen:network

      - name: Run integration tests
        run: CI=true yarn test:integration<|MERGE_RESOLUTION|>--- conflicted
+++ resolved
@@ -166,16 +166,10 @@
       - name: Set up the local node
         uses: OffchainLabs/actions/run-nitro-test-node@main
         with:
-<<<<<<< HEAD
           nitro-testnode-ref: non18-decimal-token
+          nitro-contracts-branch: validator-wallet-fix
           l3-node: ${{ matrix.non-18-decimals == '1' || matrix.orbit-test == '1' }}
           args: ${{ matrix.non-18-decimals == '1' && '--l3-fee-token decimals 16' || matrix.custom-fee == '1' && '--l3-fee-token' || '' }}
-=======
-          nitro-testnode-ref: release
-          nitro-contracts-branch: validator-wallet-fix
-          l3-node: ${{ matrix.orbit-test == '1' }}
-          args: ${{ matrix.custom-fee == '1' && '--l3-fee-token' || '' }}
->>>>>>> 7b38aeb4
 
       - name: Copy .env
         run: cp ./.env-sample ./.env
