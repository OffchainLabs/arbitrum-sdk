--- conflicted
+++ resolved
@@ -1,26 +1,17 @@
 import { expect } from 'chai'
 import {
   resetNetworksToDefault,
-<<<<<<< HEAD
   registerCustomArbitrumNetwork,
   getArbitrumNetwork,
   getArbitrumNetworks,
   getChildrenForNetwork,
   isParentNetwork,
   getMulticallAddress,
+  isArbitrumNetworkNativeTokenEther,
+  ArbitrumNetwork,
 } from '../../src/lib/dataEntities/networks'
 import { SignerOrProvider } from '../../src/lib/dataEntities/signerOrProvider'
-=======
-  addCustomNetwork,
-  getL1Network,
-  getL2Network,
-  l1Networks,
-  l2Networks,
-  isL2NetworkNativeTokenEther,
-  L2Network,
-} from '../../src/lib/dataEntities/networks'
 import { constants } from 'ethers'
->>>>>>> 764987cd
 
 const ethereumMainnetChainId = 1
 const arbitrumOneChainId = 42161
@@ -233,26 +224,28 @@
     })
   })
 
-  describe('isL2NetworkNativeTokenEther', () => {
+  describe('isArbitrumNetworkNativeTokenEther', () => {
     it('returns `true` when `nativeToken` is undefined', () => {
       expect(
-        isL2NetworkNativeTokenEther({ nativeToken: undefined } as L2Network)
+        isArbitrumNetworkNativeTokenEther({
+          nativeToken: undefined,
+        } as ArbitrumNetwork)
       ).to.equal(true)
     })
 
     it('returns `true` when `nativeToken` is zero address', () => {
       expect(
-        isL2NetworkNativeTokenEther({
+        isArbitrumNetworkNativeTokenEther({
           nativeToken: constants.AddressZero,
-        } as L2Network)
+        } as ArbitrumNetwork)
       ).to.equal(true)
     })
 
     it('returns `false` when `nativeToken` is a valid address', () => {
       expect(
-        isL2NetworkNativeTokenEther({
+        isArbitrumNetworkNativeTokenEther({
           nativeToken: '0xa0b86991c6218b36c1d19d4a2e9eb0ce3606eb48',
-        } as L2Network)
+        } as ArbitrumNetwork)
       ).to.equal(false)
     })
   })
