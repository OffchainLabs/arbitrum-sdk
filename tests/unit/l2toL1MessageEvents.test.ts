/*
 * Copyright 2021, Offchain Labs, Inc.
 *
 * Licensed under the Apache License, Version 2.0 (the "License");
 * you may not use this file except in compliance with the License.
 * You may obtain a copy of the License at
 *
 *    http://www.apache.org/licenses/LICENSE-2.0
 *
 * Unless required by applicable law or agreed to in writing, software
 * distributed under the License is distributed on an "AS IS" BASIS,
 * WITHOUT WARRANTIES OR CONDITIONS OF ANY KIND, either express or implied.
 * See the License for the specific language governing permissions and
 * limitations under the License.
 */
/* eslint-env node */
'use strict'

import { Logger, LogLevel } from '@ethersproject/logger'
Logger.setLogLevel(LogLevel.ERROR)
<<<<<<< HEAD
import { L2ToL1Message as ChildToParentMessage } from '../../src'
import { getChainNetwork as getL2Network } from '../../src/lib/dataEntities/networks'
=======
import { L2ToL1Message } from '../../src'
import { getChildChain as getL2Network } from '../../src/lib/dataEntities/networks'
>>>>>>> 1066dbf4
import { providers } from 'ethers'
import { anything, deepEqual, instance, mock, verify, when } from 'ts-mockito'

describe('ChildToParentMessage events', () => {
  // ChildToParentTransaction
  const classicTopic =
    '0x5baaa87db386365b5c161be377bc3d8e317e8d98d71a3ca7ed7d555340c8f767'
  // ChildToParentTx
  const nitroTopic =
    '0x3e7aafa77dbf186b7fd488006beff893744caa3c4f6f299e8a709fa2087374fc'

  const arbSys = '0x0000000000000000000000000000000000000064'

  const createProviderMock = async (networkChoiceOverride?: number) => {
    const l2Network = await getL2Network(networkChoiceOverride || 42161)

    const l2ProviderMock = mock(providers.JsonRpcProvider)
    const latestBlock = l2Network.nitroGenesisBlock + 1000
    when(l2ProviderMock.getBlockNumber()).thenResolve(latestBlock)
    when(l2ProviderMock.getNetwork()).thenResolve({
      chainId: l2Network.chainID,
    } as any)
    when(l2ProviderMock._isProvider).thenReturn(true)
    when(l2ProviderMock.getLogs(anything())).thenResolve([])
    const l2Provider = instance(l2ProviderMock)

    return {
      l2ProviderMock,
      l2Provider,
      l2Network,
      latestBlock,
    }
  }

  it('does call for classic events', async () => {
    const { l2Provider, l2ProviderMock } = await createProviderMock()
    const fromBlock = 0
    const toBlock = 1000

    await ChildToParentMessage.getChildToParentEvents(l2Provider, {
      fromBlock: fromBlock,
      toBlock: toBlock,
    })

    verify(l2ProviderMock.getLogs(anything())).once()
    verify(
      l2ProviderMock.getLogs(
        deepEqual({
          address: arbSys,
          topics: [classicTopic],
          fromBlock: 0,
          toBlock: 1000,
        })
      )
    ).once()
  })

  it('does call for nitro events', async () => {
    const { l2Network, l2Provider, l2ProviderMock } = await createProviderMock()
    const fromBlock = l2Network.nitroGenesisBlock
    const toBlock = l2Network.nitroGenesisBlock + 500

    await ChildToParentMessage.getChildToParentEvents(l2Provider, {
      fromBlock: fromBlock,
      toBlock: toBlock,
    })

    verify(l2ProviderMock.getLogs(anything())).once()
    verify(
      l2ProviderMock.getLogs(
        deepEqual({
          address: arbSys,
          topics: [nitroTopic],
          fromBlock: fromBlock,
          toBlock: toBlock,
        })
      )
    ).once()
  })

  it('does call for classic and nitro events', async () => {
    const { l2Network, l2Provider, l2ProviderMock } = await createProviderMock()
    const fromBlock = 0
    const toBlock = l2Network.nitroGenesisBlock + 500

    await ChildToParentMessage.getChildToParentEvents(l2Provider, {
      fromBlock: fromBlock,
      toBlock: toBlock,
    })

    verify(l2ProviderMock.getLogs(anything())).twice()
    verify(
      l2ProviderMock.getLogs(
        deepEqual({
          address: arbSys,
          topics: [classicTopic],
          fromBlock: fromBlock,
          toBlock: l2Network.nitroGenesisBlock,
        })
      )
    ).once()
    verify(
      l2ProviderMock.getLogs(
        deepEqual({
          address: arbSys,
          topics: [nitroTopic],
          fromBlock: l2Network.nitroGenesisBlock,
          toBlock: toBlock,
        })
      )
    ).once()
  })

  it('does call for classic and nitro events from earliest to latest', async () => {
    const { l2Network, l2Provider, l2ProviderMock } = await createProviderMock()
    const fromBlock = 'earliest'
    const toBlock = 'latest'

    await ChildToParentMessage.getChildToParentEvents(l2Provider, {
      fromBlock: fromBlock,
      toBlock: toBlock,
    })

    verify(l2ProviderMock.getLogs(anything())).twice()
    verify(
      l2ProviderMock.getLogs(
        deepEqual({
          address: arbSys,
          topics: [classicTopic],
          fromBlock: 0,
          toBlock: l2Network.nitroGenesisBlock,
        })
      )
    ).once()
    verify(
      l2ProviderMock.getLogs(
        deepEqual({
          address: arbSys,
          topics: [nitroTopic],
          fromBlock: l2Network.nitroGenesisBlock,
          toBlock: 'latest',
        })
      )
    ).once()
  })

  it('does call for only nitro for latest', async () => {
    const { l2Network, l2Provider, l2ProviderMock } = await createProviderMock()
    const fromBlock = l2Network.nitroGenesisBlock + 2
    const toBlock = 'latest'

    await ChildToParentMessage.getChildToParentEvents(l2Provider, {
      fromBlock: fromBlock,
      toBlock: toBlock,
    })

    verify(l2ProviderMock.getLogs(anything())).once()
    verify(
      l2ProviderMock.getLogs(
        deepEqual({
          address: arbSys,
          topics: [nitroTopic],
          fromBlock: fromBlock,
          toBlock: 'latest',
        })
      )
    ).once()
  })

  it('doesnt call classic when nitro genesis is 0', async () => {
    const { l2Provider, l2ProviderMock } = await createProviderMock(421613)
    const fromBlock = 'earliest'
    const toBlock = 'latest'

    await ChildToParentMessage.getChildToParentEvents(l2Provider, {
      fromBlock: fromBlock,
      toBlock: toBlock,
    })

    // we dont expect classic to be called ever on goerli
    verify(l2ProviderMock.getLogs(anything())).once()
    verify(
      l2ProviderMock.getLogs(
        deepEqual({
          address: arbSys,
          topics: [nitroTopic],
          fromBlock: 0,
          toBlock: toBlock,
        })
      )
    ).once()
  })
})<|MERGE_RESOLUTION|>--- conflicted
+++ resolved
@@ -18,13 +18,8 @@
 
 import { Logger, LogLevel } from '@ethersproject/logger'
 Logger.setLogLevel(LogLevel.ERROR)
-<<<<<<< HEAD
-import { L2ToL1Message as ChildToParentMessage } from '../../src'
-import { getChainNetwork as getL2Network } from '../../src/lib/dataEntities/networks'
-=======
 import { L2ToL1Message } from '../../src'
 import { getChildChain as getL2Network } from '../../src/lib/dataEntities/networks'
->>>>>>> 1066dbf4
 import { providers } from 'ethers'
 import { anything, deepEqual, instance, mock, verify, when } from 'ts-mockito'
 
