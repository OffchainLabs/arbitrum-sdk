--- conflicted
+++ resolved
@@ -20,13 +20,8 @@
 import { BigNumber, ethers, Signer } from 'ethers'
 import { InboxTools } from '../../src/lib/inbox/inbox'
 import {
-<<<<<<< HEAD
-  getChainNetwork as getL2Network,
-  ChainNetwork as L2Network,
-=======
   getChildChain as getL2Network,
   ChildChain as L2Network,
->>>>>>> 1066dbf4
 } from '../../src/lib/dataEntities/networks'
 import { testSetup } from '../../scripts/testSetup'
 import { greeter } from './helper/greeter'
@@ -41,15 +36,9 @@
     ...info,
     value: BigNumber.from(0),
   }
-<<<<<<< HEAD
-  const signedTx = await inbox.signChainTx(message, l2Deployer)
-
-  const l1Tx = await inbox.sendChainSignedTx(signedTx)
-=======
   const signedTx = await inbox.signChildChainTx(message, l2Deployer)
 
   const l1Tx = await inbox.sendChildChainSignedTx(signedTx)
->>>>>>> 1066dbf4
   return {
     signedMsg: signedTx,
     l1TransactionReceipt: await l1Tx?.wait(),
