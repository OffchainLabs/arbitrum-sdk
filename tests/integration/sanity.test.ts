/*
 * Copyright 2021, Offchain Labs, Inc.
 *
 * Licensed under the Apache License, Version 2.0 (the "License");
 * you may not use this file except in compliance with the License.
 * You may obtain a copy of the License at
 *
 *    http://www.apache.org/licenses/LICENSE-2.0
 *
 * Unless required by applicable law or agreed to in writing, software
 * distributed under the License is distributed on an "AS IS" BASIS,
 * WITHOUT WARRANTIES OR CONDITIONS OF ANY KIND, either express or implied.
 * See the License for the specific language governing permissions and
 * limitations under the License.
 */
/* eslint-env node */
'use strict'

import { expect } from 'chai'

import { AeWETH__factory } from '../../src/lib/abi/factories/AeWETH__factory'
import { L2GatewayRouter__factory } from '../../src/lib/abi/factories/L2GatewayRouter__factory'
import { L2WethGateway__factory } from '../../src/lib/abi/factories/L2WethGateway__factory'
import { L1WethGateway__factory } from '../../src/lib/abi/factories/L1WethGateway__factory'
import { L2CustomGateway__factory } from '../../src/lib/abi/factories/L2CustomGateway__factory'
import { L1CustomGateway__factory } from '../../src/lib/abi/factories/L1CustomGateway__factory'
import { L2ERC20Gateway__factory } from '../../src/lib/abi/factories/L2ERC20Gateway__factory'
import { L1ERC20Gateway__factory } from '../../src/lib/abi/factories/L1ERC20Gateway__factory'

import { testSetup } from '../../scripts/testSetup'
import { randomBytes, hexlify } from 'ethers/lib/utils'
import { itOnlyWhenEth } from './custom-fee-token/mochaExtensions'

const expectIgnoreCase = (expected: string, actual: string) => {
  expect(expected.toLocaleLowerCase()).to.equal(actual.toLocaleLowerCase())
}

describe('sanity checks (read-only)', async () => {
  it('standard gateways public storage vars properly set', async () => {
    const { parentSigner, childSigner, childChain } = await testSetup()
    const l1Gateway = await L1ERC20Gateway__factory.connect(
      childChain.tokenBridge.parentErc20Gateway,
      parentSigner
    )
    const l2Gateway = await L2ERC20Gateway__factory.connect(
      childChain.tokenBridge.childErc20Gateway,
      childSigner
    )

    const l1ClonableProxyHash = await l1Gateway.cloneableProxyHash()
    const l2ClonableProxyHash = await l2Gateway.cloneableProxyHash()
    expect(l1ClonableProxyHash).to.equal(l2ClonableProxyHash)

    const l1BeaconProxyHash = await l1Gateway.l2BeaconProxyFactory()
    const l2BeaconProxyHash = await l2Gateway.beaconProxyFactory()
    expect(l1BeaconProxyHash).to.equal(l2BeaconProxyHash)

    const l1GatewayCounterParty = await l1Gateway.counterpartGateway()
    expect(l1GatewayCounterParty).to.equal(
      childChain.tokenBridge.childErc20Gateway
    )

    const l2GatewayCounterParty = await l2Gateway.counterpartGateway()
    expect(l2GatewayCounterParty).to.equal(
      childChain.tokenBridge.parentErc20Gateway
    )

    const l1Router = await l1Gateway.router()
    expect(l1Router).to.equal(childChain.tokenBridge.parentGatewayRouter)

    const l2Router = await l2Gateway.router()
    expect(l2Router).to.equal(childChain.tokenBridge.childGatewayRouter)
  })

  it('custom gateways public storage vars properly set', async () => {
    const { parentSigner, childSigner, childChain } = await testSetup()
    const l1Gateway = await L1CustomGateway__factory.connect(
      childChain.tokenBridge.parentCustomGateway,
      parentSigner
    )
    const l2Gateway = await L2CustomGateway__factory.connect(
      childChain.tokenBridge.childCustomGateway,
      childSigner
    )
    const l1GatewayCounterParty = await l1Gateway.counterpartGateway()
    expect(l1GatewayCounterParty).to.equal(
      childChain.tokenBridge.childCustomGateway
    )

    const l2GatewayCounterParty = await l2Gateway.counterpartGateway()
    expect(l2GatewayCounterParty).to.equal(
      childChain.tokenBridge.parentCustomGateway
    )

    const l1Router = await l1Gateway.router()
    expect(l1Router).to.equal(childChain.tokenBridge.parentGatewayRouter)

    const l2Router = await l2Gateway.router()
    expect(l2Router).to.equal(childChain.tokenBridge.childGatewayRouter)
  })

  itOnlyWhenEth(
    'weth gateways gateways public storage vars properly set',
    async () => {
      const { parentSigner, childSigner, childChain } = await testSetup()

      const l1Gateway = await L1WethGateway__factory.connect(
        childChain.tokenBridge.parentWethGateway,
        parentSigner
      )
      const l2Gateway = await L2WethGateway__factory.connect(
        childChain.tokenBridge.childWethGateway,
        childSigner
      )

      const parentWeth = await l1Gateway.l1Weth()
      expectIgnoreCase(parentWeth, childChain.tokenBridge.parentWeth)

      const childWeth = await l2Gateway.l2Weth()
      expectIgnoreCase(childWeth, childChain.tokenBridge.childWeth)

      const l1GatewayCounterParty = await l1Gateway.counterpartGateway()
      expectIgnoreCase(
        l1GatewayCounterParty,
        childChain.tokenBridge.childWethGateway
      )

      const l2GatewayCounterParty = await l2Gateway.counterpartGateway()
      expectIgnoreCase(
        l2GatewayCounterParty,
        childChain.tokenBridge.parentWethGateway
      )

      const l1Router = await l1Gateway.router()
      expectIgnoreCase(l1Router, childChain.tokenBridge.parentGatewayRouter)

      const l2Router = await l2Gateway.router()
      expectIgnoreCase(l2Router, childChain.tokenBridge.childGatewayRouter)
    }
  )

  itOnlyWhenEth('aeWETh public vars properly set', async () => {
    const { childSigner, childChain } = await testSetup()

    const aeWeth = AeWETH__factory.connect(
      childChain.tokenBridge.childWeth,
      childSigner
    )

    const l2GatewayOnAeWeth = await aeWeth.l2Gateway()
    expectIgnoreCase(l2GatewayOnAeWeth, childChain.tokenBridge.childWethGateway)

    const l1AddressOnAeWeth = await aeWeth.l1Address()
    expectIgnoreCase(l1AddressOnAeWeth, childChain.tokenBridge.parentWeth)
  })

  itOnlyWhenEth('l1 gateway router points to right weth gateways', async () => {
    const { adminErc20Bridger, parentSigner, childChain } = await testSetup()

    const gateway = await adminErc20Bridger.getParentGatewayAddress(
<<<<<<< HEAD
      childChain.tokenBridge.l1Weth,
=======
      childChain.tokenBridge.parentWeth,
>>>>>>> 90b3b639
      parentSigner.provider!
    )

    expect(gateway).to.equal(childChain.tokenBridge.parentWethGateway)
  })

  it('parent and child chain implementations of calculateL2ERC20Address match', async () => {
    const { parentSigner, childSigner, childChain, erc20Bridger } =
      await testSetup()

    const address = hexlify(randomBytes(20))

    const erc20ChildAddressAsPerParent =
<<<<<<< HEAD
      await erc20Bridger.getChildERC20Address(address, parentSigner.provider!)
    const childGatewayRouter = L2GatewayRouter__factory.connect(
      childChain.tokenBridge.l2GatewayRouter,
=======
      await erc20Bridger.getChildErc20Address(address, parentSigner.provider!)
    const childGatewayRouter = L2GatewayRouter__factory.connect(
      childChain.tokenBridge.childGatewayRouter,
>>>>>>> 90b3b639
      childSigner.provider!
    )
    const erc20ChildAddressAsPerChild =
      await childGatewayRouter.calculateL2TokenAddress(address)

    expect(erc20ChildAddressAsPerChild).to.equal(erc20ChildAddressAsPerParent)
  })
})<|MERGE_RESOLUTION|>--- conflicted
+++ resolved
@@ -158,11 +158,7 @@
     const { adminErc20Bridger, parentSigner, childChain } = await testSetup()
 
     const gateway = await adminErc20Bridger.getParentGatewayAddress(
-<<<<<<< HEAD
-      childChain.tokenBridge.l1Weth,
-=======
       childChain.tokenBridge.parentWeth,
->>>>>>> 90b3b639
       parentSigner.provider!
     )
 
@@ -176,15 +172,9 @@
     const address = hexlify(randomBytes(20))
 
     const erc20ChildAddressAsPerParent =
-<<<<<<< HEAD
-      await erc20Bridger.getChildERC20Address(address, parentSigner.provider!)
-    const childGatewayRouter = L2GatewayRouter__factory.connect(
-      childChain.tokenBridge.l2GatewayRouter,
-=======
       await erc20Bridger.getChildErc20Address(address, parentSigner.provider!)
     const childGatewayRouter = L2GatewayRouter__factory.connect(
       childChain.tokenBridge.childGatewayRouter,
->>>>>>> 90b3b639
       childSigner.provider!
     )
     const erc20ChildAddressAsPerChild =
