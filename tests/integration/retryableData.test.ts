--- conflicted
+++ resolved
@@ -29,15 +29,11 @@
 import { GasOverrides } from '../../src/lib/message/ParentToChildMessageGasEstimator'
 const depositAmount = BigNumber.from(100)
 import { ERC20Inbox__factory } from '../../src/lib/abi/factories/ERC20Inbox__factory'
-<<<<<<< HEAD
 import { isArbitrumNetworkWithCustomFeeToken } from './custom-fee-token/customFeeTokenTestHelpers'
-=======
-import { isL2NetworkWithCustomFeeToken } from './custom-fee-token/customFeeTokenTestHelpers'
 import {
   getNativeTokenDecimals,
   scaleToNativeTokenDecimals,
 } from '../../src/lib/utils/lib'
->>>>>>> 647d341f
 
 describe('RevertData', () => {
   beforeEach('skipIfMainnet', async function () {
@@ -48,8 +44,11 @@
     const l2CallValue = BigNumber.from(137)
     const maxSubmissionCost = BigNumber.from(1618)
 
-    const { l1Provider, l2Network } = await testSetup()
-    const decimals = await getNativeTokenDecimals({ l1Provider, l2Network })
+    const { parentProvider, childChain } = await testSetup()
+    const decimals = await getNativeTokenDecimals({
+      l1Provider: parentProvider,
+      l2Network: childChain,
+    })
 
     return {
       to: Wallet.createRandom().address,
