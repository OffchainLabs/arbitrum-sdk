--- conflicted
+++ resolved
@@ -160,8 +160,6 @@
     l2Network.tokenBridge.l1GatewayRouter
   )
   await l1CustomToken.deployed()
-<<<<<<< HEAD
-  const amount = ethers.utils.parseEther('1')
 
   adminErc20Bridger
     .isCustomGatewayRegistered({
@@ -175,16 +173,6 @@
         'expected isCustomGatewayRegistered to be false'
       ).to.be.false
     })
-
-  if (isL2NetworkWithCustomFeeToken()) {
-    const approvalTx = await ERC20__factory.connect(
-      l2Network.nativeToken!,
-      l1Signer
-    ).approve(l1CustomToken.address, amount)
-    await approvalTx.wait()
-  }
-=======
->>>>>>> fe3fea89
 
   const l2CustomTokenFac = new TestArbCustomToken__factory(l2Signer)
   const l2CustomToken = await l2CustomTokenFac.deploy(
