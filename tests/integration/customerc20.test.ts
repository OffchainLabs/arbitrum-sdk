/*
 * Copyright 2021, Offchain Labs, Inc.
 *
 * Licensed under the Apache License, Version 2.0 (the "License");
 * you may not use this file except in compliance with the License.
 * You may obtain a copy of the License at
 *
 *    http://www.apache.org/licenses/LICENSE-2.0
 *
 * Unless required by applicable law or agreed to in writing, software
 * distributed under the License is distributed on an "AS IS" BASIS,
 * WITHOUT WARRANTIES OR CONDITIONS OF ANY KIND, either express or implied.
 * See the License for the specific language governing permissions and
 * limitations under the License.
 */
/* eslint-env node */
'use strict'

import { expect } from 'chai'
import { Signer, Wallet, constants, utils } from 'ethers'
import { BigNumber } from '@ethersproject/bignumber'
import { Logger, LogLevel } from '@ethersproject/logger'
Logger.setLogLevel(LogLevel.ERROR)
import { L1CustomGateway__factory } from '../../src/lib/abi/factories/L1CustomGateway__factory'
import { L1GatewayRouter__factory } from '../../src/lib/abi/factories/L1GatewayRouter__factory'
import { L2GatewayRouter__factory } from '../../src/lib/abi/factories/L2GatewayRouter__factory'
import { TestArbCustomToken__factory } from '../../src/lib/abi/factories/TestArbCustomToken__factory'
import { TestOrbitCustomTokenL1 } from '../../src/lib/abi/TestOrbitCustomTokenL1'
import { TestOrbitCustomTokenL1__factory } from '../../src/lib/abi/factories/TestOrbitCustomTokenL1__factory'
import { TestCustomTokenL1 } from '../../src/lib/abi/TestCustomTokenL1'
import { TestCustomTokenL1__factory } from '../../src/lib/abi/factories/TestCustomTokenL1__factory'

import {
  fundParentSigner,
  fundChildSigner,
  skipIfMainnet,
  depositToken,
  GatewayType,
  withdrawToken,
} from './testHelpers'
import { ParentToChildMessageStatus } from '../../src'
import {
  ArbitrumNetwork,
<<<<<<< HEAD
  assertHasTokenBridge,
=======
  assertArbitrumNetworkHasTokenBridge,
>>>>>>> 90b3b639
} from '../../src/lib/dataEntities/networks'
import { AdminErc20Bridger } from '../../src/lib/assetBridger/erc20Bridger'
import { testSetup } from '../../scripts/testSetup'
import { ERC20__factory } from '../../src/lib/abi/factories/ERC20__factory'
import {
  fundParentCustomFeeToken,
  isArbitrumNetworkWithCustomFeeToken,
} from './custom-fee-token/customFeeTokenTestHelpers'

const depositAmount = BigNumber.from(100)
const withdrawalAmount = BigNumber.from(10)

describe('Custom ERC20', () => {
  beforeEach('skipIfMainnet', async function () {
    await skipIfMainnet(this)
  })

  // test globals
  let testState: {
    parentSigner: Signer
    childSigner: Signer
    adminErc20Bridger: AdminErc20Bridger
    childChain: ArbitrumNetwork
    parentCustomToken: TestCustomTokenL1 | TestOrbitCustomTokenL1
  }

  before('init', async () => {
    testState = {
      ...(await testSetup()),
      parentCustomToken: {} as any,
    }
    await fundParentSigner(testState.parentSigner)
    await fundChildSigner(testState.childSigner)

    if (isArbitrumNetworkWithCustomFeeToken()) {
      await fundParentCustomFeeToken(testState.parentSigner)
    }
  })

  it('register custom token', async () => {
    const { parentCustomToken: parentToken } = await registerCustomToken(
      testState.childChain,
      testState.parentSigner,
      testState.childSigner,
      testState.adminErc20Bridger
    )
    testState.parentCustomToken = parentToken
  })

  it('deposit', async () => {
    await (
      await testState.parentCustomToken.connect(testState.parentSigner).mint()
    ).wait()
    await depositToken({
      depositAmount,
      parentTokenAddress: testState.parentCustomToken.address,
      erc20Bridger: testState.adminErc20Bridger,
      parentSigner: testState.parentSigner,
      childSigner: testState.childSigner,
      expectedStatus: ParentToChildMessageStatus.REDEEMED,
      expectedGatewayType: GatewayType.CUSTOM,
    })
  })

  it('withdraws erc20', async function () {
    await withdrawToken({
      ...testState,
      parentSigner: testState.parentSigner,
      childSigner: testState.childSigner,
      erc20Bridger: testState.adminErc20Bridger,
      amount: withdrawalAmount,
      gatewayType: GatewayType.CUSTOM,
      startBalance: depositAmount,
      parentToken: ERC20__factory.connect(
        testState.parentCustomToken.address,
        testState.parentSigner.provider!
      ),
    })
  })

  it('deposits erc20 with extra ETH', async () => {
    await depositToken({
      depositAmount,
      ethDepositAmount: utils.parseEther('0.0005'),
      parentTokenAddress: testState.parentCustomToken.address,
      erc20Bridger: testState.adminErc20Bridger,
      parentSigner: testState.parentSigner,
      childSigner: testState.childSigner,
      expectedStatus: ParentToChildMessageStatus.REDEEMED,
      expectedGatewayType: GatewayType.CUSTOM,
    })
  })

  it('deposits erc20 with extra ETH to a specific child chain address', async () => {
    const randomAddress = Wallet.createRandom().address
    await depositToken({
      depositAmount,
      ethDepositAmount: utils.parseEther('0.0005'),
      parentTokenAddress: testState.parentCustomToken.address,
      erc20Bridger: testState.adminErc20Bridger,
      parentSigner: testState.parentSigner,
      childSigner: testState.childSigner,
      expectedStatus: ParentToChildMessageStatus.REDEEMED,
      expectedGatewayType: GatewayType.CUSTOM,
      destinationAddress: randomAddress,
    })
  })
})

const registerCustomToken = async (
  childChain: ArbitrumNetwork,
  parentSigner: Signer,
  childSigner: Signer,
  adminErc20Bridger: AdminErc20Bridger
) => {
<<<<<<< HEAD
  assertHasTokenBridge(childChain)

  // create a custom token on L1 and L2
  const l1CustomTokenFactory = isArbitrumNetworkWithCustomFeeToken()
=======
  assertArbitrumNetworkHasTokenBridge(childChain)

  // create a custom token on Parent and Child
  const parentCustomTokenFactory = isArbitrumNetworkWithCustomFeeToken()
>>>>>>> 90b3b639
    ? new TestOrbitCustomTokenL1__factory(parentSigner)
    : new TestCustomTokenL1__factory(parentSigner)
  const parentCustomToken = await parentCustomTokenFactory.deploy(
    childChain.tokenBridge.parentCustomGateway,
    childChain.tokenBridge.parentGatewayRouter
  )
  await parentCustomToken.deployed()

  adminErc20Bridger
    .isRegistered({
      erc20L1Address: parentCustomToken.address,
      l1Provider: parentSigner.provider!,
      l2Provider: childSigner.provider!,
    })
    .then(isRegistered => {
      expect(isRegistered, 'expected token not to be registered').to.be.false
    })

  const childCustomTokenFac = new TestArbCustomToken__factory(childSigner)
  const childCustomToken = await childCustomTokenFac.deploy(
    childChain.tokenBridge.childCustomGateway,
    parentCustomToken.address
  )
  await childCustomToken.deployed()

  // check starting conditions - should initially use the default gateway
  const parentGatewayRouter = new L1GatewayRouter__factory(parentSigner).attach(
    childChain.tokenBridge.parentGatewayRouter
  )
  const childGatewayRouter = new L2GatewayRouter__factory(childSigner).attach(
    childChain.tokenBridge.childGatewayRouter
  )
  const parentCustomGateway = new L1CustomGateway__factory(parentSigner).attach(
    childChain.tokenBridge.parentCustomGateway
  )
  const childCustomGateway = new L1CustomGateway__factory(childSigner).attach(
    childChain.tokenBridge.childCustomGateway
  )
  const startParentGatewayAddress = await parentGatewayRouter.l1TokenToGateway(
    parentCustomToken.address
  )
  expect(
    startParentGatewayAddress,
    'Start parentGatewayAddress not equal empty address'
  ).to.eq(constants.AddressZero)
  const startChildGatewayAddress = await childGatewayRouter.l1TokenToGateway(
    childCustomToken.address
  )
  expect(
    startChildGatewayAddress,
    'Start childGatewayAddress not equal empty address'
  ).to.eq(constants.AddressZero)
  const startParentErc20Address = await parentCustomGateway.l1ToL2Token(
    parentCustomToken.address
  )
  expect(
    startParentErc20Address,
    'Start parentErc20Address not equal empty address'
  ).to.eq(constants.AddressZero)
  const startChildErc20Address = await childCustomGateway.l1ToL2Token(
    parentCustomToken.address
  )
  expect(
    startChildErc20Address,
    'Start childErc20Address not equal empty address'
  ).to.eq(constants.AddressZero)

  // it should fail without the approval
  if (isArbitrumNetworkWithCustomFeeToken()) {
    try {
      const regTx = await adminErc20Bridger.registerCustomToken(
        parentCustomToken.address,
        childCustomToken.address,
        parentSigner,
        childSigner.provider!
      )
      await regTx.wait()
      throw new Error('Child custom token is not approved but got deployed')
    } catch (err) {
      expect((err as Error).message).to.contain('Insufficient allowance')
    }
  }

  if (isArbitrumNetworkWithCustomFeeToken()) {
    await adminErc20Bridger.approveGasTokenForCustomTokenRegistration({
      parentSigner,
      erc20ParentAddress: parentCustomToken.address,
    })
  }

  // send the messages
  const regTx = await adminErc20Bridger.registerCustomToken(
    parentCustomToken.address,
    childCustomToken.address,
    parentSigner,
    childSigner.provider!
  )
  const regRec = await regTx.wait()

  // wait on messages
  const parentToChildMessages = await regRec.getParentToChildMessages(
    childSigner.provider!
  )
  expect(parentToChildMessages.length, 'Should be 2 messages.').to.eq(2)

  const setTokenTx = await parentToChildMessages[0].waitForStatus()
  expect(setTokenTx.status, 'Set token not redeemed.').to.eq(
    ParentToChildMessageStatus.REDEEMED
  )

  const setGateways = await parentToChildMessages[1].waitForStatus()
  expect(setGateways.status, 'Set gateways not redeemed.').to.eq(
    ParentToChildMessageStatus.REDEEMED
  )

  // check end conditions
  const endParentGatewayAddress = await parentGatewayRouter.l1TokenToGateway(
    parentCustomToken.address
  )
  expect(
    endParentGatewayAddress,
    'End parentGatewayAddress not equal to parent custom gateway'
  ).to.eq(childChain.tokenBridge.parentCustomGateway)

  const endChildGatewayAddress = await childGatewayRouter.l1TokenToGateway(
    parentCustomToken.address
  )
  expect(
    endChildGatewayAddress,
    'End childGatewayAddress not equal to child custom gateway'
  ).to.eq(childChain.tokenBridge.childCustomGateway)

  const endParentErc20Address = await parentCustomGateway.l1ToL2Token(
    parentCustomToken.address
  )
  expect(
    endParentErc20Address,
    'End parentErc20Address not equal parentCustomToken address'
  ).to.eq(childCustomToken.address)

  const endChildErc20Address = await childCustomGateway.l1ToL2Token(
    parentCustomToken.address
  )
  expect(
    endChildErc20Address,
    'End childErc20Address not equal childCustomToken address'
  ).to.eq(childCustomToken.address)

  adminErc20Bridger
    .isRegistered({
      erc20L1Address: parentCustomToken.address,
      l1Provider: parentSigner.provider!,
      l2Provider: childSigner.provider!,
    })
    .then(isRegistered => {
      expect(isRegistered, 'expected token to be registered').to.be.true
    })

  return {
    parentCustomToken,
    childCustomToken,
  }
}<|MERGE_RESOLUTION|>--- conflicted
+++ resolved
@@ -41,11 +41,7 @@
 import { ParentToChildMessageStatus } from '../../src'
 import {
   ArbitrumNetwork,
-<<<<<<< HEAD
-  assertHasTokenBridge,
-=======
   assertArbitrumNetworkHasTokenBridge,
->>>>>>> 90b3b639
 } from '../../src/lib/dataEntities/networks'
 import { AdminErc20Bridger } from '../../src/lib/assetBridger/erc20Bridger'
 import { testSetup } from '../../scripts/testSetup'
@@ -161,17 +157,10 @@
   childSigner: Signer,
   adminErc20Bridger: AdminErc20Bridger
 ) => {
-<<<<<<< HEAD
-  assertHasTokenBridge(childChain)
-
-  // create a custom token on L1 and L2
-  const l1CustomTokenFactory = isArbitrumNetworkWithCustomFeeToken()
-=======
   assertArbitrumNetworkHasTokenBridge(childChain)
 
   // create a custom token on Parent and Child
   const parentCustomTokenFactory = isArbitrumNetworkWithCustomFeeToken()
->>>>>>> 90b3b639
     ? new TestOrbitCustomTokenL1__factory(parentSigner)
     : new TestCustomTokenL1__factory(parentSigner)
   const parentCustomToken = await parentCustomTokenFactory.deploy(
