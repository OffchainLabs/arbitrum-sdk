--- conflicted
+++ resolved
@@ -163,18 +163,6 @@
     childChain.tokenBridge.l1GatewayRouter
   )
   await l1CustomToken.deployed()
-<<<<<<< HEAD
-  const amount = ethers.utils.parseEther('1')
-
-  if (isArbitrumNetworkWithCustomFeeToken()) {
-    const approvalTx = await ERC20__factory.connect(
-      childChain.nativeToken!,
-      parentSigner
-    ).approve(l1CustomToken.address, amount)
-    await approvalTx.wait()
-  }
-=======
->>>>>>> 47ba17b8
 
   const l2CustomTokenFac = new TestArbCustomToken__factory(childSigner)
   const l2CustomToken = await l2CustomTokenFac.deploy(
@@ -226,13 +214,13 @@
   ).to.eq(constants.AddressZero)
 
   // it should fail without the approval
-  if (isL2NetworkWithCustomFeeToken()) {
+  if (isArbitrumNetworkWithCustomFeeToken()) {
     try {
       const regTx = await adminErc20Bridger.registerCustomToken(
         l1CustomToken.address,
         l2CustomToken.address,
-        l1Signer,
-        l2Signer.provider!
+        parentSigner,
+        childSigner.provider!
       )
       await regTx.wait()
       throw new Error('L2 custom token is not approved but got deployed')
@@ -241,10 +229,10 @@
     }
   }
 
-  if (isL2NetworkWithCustomFeeToken()) {
+  if (isArbitrumNetworkWithCustomFeeToken()) {
     await adminErc20Bridger.approveGasTokenForCustomTokenRegistration({
-      l1Signer,
-      erc20L1Address: l1CustomToken.address,
+      parentSigner,
+      erc20ParentAddress: l1CustomToken.address,
     })
   }
 
