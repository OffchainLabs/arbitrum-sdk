--- conflicted
+++ resolved
@@ -46,17 +46,9 @@
 import { NodeInterface__factory } from '../../src/lib/abi/factories/NodeInterface__factory'
 import { isDefined } from '../../src/lib/utils/lib'
 import {
-<<<<<<< HEAD
-  fundL1CustomFeeToken,
-  approveL1CustomFeeToken,
-  fundL2CustomFeeToken,
-  approveL1CustomFeeTokenForErc20Deposit,
-  getNativeTokenAllowance,
-=======
   approveL1CustomFeeTokenForErc20Deposit,
   getNativeTokenAllowance,
   isL2NetworkWithCustomFeeToken,
->>>>>>> 517bd975
 } from './custom-fee-token/customFeeTokenTestHelpers'
 const depositAmount = BigNumber.from(100)
 const withdrawalAmount = BigNumber.from(10)
@@ -80,14 +72,7 @@
   before('init', async () => {
     const setup = await testSetup()
     await fundL1(setup.l1Signer)
-<<<<<<< HEAD
-    await fundL1CustomFeeToken(setup.l1Signer)
-    await approveL1CustomFeeToken(setup.l1Signer)
-    await fundL2CustomFeeToken(setup.l2Signer)
-
-=======
     await fundL2(setup.l2Signer)
->>>>>>> 517bd975
     const deployErc20 = new TestERC20__factory().connect(setup.l1Signer)
     const testToken = await deployErc20.deploy()
     await testToken.deployed()
@@ -97,56 +82,6 @@
     testState = { ...setup, l1Token: testToken }
   })
 
-<<<<<<< HEAD
-  it('approves the thing', async () => {
-    const { l1Signer, l2Signer, erc20Bridger } = await testSetup()
-
-    await fundL1(l1Signer)
-    await fundL1CustomFeeToken(l1Signer)
-    await fundL2CustomFeeToken(l2Signer)
-
-    const gatewayAddress = await erc20Bridger.getL1GatewayAddress(
-      testState.l1Token.address,
-      l1Signer.provider!
-    )
-
-    const initialAllowance = await getNativeTokenAllowance(
-      await l1Signer.getAddress(),
-      gatewayAddress
-    )
-
-    console.log({ initialAllowance })
-
-    expect(initialAllowance.toString()).to.eq(
-      constants.Zero.toString(),
-      'initial allowance is not empty'
-    )
-
-    const tx = await erc20Bridger.approveFeeToken({
-      l1Signer: l1Signer,
-      erc20L1Address: testState.l1Token.address,
-    })
-    await tx.wait()
-
-    const finalAllowance = await getNativeTokenAllowance(
-      await l1Signer.getAddress(),
-      gatewayAddress
-    )
-
-    console.log({ finalAllowance })
-
-    expect(finalAllowance.toString()).to.eq(
-      constants.MaxUint256.toString(),
-      'initial allowance is not empty'
-    )
-  })
-
-  it.only('deposits erc20', async () => {
-    await approveL1CustomFeeTokenForErc20Deposit(
-      testState.l1Signer,
-      testState.l1Token.address
-    )
-=======
   if (isL2NetworkWithCustomFeeToken()) {
     it('approves the thing', async () => {
       const { l1Signer, erc20Bridger } = await testSetup()
@@ -195,7 +130,6 @@
         testState.l1Token.address
       )
     }
->>>>>>> 517bd975
 
     await depositToken(
       depositAmount,
