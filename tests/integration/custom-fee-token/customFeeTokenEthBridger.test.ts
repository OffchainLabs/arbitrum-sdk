--- conflicted
+++ resolved
@@ -59,11 +59,7 @@
 
       const approvalTx = await ethBridger.approveGasToken({
         amount,
-<<<<<<< HEAD
-        parentSigner,
-=======
-        l1Signer: parentSigner,
->>>>>>> de63b272
+        parentSigner,
       })
       await approvalTx.wait()
 
@@ -87,11 +83,7 @@
 
       const approvalTx = await ethBridger.approveGasToken({
         txRequest: ethBridger.getApproveGasTokenRequest(),
-<<<<<<< HEAD
-        parentSigner,
-=======
-        l1Signer: parentSigner,
->>>>>>> de63b272
+        parentSigner,
       })
       await approvalTx.wait()
 
@@ -127,11 +119,7 @@
       // perform the deposit
       const depositTx = await ethBridger.deposit({
         amount,
-<<<<<<< HEAD
-        parentSigner,
-=======
-        l1Signer: parentSigner,
->>>>>>> de63b272
+        parentSigner,
       })
       const depositTxReceipt = await depositTx.wait()
       expect(depositTxReceipt.status).to.equal(1, 'deposit tx failed')
@@ -199,17 +187,13 @@
         from,
       })
 
-<<<<<<< HEAD
       const l1GasEstimate = await withdrawalTxRequest.estimateParentGasLimit(
-=======
-      const l1GasEstimate = await withdrawalTxRequest.estimateL1GasLimit(
->>>>>>> de63b272
         parentProvider
       )
 
       const withdrawalTx = await ethBridger.withdraw({
         amount,
-        l2Signer: childSigner,
+        childSigner,
         destinationAddress,
         from,
       })
