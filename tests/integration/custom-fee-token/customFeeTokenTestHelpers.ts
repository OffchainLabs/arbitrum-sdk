--- conflicted
+++ resolved
@@ -99,18 +99,13 @@
   const deployerWallet = new Wallet(config.arbKey, arbProvider())
 
   const decimals = await getNativeTokenDecimals({
-    l1Provider: ethProvider(),
-    l2Network: localNetworks().l2Network,
+    parentProvider: ethProvider(),
+    childNetwork: localNetworks().l2Network,
   })
 
   const tx = await deployerWallet.sendTransaction({
-<<<<<<< HEAD
-    to: await l2Signer.getAddress(),
+    to: await childSigner.getAddress(),
     value: utils.parseUnits('1', decimals),
-=======
-    to: await childSigner.getAddress(),
-    value: utils.parseEther('1'),
->>>>>>> 792a7ee3
   })
   await tx.wait()
 }