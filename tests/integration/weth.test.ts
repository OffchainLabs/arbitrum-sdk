--- conflicted
+++ resolved
@@ -59,37 +59,20 @@
         'start balance weth'
       ).to.eq('0')
 
-<<<<<<< HEAD
       const l1WETH = AeWETH__factory.connect(l1WethAddress, l1Signer)
       const res = await l1WETH.deposit({
         value: wethToWrap,
       })
       await res.wait()
-      await depositToken(
-        wethToDeposit,
-        l1WethAddress,
+      await depositToken({
+        depositAmount: wethToDeposit,
+        l1TokenAddress: l1WethAddress,
         erc20Bridger,
         l1Signer,
         l2Signer,
-        L1ToL2MessageStatus.REDEEMED,
-        GatewayType.WETH
-      )
-=======
-    const l1WETH = AeWETH__factory.connect(l1WethAddress, l1Signer)
-    const res = await l1WETH.deposit({
-      value: wethToWrap,
-    })
-    await res.wait()
-    await depositToken({
-      depositAmount: wethToDeposit,
-      l1TokenAddress: l1WethAddress,
-      erc20Bridger,
-      l1Signer,
-      l2Signer,
-      expectedStatus: L1ToL2MessageStatus.REDEEMED,
-      expectedGatewayType: GatewayType.WETH,
-    })
->>>>>>> 2979308c
+        expectedStatus: L1ToL2MessageStatus.REDEEMED,
+        expectedGatewayType: GatewayType.WETH,
+      })
 
       const l2WethGateway = await erc20Bridger.getL2GatewayAddress(
         l1WethAddress,
