--- conflicted
+++ resolved
@@ -31,23 +31,12 @@
 import { Wallet } from 'ethers'
 import { testSetup } from '../../scripts/testSetup'
 import { ERC20__factory } from '../../src/lib/abi/factories/ERC20__factory'
-<<<<<<< HEAD
-import { isL2NetworkWithCustomFeeToken } from './custom-fee-token/customFeeTokenTestHelpers'
-
-// WETH tests are only relevant for networks that use WETH as the native token
-if (!isL2NetworkWithCustomFeeToken()) {
-  describe('WETH', async () => {
-    beforeEach('skipIfMainnet', async function () {
-      await skipIfMainnet(this)
-    })
-=======
 import { describeOnlyWhenEth } from './custom-fee-token/mochaExtensions'
 
 describeOnlyWhenEth('WETH', async () => {
   beforeEach('skipIfMainnet', async function () {
     await skipIfMainnet(this)
   })
->>>>>>> 4c0d43ab
 
     it('deposit WETH', async () => {
       const { l2Network, l1Signer, l2Signer, erc20Bridger } = await testSetup()
@@ -68,22 +57,6 @@
         'start balance weth'
       ).to.eq('0')
 
-<<<<<<< HEAD
-      const l1WETH = AeWETH__factory.connect(l1WethAddress, l1Signer)
-      const res = await l1WETH.deposit({
-        value: wethToWrap,
-      })
-      await res.wait()
-      await depositToken(
-        wethToDeposit,
-        l1WethAddress,
-        erc20Bridger,
-        l1Signer,
-        l2Signer,
-        L1ToL2MessageStatus.REDEEMED,
-        GatewayType.WETH
-      )
-=======
     const l1WETH = AeWETH__factory.connect(l1WethAddress, l1Signer)
     const res = await l1WETH.deposit({
       value: wethToWrap,
@@ -98,7 +71,6 @@
       expectedStatus: L1ToL2MessageStatus.REDEEMED,
       expectedGatewayType: GatewayType.WETH,
     })
->>>>>>> 4c0d43ab
 
       const l2WethGateway = await erc20Bridger.getL2GatewayAddress(
         l1WethAddress,
