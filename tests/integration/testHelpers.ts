/*
 * Copyright 2021, Offchain Labs, Inc.
 *
 * Licensed under the Apache License, Version 2.0 (the "License");
 * you may not use this file except in compliance with the License.
 * You may obtain a copy of the License at
 *
 *    http://www.apache.org/licenses/LICENSE-2.0
 *
 * Unless required by applicable law or agreed to in writing, software
 * distributed under the License is distributed on an "AS IS" BASIS,
 * WITHOUT WARRANTIES OR CONDITIONS OF ANY KIND, either express or implied.
 * See the License for the specific language governing permissions and
 * limitations under the License.
 */
/* eslint-env node */
'use strict'

import { expect } from 'chai'
import chalk from 'chalk'

import { BigNumber } from '@ethersproject/bignumber'
import { JsonRpcProvider } from '@ethersproject/providers'
import { parseEther } from '@ethersproject/units'

import { config, getSigner, testSetup } from '../../scripts/testSetup'

import { Signer, Wallet } from 'ethers'
import { Erc20Bridger, ChildToParentMessageStatus } from '../../src'
import { ParentToChildMessageStatus } from '../../src/lib/message/ParentToChildMessage'
import {
  ArbitrumNetwork,
<<<<<<< HEAD
  assertHasTokenBridge,
=======
  assertArbitrumNetworkHasTokenBridge,
>>>>>>> 90b3b639
} from '../../src/lib/dataEntities/networks'
import { GasOverrides } from '../../src/lib/message/ParentToChildMessageGasEstimator'
import { ArbSdkError } from '../../src/lib/dataEntities/errors'
import { ERC20 } from '../../src/lib/abi/ERC20'
import { isArbitrumNetworkWithCustomFeeToken } from './custom-fee-token/customFeeTokenTestHelpers'
import { ERC20__factory } from '../../src/lib/abi/factories/ERC20__factory'

export const preFundAmount = parseEther('0.1')

export const prettyLog = (text: string): void => {
  console.log(chalk.blue(`    *** ${text}`))
  console.log()
}

export const warn = (text: string): void => {
  console.log(chalk.red(`WARNING: ${text}`))
  console.log()
}

export enum GatewayType {
  STANDARD = 1,
  CUSTOM = 2,
  WETH = 3,
}

interface WithdrawalParams {
  startBalance: BigNumber
  amount: BigNumber
  erc20Bridger: Erc20Bridger
  parentToken: ERC20
  childSigner: Signer
  parentSigner: Signer
  gatewayType: GatewayType
}

export const mineUntilStop = async (
  miner: Signer,
  state: { mining: boolean }
) => {
  while (state.mining) {
    await (
      await miner.sendTransaction({
        to: await miner.getAddress(),
        value: 0,
      })
    ).wait()
    await wait(15000)
  }
}

/**
 * Withdraws a token and tests that it occurred correctly
 * @param params
 */
export const withdrawToken = async (params: WithdrawalParams) => {
  const withdrawalParams = await params.erc20Bridger.getWithdrawalRequest({
    amount: params.amount,
    erc20ParentAddress: params.parentToken.address,
    destinationAddress: await params.childSigner.getAddress(),
    from: await params.childSigner.getAddress(),
  })
  const parentGasEstimate = await withdrawalParams.estimateParentGasLimit(
    params.parentSigner.provider!
  )

  const withdrawRes = await params.erc20Bridger.withdraw({
    destinationAddress: await params.childSigner.getAddress(),
    amount: params.amount,
    erc20ParentAddress: params.parentToken.address,
    childSigner: params.childSigner,
  })
  const withdrawRec = await withdrawRes.wait()
  expect(withdrawRec.status).to.equal(1, 'initiate token withdraw txn failed')

  const message = (
    await withdrawRec.getChildToParentMessages(params.parentSigner)
  )[0]
  expect(message, 'withdraw message not found').to.exist

  const messageStatus = await message.status(params.childSigner.provider!)
  expect(messageStatus, `invalid withdraw status`).to.eq(
    ChildToParentMessageStatus.UNCONFIRMED
  )

  const childTokenAddr = await params.erc20Bridger.getChildErc20Address(
    params.parentToken.address,
    params.parentSigner.provider!
  )
  const childToken = params.erc20Bridger.getChildTokenContract(
    params.childSigner.provider!,
    childTokenAddr
  )
  const testWalletChildBalance = await childToken.balanceOf(
    await params.childSigner.getAddress()
  )
  expect(
    testWalletChildBalance.toNumber(),
    'token withdraw balance not deducted'
  ).to.eq(params.startBalance.sub(params.amount).toNumber())
  const walletAddress = await params.parentSigner.getAddress()

  const gatewayAddress = await params.erc20Bridger.getChildGatewayAddress(
    params.parentToken.address,
    params.childSigner.provider!
  )

  const { expectedL2Gateway } = getGateways(
    params.gatewayType,
    params.erc20Bridger.childChain
  )
  expect(gatewayAddress, 'Gateway is not custom gateway').to.eq(
    expectedL2Gateway
  )

  const gatewayWithdrawEvents = await params.erc20Bridger.getWithdrawalEvents(
    params.childSigner.provider!,
    gatewayAddress,
    { fromBlock: withdrawRec.blockNumber, toBlock: 'latest' },
    params.parentToken.address,
    walletAddress
  )
  expect(gatewayWithdrawEvents.length).to.equal(1, 'token query failed')

  const balBefore = await params.parentToken.balanceOf(
    await params.parentSigner.getAddress()
  )

  // whilst waiting for status we miner on both parent and child chains
  const miner1 = Wallet.createRandom().connect(params.parentSigner.provider!)
  const miner2 = Wallet.createRandom().connect(params.childSigner.provider!)
  await fundParentSigner(miner1, parseEther('1'))
  await fundChildSigner(miner2, parseEther('1'))
  const state = { mining: true }
  await Promise.race([
    mineUntilStop(miner1, state),
    mineUntilStop(miner2, state),
    message.waitUntilReadyToExecute(params.childSigner.provider!),
  ])
  state.mining = false

  expect(
    await message.status(params.childSigner.provider!),
    'confirmed status'
  ).to.eq(ChildToParentMessageStatus.CONFIRMED)

  const execTx = await message.execute(params.childSigner.provider!)
  const execRec = await execTx.wait()

  expect(
    execRec.gasUsed.toNumber(),
    'Gas used greater than estimate'
  ).to.be.lessThan(parentGasEstimate.toNumber())

  expect(
    await message.status(params.childSigner.provider!),
    'executed status'
  ).to.eq(ChildToParentMessageStatus.EXECUTED)

  const balAfter = await params.parentToken.balanceOf(
    await params.parentSigner.getAddress()
  )
  expect(balBefore.add(params.amount).toString(), 'Not withdrawn').to.eq(
    balAfter.toString()
  )
}

const getGateways = (gatewayType: GatewayType, l2Network: ArbitrumNetwork) => {
<<<<<<< HEAD
  assertHasTokenBridge(l2Network)
=======
  assertArbitrumNetworkHasTokenBridge(l2Network)
>>>>>>> 90b3b639

  switch (gatewayType) {
    case GatewayType.CUSTOM:
      return {
        expectedL1Gateway: l2Network.tokenBridge.parentCustomGateway,
        expectedL2Gateway: l2Network.tokenBridge.childCustomGateway,
      }
    case GatewayType.STANDARD:
      return {
        expectedL1Gateway: l2Network.tokenBridge.parentErc20Gateway,
        expectedL2Gateway: l2Network.tokenBridge.childErc20Gateway,
      }
    case GatewayType.WETH:
      return {
        expectedL1Gateway: l2Network.tokenBridge.parentWethGateway,
        expectedL2Gateway: l2Network.tokenBridge.childWethGateway,
      }
    default:
      throw new ArbSdkError(`Unexpected gateway type: ${gatewayType}`)
  }
}

/**
 * Deposits a token and tests that it occurred correctly
 * @param depositAmount
 * @param parentTokenAddress
 * @param erc20Bridger
 * @param parentSigner
 * @param childSigner
 */
export const depositToken = async ({
  depositAmount,
  ethDepositAmount,
  parentTokenAddress,
  erc20Bridger,
  parentSigner,
  childSigner,
  expectedStatus,
  expectedGatewayType,
  retryableOverrides,
  destinationAddress,
}: {
  depositAmount: BigNumber
  ethDepositAmount?: BigNumber
  parentTokenAddress: string
  erc20Bridger: Erc20Bridger
  parentSigner: Signer
  childSigner: Signer
  expectedStatus: ParentToChildMessageStatus
  expectedGatewayType: GatewayType
  retryableOverrides?: GasOverrides
  destinationAddress?: string
}) => {
  await (
    await erc20Bridger.approveToken({
      erc20ParentAddress: parentTokenAddress,
      parentSigner,
    })
  ).wait()

  const senderAddress = await parentSigner.getAddress()
  const expectedParentGatewayAddress =
    await erc20Bridger.getParentGatewayAddress(
      parentTokenAddress,
      parentSigner.provider!
    )
  const parentToken = erc20Bridger.getParentTokenContract(
    parentSigner.provider!,
    parentTokenAddress
  )
  const allowance = await parentToken.allowance(
    senderAddress,
    expectedParentGatewayAddress
  )
  expect(allowance.eq(Erc20Bridger.MAX_APPROVAL), 'set token allowance failed')
    .to.be.true

  if (isArbitrumNetworkWithCustomFeeToken()) {
    await (
      await erc20Bridger.approveGasToken({
        parentSigner,
        erc20ParentAddress: parentTokenAddress,
      })
    ).wait()

    const feeTokenAllowance = await ERC20__factory.connect(
      erc20Bridger.nativeToken!,
      parentSigner
    ).allowance(await parentSigner.getAddress(), expectedParentGatewayAddress)

    expect(
      feeTokenAllowance.eq(Erc20Bridger.MAX_APPROVAL),
      'set fee token allowance failed'
    ).to.be.true
  }

  const initialBridgeTokenBalance = await parentToken.balanceOf(
    expectedParentGatewayAddress
  )
  const parentTokenBalanceBefore = await parentToken.balanceOf(senderAddress)
  const childEthBalanceBefore = await childSigner.provider!.getBalance(
    destinationAddress || senderAddress
  )

  const depositRes = await erc20Bridger.deposit({
    parentSigner,
    childProvider: childSigner.provider!,
    erc20ParentAddress: parentTokenAddress,
    amount: depositAmount,
    retryableGasOverrides: retryableOverrides,
    maxSubmissionCost: ethDepositAmount,
    excessFeeRefundAddress: destinationAddress,
    destinationAddress,
  })

  const depositRec = await depositRes.wait()
  const finalBridgeTokenBalance = await parentToken.balanceOf(
    expectedParentGatewayAddress
  )
  expect(
    finalBridgeTokenBalance.toNumber(),
    'bridge balance not updated after L1 token deposit txn'
  ).to.eq(
    // for weth the eth is actually withdrawn, rather than transferred
    expectedGatewayType === GatewayType.WETH
      ? 0
      : initialBridgeTokenBalance.add(depositAmount).toNumber()
  )
  const parentTokenBalanceAfter = await parentToken.balanceOf(senderAddress)
  expect(parentTokenBalanceAfter.toString(), 'user bal after').to.eq(
    parentTokenBalanceBefore.sub(depositAmount).toString()
  )

  const waitRes = await depositRec.waitForChildTransactionReceipt(childSigner)

  const childEthBalanceAfter = await childSigner.provider!.getBalance(
    destinationAddress || senderAddress
  )

  expect(waitRes.status, 'Unexpected status').to.eq(expectedStatus)
  if (retryableOverrides) {
    return {
      parentToken,
      waitRes,
    }
  }

  const { expectedL1Gateway, expectedL2Gateway } = getGateways(
    expectedGatewayType,
    erc20Bridger.childChain
  )

  const parentGateway = await erc20Bridger.getParentGatewayAddress(
    parentTokenAddress,
    parentSigner.provider!
  )
  expect(parentGateway, 'incorrect parent chain gateway address').to.eq(
    expectedL1Gateway
  )

  const childGateway = await erc20Bridger.getChildGatewayAddress(
    parentTokenAddress,
    childSigner.provider!
  )
  expect(childGateway, 'incorrect child chain gateway address').to.eq(
    expectedL2Gateway
  )

  const childErc20Addr = await erc20Bridger.getChildErc20Address(
    parentTokenAddress,
    parentSigner.provider!
  )
  const childToken = erc20Bridger.getChildTokenContract(
    childSigner.provider!,
    childErc20Addr
  )
  const parentErc20Addr = await erc20Bridger.getParentErc20Address(
    childErc20Addr,
    childSigner.provider!
  )
  expect(parentErc20Addr).to.equal(
    parentTokenAddress,
    'getERC20L1Address/getERC20L2Address failed with proper token address'
  )

  const tokenBalOnChildAfter = await childToken.balanceOf(
    destinationAddress || senderAddress
  )

  // only check for standard deposits
  if (!destinationAddress && !ethDepositAmount) {
    expect(
      tokenBalOnChildAfter.eq(depositAmount),
      'child wallet not updated after deposit'
    ).to.be.true
  }

  // batched token+eth
  if (ethDepositAmount) {
    expect(
      childEthBalanceAfter.gte(childEthBalanceBefore.add(ethDepositAmount)),
      'child wallet not updated with the extra eth deposit'
    ).to.be.true
  }

  return { parentToken, waitRes, childToken }
}

const fund = async (
  signer: Signer,
  amount?: BigNumber,
  fundingKey?: string
) => {
  const wallet = getSigner(signer.provider! as JsonRpcProvider, fundingKey)
  await (
    await wallet.sendTransaction({
      to: await signer.getAddress(),
      value: amount || preFundAmount,
    })
  ).wait()
}

export const fundParentSigner = async (
  parentSigner: Signer,
  amount?: BigNumber
): Promise<void> => {
  await fund(parentSigner, amount, config.ethKey)
}

export const fundChildSigner = async (
  childSigner: Signer,
  amount?: BigNumber
): Promise<void> => {
  await fund(childSigner, amount, config.arbKey)
}

export const wait = (ms = 0): Promise<void> => {
  return new Promise(res => setTimeout(res, ms))
}

export const skipIfMainnet = (() => {
  let chainId: number
  return async (testContext: Mocha.Context) => {
    if (!chainId) {
      const { childChain } = await testSetup()
      chainId = childChain.chainId
    }
    if (chainId === 42161 || chainId === 42170) {
      console.error("You're writing to the chain on mainnet lol stop")
      testContext.skip()
    }
  }
})()<|MERGE_RESOLUTION|>--- conflicted
+++ resolved
@@ -30,11 +30,7 @@
 import { ParentToChildMessageStatus } from '../../src/lib/message/ParentToChildMessage'
 import {
   ArbitrumNetwork,
-<<<<<<< HEAD
-  assertHasTokenBridge,
-=======
   assertArbitrumNetworkHasTokenBridge,
->>>>>>> 90b3b639
 } from '../../src/lib/dataEntities/networks'
 import { GasOverrides } from '../../src/lib/message/ParentToChildMessageGasEstimator'
 import { ArbSdkError } from '../../src/lib/dataEntities/errors'
@@ -202,11 +198,7 @@
 }
 
 const getGateways = (gatewayType: GatewayType, l2Network: ArbitrumNetwork) => {
-<<<<<<< HEAD
-  assertHasTokenBridge(l2Network)
-=======
   assertArbitrumNetworkHasTokenBridge(l2Network)
->>>>>>> 90b3b639
 
   switch (gatewayType) {
     case GatewayType.CUSTOM:
