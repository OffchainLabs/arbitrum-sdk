--- conflicted
+++ resolved
@@ -35,16 +35,9 @@
   itOnlyWhenEth(
     `"estimateSubmissionFee" returns non-0 for eth chain`,
     async () => {
-<<<<<<< HEAD
       const { parentProvider, childProvider } = await testSetup()
 
-      const submissionFee = await new L1ToL2MessageGasEstimator(
-=======
-      const { l1Provider: parentProvider, l2Provider: childProvider } =
-        await testSetup()
-
       const submissionFee = await new ParentToChildMessageGasEstimator(
->>>>>>> 5f377de7
         childProvider
       ).estimateSubmissionFee(
         parentProvider,
@@ -59,16 +52,9 @@
   itOnlyWhenCustomGasToken(
     `"estimateSubmissionFee" returns 0 for custom gas token chain`,
     async () => {
-<<<<<<< HEAD
       const { parentProvider, childProvider } = await testSetup()
 
-      const submissionFee = await new L1ToL2MessageGasEstimator(
-=======
-      const { l1Provider: parentProvider, l2Provider: childProvider } =
-        await testSetup()
-
       const submissionFee = await new ParentToChildMessageGasEstimator(
->>>>>>> 5f377de7
         childProvider
       ).estimateSubmissionFee(
         parentProvider,
