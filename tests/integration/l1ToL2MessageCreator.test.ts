/*
 * Copyright 2021, Offchain Labs, Inc.
 *
 * Licensed under the Apache License, Version 2.0 (the "License");
 * you may not use this file except in compliance with the License.
 * You may obtain a copy of the License at
 *
 *    http://www.apache.org/licenses/LICENSE-2.0
 *
 * Unless required by applicable law or agreed to in writing, software
 * distributed under the License is distributed on an "AS IS" BASIS,
 * WITHOUT WARRANTIES OR CONDITIONS OF ANY KIND, either express or implied.
 * See the License for the specific language governing permissions and
 * limitations under the License.
 */
/* eslint-env node */
'use strict'

import { expect } from 'chai'
import { providers, utils } from 'ethers'
import { fundL1, skipIfMainnet } from './testHelpers'
import { testSetup } from '../../scripts/testSetup'
import { L1ToL2MessageCreator } from '../../src/lib/message/L1ToL2MessageCreator'
import { L1ToL2MessageStatus } from '../../src'

import {
  fundL1CustomFeeToken,
  approveL1CustomFeeToken,
  isL2NetworkWithCustomFeeToken,
} from './custom-fee-token/customFeeTokenTestHelpers'

<<<<<<< HEAD
const isCustomFeeToken = isL2NetworkWithCustomFeeToken()

=======
>>>>>>> 4c0d43ab
describe('L1ToL2MessageCreator', () => {
  beforeEach('skipIfMainnet', async function () {
    await skipIfMainnet(this)
  })

  // Testing amount
  const testAmount = utils.parseEther('0.01')

  it('allows the creation of Retryable Tickets sending parameters', async () => {
    const { l1Signer, l2Signer } = await testSetup()
    const signerAddress = await l1Signer.getAddress()
    const arbProvider = l2Signer.provider as providers.Provider

    // Funding L1 wallet
    await fundL1(l1Signer)

<<<<<<< HEAD
    if (isCustomFeeToken) {
=======
    if (isL2NetworkWithCustomFeeToken()) {
>>>>>>> 4c0d43ab
      await fundL1CustomFeeToken(l1Signer)
      await approveL1CustomFeeToken(l1Signer)
    }

    // Instantiate the object
    const l1ToL2MessageCreator = new L1ToL2MessageCreator(l1Signer)

    // Getting balances
    const initialL2Balance = await l2Signer.getBalance()

    // Define parameters for Retryable
    const retryableTicketParams = {
      from: signerAddress,
      to: signerAddress,
      l2CallValue: testAmount,
      callValueRefundAddress: signerAddress,
      data: '0x',
    }

    // And submitting the ticket
    const l1SubmissionTx = await l1ToL2MessageCreator.createRetryableTicket(
      retryableTicketParams,
      arbProvider
    )
    const l1SubmissionTxReceipt = await l1SubmissionTx.wait()

    // Getting the L1ToL2Message
    const l1ToL2messages = await l1SubmissionTxReceipt.getL1ToL2Messages(
      arbProvider
    )
    expect(l1ToL2messages.length).to.eq(1)
    const l1ToL2message = l1ToL2messages[0]

    // And waiting for it to be redeemed
    const retryableTicketResult = await l1ToL2message.waitForStatus()
    expect(retryableTicketResult.status).to.eq(L1ToL2MessageStatus.REDEEMED)

    // Getting and checking updated balances
    const finalL2Balance = await l2Signer.getBalance()

    // When sending ETH through retryables, the same address will receive the ETH sent through the callvalue
    // plus any gas that was not used in the operation.
    expect(
      initialL2Balance.add(testAmount).lt(finalL2Balance),
      'L2 balance not updated'
    ).to.be.true
  })

  it('allows the creation of Retryable Tickets sending a request', async () => {
    const { l1Signer, l2Signer } = await testSetup()
    const signerAddress = await l1Signer.getAddress()
    const ethProvider = l1Signer.provider as providers.Provider
    const arbProvider = l2Signer.provider as providers.Provider

    // Funding L1 wallet
    await fundL1(l1Signer)

<<<<<<< HEAD
    if (isCustomFeeToken) {
=======
    if (isL2NetworkWithCustomFeeToken()) {
>>>>>>> 4c0d43ab
      await fundL1CustomFeeToken(l1Signer)
      await approveL1CustomFeeToken(l1Signer)
    }

    // Instantiate the object
    const l1ToL2MessageCreator = new L1ToL2MessageCreator(l1Signer)

    // Getting balances
    const initialL2Balance = await l2Signer.getBalance()

    // In this case, we will try to send directly an L1ToL2TransactionRequest
    const l1ToL2TransactionRequestParams = {
      from: signerAddress,
      to: signerAddress,
      l2CallValue: testAmount,
      callValueRefundAddress: signerAddress,
      data: '0x',
    }

    const l1ToL2TransactionRequest =
      await L1ToL2MessageCreator.getTicketCreationRequest(
        l1ToL2TransactionRequestParams,
        ethProvider,
        arbProvider
      )

    // And create the retryable ticket
    const l1SubmissionTx = await l1ToL2MessageCreator.createRetryableTicket(
      l1ToL2TransactionRequest,
      arbProvider
    )
    const l1SubmissionTxReceipt = await l1SubmissionTx.wait()

    // Getting the L1ToL2Message
    const l1ToL2messages = await l1SubmissionTxReceipt.getL1ToL2Messages(
      arbProvider
    )
    expect(l1ToL2messages.length).to.eq(1)
    const l1ToL2message = l1ToL2messages[0]

    // And waiting for it to be redeemed
    const retryableTicketResult = await l1ToL2message.waitForStatus()
    expect(retryableTicketResult.status).to.eq(L1ToL2MessageStatus.REDEEMED)

    // Getting and checking updated balances
    const finalL2Balance = await l2Signer.getBalance()

    // When sending ETH through retryables, the same address will receive the ETH sent through the callvalue
    // plus any gas that was not used in the operation.
    expect(
      initialL2Balance.add(testAmount).lt(finalL2Balance),
      'L2 balance not updated'
    ).to.be.true
  })
})<|MERGE_RESOLUTION|>--- conflicted
+++ resolved
@@ -29,11 +29,6 @@
   isL2NetworkWithCustomFeeToken,
 } from './custom-fee-token/customFeeTokenTestHelpers'
 
-<<<<<<< HEAD
-const isCustomFeeToken = isL2NetworkWithCustomFeeToken()
-
-=======
->>>>>>> 4c0d43ab
 describe('L1ToL2MessageCreator', () => {
   beforeEach('skipIfMainnet', async function () {
     await skipIfMainnet(this)
@@ -50,11 +45,7 @@
     // Funding L1 wallet
     await fundL1(l1Signer)
 
-<<<<<<< HEAD
-    if (isCustomFeeToken) {
-=======
     if (isL2NetworkWithCustomFeeToken()) {
->>>>>>> 4c0d43ab
       await fundL1CustomFeeToken(l1Signer)
       await approveL1CustomFeeToken(l1Signer)
     }
@@ -112,11 +103,7 @@
     // Funding L1 wallet
     await fundL1(l1Signer)
 
-<<<<<<< HEAD
-    if (isCustomFeeToken) {
-=======
     if (isL2NetworkWithCustomFeeToken()) {
->>>>>>> 4c0d43ab
       await fundL1CustomFeeToken(l1Signer)
       await approveL1CustomFeeToken(l1Signer)
     }
