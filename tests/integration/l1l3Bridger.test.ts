--- conflicted
+++ resolved
@@ -30,15 +30,12 @@
   itOnlyWhenCustomGasToken,
   itOnlyWhenEth,
 } from './custom-fee-token/mochaExtensions'
-<<<<<<< HEAD
-import { getNativeTokenDecimals } from '../../src/lib/utils/lib'
-=======
 import {
   assertArbitrumNetworkHasTokenBridge,
   getArbitrumNetwork,
   registerCustomArbitrumNetwork,
 } from '../../src/lib/dataEntities/networks'
->>>>>>> 792a7ee3
+import { getNativeTokenDecimals } from '../../src/lib/utils/lib'
 
 async function expectPromiseToReject(
   promise: Promise<any>,
@@ -206,7 +203,7 @@
       )
     }
 
-    if (isL2NetworkWithCustomFeeToken()) {
+    if (isArbitrumNetworkWithCustomFeeToken()) {
       await fundActualL1CustomFeeToken(
         l1Signer,
         l3Network.nativeToken!,
@@ -386,8 +383,8 @@
       'should properly get l2 and l1 fee token addresses',
       async function () {
         const decimals = await getNativeTokenDecimals({
-          l1Provider: l1Signer.provider!,
-          l2Network: l3Network,
+          parentProvider: l1Signer.provider!,
+          childNetwork: l3Network,
         })
 
         if (decimals !== 18) {
@@ -414,24 +411,10 @@
 
     itOnlyWhenCustomGasToken(
       'should throw getting l1 gas token address when it is unavailable',
-<<<<<<< HEAD
-      async function () {
-        const decimals = await getNativeTokenDecimals({
-          l1Provider: l1Signer.provider!,
-          l2Network: l3Network,
-        })
-
-        if (decimals !== 18) {
-          this.skip()
-        }
-
-        const networkCopy = JSON.parse(JSON.stringify(l3Network)) as L2Network
-=======
       async () => {
         const networkCopy = JSON.parse(
           JSON.stringify(l3Network)
         ) as ArbitrumNetwork
->>>>>>> 792a7ee3
         networkCopy.nativeToken = ethers.utils.hexlify(
           ethers.utils.randomBytes(20)
         )
@@ -449,8 +432,8 @@
       'should throw when the fee token does not use 18 decimals on L1 or L2',
       async function () {
         const decimals = await getNativeTokenDecimals({
-          l1Provider: l1Signer.provider!,
-          l2Network: l3Network,
+          parentProvider: l1Signer.provider!,
+          childNetwork: l3Network,
         })
 
         if (decimals !== 18) {
@@ -946,8 +929,8 @@
 
     it('happy path non fee token or standard', async function () {
       const decimals = await getNativeTokenDecimals({
-        l1Provider: l1Signer.provider!,
-        l2Network: l3Network,
+        parentProvider: l1Signer.provider!,
+        childNetwork: l3Network,
       })
 
       if (decimals !== 18) {
@@ -967,21 +950,8 @@
       await testHappyPathNonFeeOrStandard(depositParams)
     })
 
-<<<<<<< HEAD
-    it('happy path weth', async function () {
-      const decimals = await getNativeTokenDecimals({
-        l1Provider: l1Signer.provider!,
-        l2Network: l3Network,
-      })
-
-      if (decimals !== 18) {
-        this.skip()
-      }
-
-=======
     it('happy path weth', async () => {
       assertArbitrumNetworkHasTokenBridge(l2Network)
->>>>>>> 792a7ee3
       const l3Recipient = ethers.utils.hexlify(ethers.utils.randomBytes(20))
       const weth = AeWETH__factory.connect(
         l2Network.tokenBridge.parentWeth,
@@ -1013,8 +983,8 @@
 
     itOnlyWhenCustomGasToken('happy path OnlyCustomFee', async function () {
       const decimals = await getNativeTokenDecimals({
-        l1Provider: l1Signer.provider!,
-        l2Network: l3Network,
+        parentProvider: l1Signer.provider!,
+        childNetwork: l3Network,
       })
 
       if (decimals !== 18) {
