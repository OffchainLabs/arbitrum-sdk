--- conflicted
+++ resolved
@@ -166,22 +166,6 @@
     expect(waitResult.childTxReceipt).to.exist
     expect(waitResult.childTxReceipt).to.not.be.null
 
-<<<<<<< HEAD
-    expect(parentToChildMessage.to).to.eq(
-      walletAddress,
-      'message inputs value error'
-    )
-    expect(
-      parentToChildMessage.value.toString(),
-      'message inputs value error'
-    ).to.eq(parseEther(amount).toString())
-
-    expect(waitResult.complete).to.eq(true, 'eth deposit not complete')
-    expect(waitResult.childTxReceipt).to.exist
-    expect(waitResult.childTxReceipt).to.not.be.null
-
-=======
->>>>>>> d86cc724
     const testWalletChildEthBalance = await childSigner.getBalance()
     expect(testWalletChildEthBalance.toString(), 'final balance').to.eq(
       parseEther(amount).toString()
