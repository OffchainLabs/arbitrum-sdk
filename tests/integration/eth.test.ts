/*
 * Copyright 2021, Offchain Labs, Inc.
 *
 * Licensed under the Apache License, Version 2.0 (the "License");
 * you may not use this file except in compliance with the License.
 * You may obtain a copy of the License at
 *
 *    http://www.apache.org/licenses/LICENSE-2.0
 *
 * Unless required by applicable law or agreed to in writing, software
 * distributed under the License is distributed on an "AS IS" BASIS,
 * WITHOUT WARRANTIES OR CONDITIONS OF ANY KIND, either express or implied.
 * See the License for the specific language governing permissions and
 * limitations under the License.
 */
/* eslint-env node */
'use strict'

import { expect } from 'chai'
import dotenv from 'dotenv'

import { Wallet } from '@ethersproject/wallet'
import { parseEther } from '@ethersproject/units'
import { constants } from 'ethers'

import {
  fundParentSigner,
  fundChildSigner,
  mineUntilStop,
  prettyLog,
  skipIfMainnet,
} from './testHelpers'
import { ChildToParentMessage } from '../../src/lib/message/ChildToParentMessage'
import { ChildToParentMessageStatus } from '../../src/lib/dataEntities/message'
import { ChildTransactionReceipt } from '../../src/lib/message/ChildTransaction'
import { ParentToChildMessageStatus } from '../../src/lib/message/ParentToChildMessage'
import { testSetup } from '../../scripts/testSetup'
import { isArbitrumNetworkWithCustomFeeToken } from './custom-fee-token/customFeeTokenTestHelpers'
import { ERC20__factory } from '../../src/lib/abi/factories/ERC20__factory'
import { itOnlyWhenEth } from './custom-fee-token/mochaExtensions'
import { ParentTransactionReceipt } from '../../src'
import {
  getNativeTokenDecimals,
  scaleToNativeTokenDecimals,
} from '../../src/lib/utils/lib'
import { parseUnits } from 'ethers/lib/utils'

dotenv.config()

describe('Ether', async () => {
  beforeEach('skipIfMainnet', async function () {
    await skipIfMainnet(this)
  })

  it('transfers ether on l2', async () => {
    const { childSigner } = await testSetup()

    await fundChildSigner(childSigner)
    const randomAddress = Wallet.createRandom().address
    const amountToSend = parseEther('0.000005')

    const balanceBefore = await childSigner.provider!.getBalance(
      await childSigner.getAddress()
    )

    const rec = await (
      await childSigner.sendTransaction({
        to: randomAddress,
        value: amountToSend,
        maxFeePerGas: 15000000000,
        maxPriorityFeePerGas: 0,
      })
    ).wait()

    const balanceAfter = await childSigner.provider!.getBalance(
      await childSigner.getAddress()
    )
    const randomBalanceAfter = await childSigner.provider!.getBalance(
      randomAddress
    )
    expect(randomBalanceAfter.toString(), 'random address balance after').to.eq(
      amountToSend.toString()
    )
    expect(balanceAfter.toString(), 'l2 balance after').to.eq(
      balanceBefore
        .sub(rec.gasUsed.mul(rec.effectiveGasPrice))
        .sub(amountToSend)
        .toString()
    )
  })

  itOnlyWhenEth(
    '"EthBridger.approveGasToken" throws when eth is used as native/gas token',
    async () => {
      const { ethBridger, parentSigner } = await testSetup()

      try {
        await ethBridger.approveGasToken({ parentSigner })
        expect.fail(`"EthBridger.approveGasToken" should have thrown`)
      } catch (error: any) {
        expect(error.message).to.equal('chain uses ETH as its native/gas token')
      }
    }
  )

  it('deposits ether', async () => {
    const {
      ethBridger,
      parentSigner,
      parentProvider,
      childChain,
      childSigner,
    } = await testSetup()
    const decimals = await getNativeTokenDecimals({
<<<<<<< HEAD
      parentProvider,
      childNetwork: childChain,
=======
      l1Provider: parentProvider,
      l2Network: childChain,
>>>>>>> 9a30062f
    })

    await fundParentSigner(parentSigner)
    const inboxAddress = ethBridger.childNetwork.ethBridge.inbox

    const initialInboxBalance = await parentSigner.provider!.getBalance(
      inboxAddress
    )
    const amount = '0.0002'
    const ethToDeposit = parseUnits(amount, decimals)
    const res = await ethBridger.deposit({
      amount: ethToDeposit,
      parentSigner: parentSigner,
    })
    const rec = await res.wait()

    expect(rec.status).to.equal(1, 'eth deposit parent txn failed')
    const finalInboxBalance = await parentSigner.provider!.getBalance(
      inboxAddress
    )
    expect(
      initialInboxBalance.add(ethToDeposit).eq(finalInboxBalance),
      'balance failed to update after eth deposit'
    )

    const waitResult = await rec.waitForChildTransactionReceipt(
      childSigner.provider!
    )

    const l1ToL2Messages = await rec.getEthDeposits(childSigner.provider!)
    expect(l1ToL2Messages.length).to.eq(1, 'failed to find 1 l1 to l2 message')
    const l1ToL2Message = l1ToL2Messages[0]

    const walletAddress = await parentSigner.getAddress()
    expect(l1ToL2Message.to).to.eq(walletAddress, 'message inputs value error')
    expect(l1ToL2Message.value.toString(), 'message inputs value error').to.eq(
      parseEther(amount).toString()
    )

    const parentToChildMessages = await rec.getEthDeposits(
      childSigner.provider!
    )
    expect(parentToChildMessages.length).to.eq(
      1,
      'failed to find 1 parent-to-child message'
    )
    const parentToChildMessage = parentToChildMessages[0]

<<<<<<< HEAD
    const walletAddress = await parentSigner.getAddress()
    expect(parentToChildMessage.to).to.eq(
      walletAddress,
      'message inputs value error'
    )
    expect(
      parentToChildMessage.value.toString(),
      'message inputs value error'
    ).to.eq(parseEther(amount).toString())
    expect(
      parentToChildMessage.value.toString(),
      'message inputs value error'
    ).to.eq(ethToDeposit.toString())

    prettyLog('childDepositTxHash: ' + waitResult.message.childTxHash)
    prettyLog('chain transaction found!')
    expect(waitResult.complete).to.eq(true, 'eth deposit not complete')
    expect(waitResult.childTxReceipt).to.exist
    expect(waitResult.childTxReceipt).to.not.be.null

=======
>>>>>>> 9a30062f
    const testWalletL2EthBalance = await childSigner.getBalance()
    expect(testWalletL2EthBalance.toString(), 'final balance').to.eq(
      parseEther(amount).toString()
    )
  })

  it('deposits ether to a specific L2 address', async function () {
    const {
      ethBridger,
      parentSigner,
      parentProvider,
      childChain,
      childSigner,
    } = await testSetup()
    const decimals = await getNativeTokenDecimals({
<<<<<<< HEAD
      parentProvider,
      childNetwork: childChain,
=======
      l1Provider: parentProvider,
      l2Network: childChain,
>>>>>>> 9a30062f
    })

    await fundParentSigner(parentSigner)
    const inboxAddress = ethBridger.childNetwork.ethBridge.inbox
    const destWallet = Wallet.createRandom()

    const initialInboxBalance = await parentSigner.provider!.getBalance(
      inboxAddress
    )
    const amount = '0.0002'
    const ethToDeposit = parseUnits(amount, decimals)
    const res = await ethBridger.depositTo({
      amount: ethToDeposit,
      parentSigner: parentSigner,
      destinationAddress: destWallet.address,
      childProvider: childSigner.provider!,
    })
    const rec = await res.wait()

    expect(rec.status).to.equal(1, 'eth deposit L1 txn failed')
    const finalInboxBalance = await parentSigner.provider!.getBalance(
      inboxAddress
    )
    expect(
      initialInboxBalance.add(ethToDeposit).eq(finalInboxBalance),
      'balance failed to update after eth deposit'
    )

    const parentToChildMessages = await rec.getParentToChildMessages(
      childSigner.provider!
    )
    expect(parentToChildMessages.length).to.eq(
      1,
      'failed to find 1 parent-to-child message'
    )
    const parentToChildMessage = parentToChildMessages[0]

    expect(parentToChildMessage.messageData.destAddress).to.eq(
      destWallet.address,
      'message inputs value error'
    )
    expect(
      parentToChildMessage.messageData.l2CallValue.toString(),
      'message inputs value error'
    ).to.eq(parseEther(amount).toString())

    const retryableTicketResult = await parentToChildMessage.waitForStatus()
    expect(retryableTicketResult.status).to.eq(
      ParentToChildMessageStatus.REDEEMED,
      'Retryable ticket not redeemed'
    )

    const retryableTxReceipt =
      await childSigner.provider!.getTransactionReceipt(
        parentToChildMessage.retryableCreationId
      )
    expect(retryableTxReceipt).to.exist
    expect(retryableTxReceipt).to.not.be.null

    const childRetryableTxReceipt = new ChildTransactionReceipt(
      retryableTxReceipt
    )
    const ticketRedeemEvents =
      childRetryableTxReceipt.getRedeemScheduledEvents()
    expect(ticketRedeemEvents.length).to.eq(
      1,
      'failed finding the redeem event'
    )
    expect(ticketRedeemEvents[0].retryTxHash).to.exist
    expect(ticketRedeemEvents[0].retryTxHash).to.not.be.null

    const testWalletChildEthBalance = await childSigner.provider!.getBalance(
      destWallet.address
    )
    expect(testWalletChildEthBalance.toString(), 'final balance').to.eq(
      parseEther(amount).toString()
    )
  })

  it('deposit ether to a specific L2 address with manual redeem', async function () {
    const {
      ethBridger,
      parentSigner,
      parentProvider,
      childChain,
      childSigner,
    } = await testSetup()
    const decimals = await getNativeTokenDecimals({
<<<<<<< HEAD
      parentProvider,
      childNetwork: childChain,
=======
      l1Provider: parentProvider,
      l2Network: childChain,
>>>>>>> 9a30062f
    })

    await fundParentSigner(parentSigner)
    const destWallet = Wallet.createRandom()

    const amount = '0.0002'
    const ethToDeposit = parseUnits(amount, decimals)
    const res = await ethBridger.depositTo({
      amount: ethToDeposit,
      parentSigner: parentSigner,
      destinationAddress: destWallet.address,
      childProvider: childSigner.provider!,
      retryableGasOverrides: {
        gasLimit: {
          // causes auto-redeem to fail which allows us to check balances before it happens
          base: constants.Zero,
        },
      },
    })
    const rec = await res.wait()
    const parentToChildMessages = await rec.getParentToChildMessages(
      childSigner.provider!
    )
    expect(parentToChildMessages.length).to.eq(
      1,
      'failed to find 1 parent-to-child message'
    )
    const parentToChildMessageReader = parentToChildMessages[0]

    const retryableTicketResult =
      await parentToChildMessageReader.waitForStatus()

    expect(retryableTicketResult.status).to.eq(
      ParentToChildMessageStatus.FUNDS_DEPOSITED_ON_CHILD,
      'unexpected status, expected auto-redeem to fail'
    )

    let testWalletChildEthBalance = await childSigner.provider!.getBalance(
      destWallet.address
    )

    expect(
      testWalletChildEthBalance.eq(constants.Zero),
      'balance before auto-redeem'
    ).to.be.true

    await fundChildSigner(childSigner)

    const parentTxHash = await parentSigner.provider!.getTransactionReceipt(
      res.hash
    )
    const parentTxReceipt = new ParentTransactionReceipt(parentTxHash)

    const parentToChildMessageWriter = (
      await parentTxReceipt.getParentToChildMessages(childSigner)
    )[0]

    await (await parentToChildMessageWriter.redeem()).wait()

    testWalletChildEthBalance = await childSigner.provider!.getBalance(
      destWallet.address
    )

    expect(
      testWalletChildEthBalance.toString(),
      'balance after manual redeem'
    ).to.eq(parseEther(amount).toString())
  })

  it('withdraw Ether transaction succeeds', async () => {
    const {
      childSigner,
<<<<<<< HEAD
      parentSigner,
      parentProvider,
      childChain,
=======
      childChain,
      parentSigner,
      parentProvider,
>>>>>>> 9a30062f
      ethBridger,
    } = await testSetup()
    await fundChildSigner(childSigner)
    await fundParentSigner(parentSigner)

    const ethToWithdraw = parseEther('0.00000002')
    const randomAddress = Wallet.createRandom().address

    const request = await ethBridger.getWithdrawalRequest({
      amount: ethToWithdraw,
      destinationAddress: randomAddress,
      from: await childSigner.getAddress(),
    })

    const l1GasEstimate = await request.estimateParentGasLimit(
      parentSigner.provider!
    )

    const withdrawEthRes = await ethBridger.withdraw({
      amount: ethToWithdraw,
      childSigner: childSigner,
      destinationAddress: randomAddress,
      from: await childSigner.getAddress(),
    })

    const withdrawEthRec = await withdrawEthRes.wait()

    expect(withdrawEthRec.status).to.equal(
      1,
      'initiate eth withdraw txn failed'
    )

    const withdrawMessage = (
      await withdrawEthRec.getChildToParentMessages(parentSigner)
    )[0]
    expect(
      withdrawMessage,
      'eth withdraw getWithdrawalsInL2Transaction query came back empty'
    ).to.exist

    const withdrawEvents = await ChildToParentMessage.getChildToParentEvents(
      childSigner.provider!,
      { fromBlock: withdrawEthRec.blockNumber, toBlock: 'latest' },
      undefined,
      randomAddress
    )

    expect(withdrawEvents.length).to.equal(
      1,
      'eth withdraw getL2ToL1EventData failed'
    )

    const messageStatus = await withdrawMessage.status(childSigner.provider!)
    expect(
      messageStatus,
      `eth withdraw status returned ${messageStatus}`
    ).to.be.eq(ChildToParentMessageStatus.UNCONFIRMED)

    // CHRIS: TODO: comment this back in when fixed in nitro
    // const actualFinalBalance = await childSigner.getBalance()
    // const expectedFinalBalance = initialBalance
    //   .sub(ethToWithdraw)
    //   .sub(withdrawEthRec.gasUsed.mul(withdrawEthRec.effectiveGasPrice))
    // expect(actualFinalBalance.toString(), 'L2 final balance').to.eq(
    //   expectedFinalBalance.toString()
    // )

    // run a miner whilst withdrawing
    const miner1 = Wallet.createRandom().connect(parentSigner.provider!)
    const miner2 = Wallet.createRandom().connect(childSigner.provider!)
    await fundParentSigner(miner1, parseEther('1'))
    await fundChildSigner(miner2, parseEther('1'))
    const state = { mining: true }
    await Promise.race([
      mineUntilStop(miner1, state),
      mineUntilStop(miner2, state),
      withdrawMessage.waitUntilReadyToExecute(childSigner.provider!),
    ])
    state.mining = false

    expect(
      await withdrawMessage.status(childSigner.provider!),
      'confirmed status'
    ).to.eq(ChildToParentMessageStatus.CONFIRMED)

    const execTx = await withdrawMessage.execute(childSigner.provider!)
    const execRec = await execTx.wait()

    expect(
      execRec.gasUsed.toNumber(),
      'Gas used greater than estimate'
    ).to.be.lessThan(l1GasEstimate.toNumber())

    expect(
      await withdrawMessage.status(childSigner.provider!),
      'executed status'
    ).to.eq(ChildToParentMessageStatus.EXECUTED)

    const decimals = await getNativeTokenDecimals({
<<<<<<< HEAD
      parentProvider,
      childNetwork: childChain,
=======
      l1Provider: parentProvider,
      l2Network: childChain,
>>>>>>> 9a30062f
    })

    const finalRandomBalance = isArbitrumNetworkWithCustomFeeToken()
      ? await ERC20__factory.connect(
          ethBridger.nativeToken!,
          parentSigner.provider!
        ).balanceOf(randomAddress)
      : await parentSigner.provider!.getBalance(randomAddress)
    expect(finalRandomBalance.toString(), 'L1 final balance').to.eq(
      scaleToNativeTokenDecimals({ amount: ethToWithdraw, decimals }).toString()
    )
  })
})<|MERGE_RESOLUTION|>--- conflicted
+++ resolved
@@ -112,13 +112,8 @@
       childSigner,
     } = await testSetup()
     const decimals = await getNativeTokenDecimals({
-<<<<<<< HEAD
       parentProvider,
       childNetwork: childChain,
-=======
-      l1Provider: parentProvider,
-      l2Network: childChain,
->>>>>>> 9a30062f
     })
 
     await fundParentSigner(parentSigner)
@@ -167,8 +162,6 @@
     )
     const parentToChildMessage = parentToChildMessages[0]
 
-<<<<<<< HEAD
-    const walletAddress = await parentSigner.getAddress()
     expect(parentToChildMessage.to).to.eq(
       walletAddress,
       'message inputs value error'
@@ -188,8 +181,6 @@
     expect(waitResult.childTxReceipt).to.exist
     expect(waitResult.childTxReceipt).to.not.be.null
 
-=======
->>>>>>> 9a30062f
     const testWalletL2EthBalance = await childSigner.getBalance()
     expect(testWalletL2EthBalance.toString(), 'final balance').to.eq(
       parseEther(amount).toString()
@@ -205,13 +196,8 @@
       childSigner,
     } = await testSetup()
     const decimals = await getNativeTokenDecimals({
-<<<<<<< HEAD
       parentProvider,
       childNetwork: childChain,
-=======
-      l1Provider: parentProvider,
-      l2Network: childChain,
->>>>>>> 9a30062f
     })
 
     await fundParentSigner(parentSigner)
@@ -300,13 +286,8 @@
       childSigner,
     } = await testSetup()
     const decimals = await getNativeTokenDecimals({
-<<<<<<< HEAD
       parentProvider,
       childNetwork: childChain,
-=======
-      l1Provider: parentProvider,
-      l2Network: childChain,
->>>>>>> 9a30062f
     })
 
     await fundParentSigner(parentSigner)
@@ -379,15 +360,9 @@
   it('withdraw Ether transaction succeeds', async () => {
     const {
       childSigner,
-<<<<<<< HEAD
       parentSigner,
       parentProvider,
       childChain,
-=======
-      childChain,
-      parentSigner,
-      parentProvider,
->>>>>>> 9a30062f
       ethBridger,
     } = await testSetup()
     await fundChildSigner(childSigner)
@@ -487,13 +462,8 @@
     ).to.eq(ChildToParentMessageStatus.EXECUTED)
 
     const decimals = await getNativeTokenDecimals({
-<<<<<<< HEAD
       parentProvider,
       childNetwork: childChain,
-=======
-      l1Provider: parentProvider,
-      l2Network: childChain,
->>>>>>> 9a30062f
     })
 
     const finalRandomBalance = isArbitrumNetworkWithCustomFeeToken()
