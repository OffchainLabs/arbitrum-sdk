/*
 * Copyright 2021, Offchain Labs, Inc.
 *
 * Licensed under the Apache License, Version 2.0 (the "License");
 * you may not use this file except in compliance with the License.
 * You may obtain a copy of the License at
 *
 *    http://www.apache.org/licenses/LICENSE-2.0
 *
 * Unless required by applicable law or agreed to in writing, software
 * distributed under the License is distributed on an "AS IS" BASIS,
 * WITHOUT WARRANTIES OR CONDITIONS OF ANY KIND, either express or implied.
 * See the License for the specific language governing permissions and
 * limitations under the License.
 */
/* eslint-env node */
'use strict'

import { expect } from 'chai'
import dotenv from 'dotenv'

import { Wallet } from '@ethersproject/wallet'
import { parseEther } from '@ethersproject/units'
import { constants } from 'ethers'

import {
  fundParentSigner,
  fundChildSigner,
  mineUntilStop,
  prettyLog,
  skipIfMainnet,
} from './testHelpers'
import { ChildToParentMessage } from '../../src/lib/message/ChildToParentMessage'
import { ChildToParentMessageStatus } from '../../src/lib/dataEntities/message'
import { ChildTransactionReceipt } from '../../src/lib/message/ChildTransaction'
import { ParentToChildMessageStatus } from '../../src/lib/message/ParentToChildMessage'
import { testSetup } from '../../scripts/testSetup'
import { isArbitrumNetworkWithCustomFeeToken } from './custom-fee-token/customFeeTokenTestHelpers'
import { ERC20__factory } from '../../src/lib/abi/factories/ERC20__factory'
import { itOnlyWhenEth } from './custom-fee-token/mochaExtensions'
<<<<<<< HEAD
import { L1TransactionReceipt } from '../../src'
import {
  getNativeTokenDecimals,
  scaleToNativeTokenDecimals,
} from '../../src/lib/utils/lib'
import { parseUnits } from 'ethers/lib/utils'
=======
import { ParentTransactionReceipt } from '../../src'
>>>>>>> 792a7ee3

dotenv.config()

describe('Ether', async () => {
  beforeEach('skipIfMainnet', async function () {
    await skipIfMainnet(this)
  })

  it('transfers ether on l2', async () => {
    const { childSigner } = await testSetup()

    await fundChildSigner(childSigner)
    const randomAddress = Wallet.createRandom().address
    const amountToSend = parseEther('0.000005')

    const balanceBefore = await childSigner.provider!.getBalance(
      await childSigner.getAddress()
    )

    const rec = await (
      await childSigner.sendTransaction({
        to: randomAddress,
        value: amountToSend,
        maxFeePerGas: 15000000000,
        maxPriorityFeePerGas: 0,
      })
    ).wait()

    const balanceAfter = await childSigner.provider!.getBalance(
      await childSigner.getAddress()
    )
    const randomBalanceAfter = await childSigner.provider!.getBalance(
      randomAddress
    )
    expect(randomBalanceAfter.toString(), 'random address balance after').to.eq(
      amountToSend.toString()
    )
    expect(balanceAfter.toString(), 'l2 balance after').to.eq(
      balanceBefore
        .sub(rec.gasUsed.mul(rec.effectiveGasPrice))
        .sub(amountToSend)
        .toString()
    )
  })

  itOnlyWhenEth(
    '"EthBridger.approveGasToken" throws when eth is used as native/gas token',
    async () => {
      const { ethBridger, parentSigner } = await testSetup()

      try {
        await ethBridger.approveGasToken({ parentSigner })
        expect.fail(`"EthBridger.approveGasToken" should have thrown`)
      } catch (error: any) {
        expect(error.message).to.equal('chain uses ETH as its native/gas token')
      }
    }
  )

  it('deposits ether', async () => {
<<<<<<< HEAD
    const { ethBridger, l1Signer, l1Provider, l2Network, l2Signer } =
      await testSetup()
    const decimals = await getNativeTokenDecimals({ l1Provider, l2Network })
=======
    const { ethBridger, parentSigner, childSigner } = await testSetup()
>>>>>>> 792a7ee3

    await fundParentSigner(parentSigner)
    const inboxAddress = ethBridger.childNetwork.ethBridge.inbox

    const initialInboxBalance = await parentSigner.provider!.getBalance(
      inboxAddress
    )
    const amount = '0.0002'
    const ethToDeposit = parseUnits(amount, decimals)
    const res = await ethBridger.deposit({
      amount: ethToDeposit,
      parentSigner: parentSigner,
    })
    const rec = await res.wait()

    expect(rec.status).to.equal(1, 'eth deposit parent txn failed')
    const finalInboxBalance = await parentSigner.provider!.getBalance(
      inboxAddress
    )
    expect(
      initialInboxBalance.add(ethToDeposit).eq(finalInboxBalance),
      'balance failed to update after eth deposit'
    )

    const waitResult = await rec.waitForChildTransactionReceipt(
      childSigner.provider!
    )

    const parentToChildMessages = await rec.getEthDeposits(
      childSigner.provider!
    )
    expect(parentToChildMessages.length).to.eq(
      1,
      'failed to find 1 parent-to-child message'
    )
    const parentToChildMessage = parentToChildMessages[0]

<<<<<<< HEAD
    const walletAddress = await l1Signer.getAddress()
    expect(l1ToL2Message.to).to.eq(walletAddress, 'message inputs value error')
    expect(l1ToL2Message.value.toString(), 'message inputs value error').to.eq(
      parseEther(amount).toString()
=======
    const walletAddress = await parentSigner.getAddress()
    expect(parentToChildMessage.to).to.eq(
      walletAddress,
      'message inputs value error'
>>>>>>> 792a7ee3
    )
    expect(
      parentToChildMessage.value.toString(),
      'message inputs value error'
    ).to.eq(ethToDeposit.toString())

    prettyLog('childDepositTxHash: ' + waitResult.message.childTxHash)
    prettyLog('chain transaction found!')
    expect(waitResult.complete).to.eq(true, 'eth deposit not complete')
    expect(waitResult.childTxReceipt).to.exist
    expect(waitResult.childTxReceipt).to.not.be.null

<<<<<<< HEAD
    const testWalletL2EthBalance = await l2Signer.getBalance()
    expect(testWalletL2EthBalance.toString(), 'final balance').to.eq(
      parseEther(amount).toString()
    )
  })

  it('deposits ether to a specific L2 address', async function () {
    const { ethBridger, l1Signer, l1Provider, l2Network, l2Signer } =
      await testSetup()
    const decimals = await getNativeTokenDecimals({ l1Provider, l2Network })
=======
    const testWalletChildEthBalance = await childSigner.getBalance()
    expect(testWalletChildEthBalance.toString(), 'final balance').to.eq(
      ethToDeposit.toString()
    )
  })

  it('deposits ether to a specific child address', async () => {
    const { ethBridger, parentSigner, childSigner } = await testSetup()
>>>>>>> 792a7ee3

    await fundParentSigner(parentSigner)
    const inboxAddress = ethBridger.childNetwork.ethBridge.inbox
    const destWallet = Wallet.createRandom()

    const initialInboxBalance = await parentSigner.provider!.getBalance(
      inboxAddress
    )
    const amount = '0.0002'
    const ethToDeposit = parseUnits(amount, decimals)
    const res = await ethBridger.depositTo({
      amount: ethToDeposit,
      parentSigner: parentSigner,
      destinationAddress: destWallet.address,
      childProvider: childSigner.provider!,
    })
    const rec = await res.wait()

    expect(rec.status).to.equal(1, 'eth deposit L1 txn failed')
    const finalInboxBalance = await parentSigner.provider!.getBalance(
      inboxAddress
    )
    expect(
      initialInboxBalance.add(ethToDeposit).eq(finalInboxBalance),
      'balance failed to update after eth deposit'
    )

    const parentToChildMessages = await rec.getParentToChildMessages(
      childSigner.provider!
    )
    expect(parentToChildMessages.length).to.eq(
      1,
      'failed to find 1 parent-to-child message'
    )
    const parentToChildMessage = parentToChildMessages[0]

    expect(parentToChildMessage.messageData.destAddress).to.eq(
      destWallet.address,
      'message inputs value error'
    )
    expect(
      parentToChildMessage.messageData.l2CallValue.toString(),
      'message inputs value error'
    ).to.eq(parseEther(amount).toString())

    const retryableTicketResult = await parentToChildMessage.waitForStatus()
    expect(retryableTicketResult.status).to.eq(
      ParentToChildMessageStatus.REDEEMED,
      'Retryable ticket not redeemed'
    )

    const retryableTxReceipt =
      await childSigner.provider!.getTransactionReceipt(
        parentToChildMessage.retryableCreationId
      )
    expect(retryableTxReceipt).to.exist
    expect(retryableTxReceipt).to.not.be.null

    const childRetryableTxReceipt = new ChildTransactionReceipt(
      retryableTxReceipt
    )
    const ticketRedeemEvents =
      childRetryableTxReceipt.getRedeemScheduledEvents()
    expect(ticketRedeemEvents.length).to.eq(
      1,
      'failed finding the redeem event'
    )
    expect(ticketRedeemEvents[0].retryTxHash).to.exist
    expect(ticketRedeemEvents[0].retryTxHash).to.not.be.null

    const testWalletChildEthBalance = await childSigner.provider!.getBalance(
      destWallet.address
    )
<<<<<<< HEAD
    expect(testWalletL2EthBalance.toString(), 'final balance').to.eq(
      parseEther(amount).toString()
    )
  })

  it('deposit ether to a specific L2 address with manual redeem', async function () {
    const { ethBridger, l1Signer, l1Provider, l2Network, l2Signer } =
      await testSetup()
    const decimals = await getNativeTokenDecimals({ l1Provider, l2Network })
=======
    expect(testWalletChildEthBalance.toString(), 'final balance').to.eq(
      ethToDeposit.toString()
    )
  })

  it('deposit ether to a specific child address with manual redeem', async () => {
    const { ethBridger, parentSigner, childSigner } = await testSetup()
>>>>>>> 792a7ee3

    await fundParentSigner(parentSigner)
    const destWallet = Wallet.createRandom()

    const amount = '0.0002'
    const ethToDeposit = parseUnits(amount, decimals)
    const res = await ethBridger.depositTo({
      amount: ethToDeposit,
      parentSigner: parentSigner,
      destinationAddress: destWallet.address,
      childProvider: childSigner.provider!,
      retryableGasOverrides: {
        gasLimit: {
          // causes auto-redeem to fail which allows us to check balances before it happens
          base: constants.Zero,
        },
      },
    })
    const rec = await res.wait()
    const parentToChildMessages = await rec.getParentToChildMessages(
      childSigner.provider!
    )
    expect(parentToChildMessages.length).to.eq(
      1,
      'failed to find 1 parent-to-child message'
    )
    const parentToChildMessageReader = parentToChildMessages[0]

    const retryableTicketResult =
      await parentToChildMessageReader.waitForStatus()

    expect(retryableTicketResult.status).to.eq(
      ParentToChildMessageStatus.FUNDS_DEPOSITED_ON_CHILD,
      'unexpected status, expected auto-redeem to fail'
    )

    let testWalletChildEthBalance = await childSigner.provider!.getBalance(
      destWallet.address
    )

    expect(
      testWalletChildEthBalance.eq(constants.Zero),
      'balance before auto-redeem'
    ).to.be.true

    await fundChildSigner(childSigner)

    const parentTxHash = await parentSigner.provider!.getTransactionReceipt(
      res.hash
    )
    const parentTxReceipt = new ParentTransactionReceipt(parentTxHash)

    const parentToChildMessageWriter = (
      await parentTxReceipt.getParentToChildMessages(childSigner)
    )[0]

    await (await parentToChildMessageWriter.redeem()).wait()

    testWalletChildEthBalance = await childSigner.provider!.getBalance(
      destWallet.address
    )

    expect(
      testWalletChildEthBalance.toString(),
      'balance after manual redeem'
    ).to.eq(parseEther(amount).toString())
  })

  it('withdraw Ether transaction succeeds', async () => {
<<<<<<< HEAD
    const { l2Signer, l1Signer, l1Provider, l2Network, ethBridger } =
      await testSetup()
    await fundL2(l2Signer)
    await fundL1(l1Signer)
=======
    const { childSigner, parentSigner, ethBridger } = await testSetup()
    await fundChildSigner(childSigner)
    await fundParentSigner(parentSigner)
>>>>>>> 792a7ee3

    const ethToWithdraw = parseEther('0.00000002')
    const randomAddress = Wallet.createRandom().address

    const request = await ethBridger.getWithdrawalRequest({
      amount: ethToWithdraw,
      destinationAddress: randomAddress,
      from: await childSigner.getAddress(),
    })

    const l1GasEstimate = await request.estimateParentGasLimit(
      parentSigner.provider!
    )

    const withdrawEthRes = await ethBridger.withdraw({
      amount: ethToWithdraw,
      childSigner: childSigner,
      destinationAddress: randomAddress,
      from: await childSigner.getAddress(),
    })

    const withdrawEthRec = await withdrawEthRes.wait()

    expect(withdrawEthRec.status).to.equal(
      1,
      'initiate eth withdraw txn failed'
    )

    const withdrawMessage = (
      await withdrawEthRec.getChildToParentMessages(parentSigner)
    )[0]
    expect(
      withdrawMessage,
      'eth withdraw getWithdrawalsInL2Transaction query came back empty'
    ).to.exist

    const withdrawEvents = await ChildToParentMessage.getChildToParentEvents(
      childSigner.provider!,
      { fromBlock: withdrawEthRec.blockNumber, toBlock: 'latest' },
      undefined,
      randomAddress
    )

    expect(withdrawEvents.length).to.equal(
      1,
      'eth withdraw getL2ToL1EventData failed'
    )

    const messageStatus = await withdrawMessage.status(childSigner.provider!)
    expect(
      messageStatus,
      `eth withdraw status returned ${messageStatus}`
    ).to.be.eq(ChildToParentMessageStatus.UNCONFIRMED)

    // CHRIS: TODO: comment this back in when fixed in nitro
    // const actualFinalBalance = await childSigner.getBalance()
    // const expectedFinalBalance = initialBalance
    //   .sub(ethToWithdraw)
    //   .sub(withdrawEthRec.gasUsed.mul(withdrawEthRec.effectiveGasPrice))
    // expect(actualFinalBalance.toString(), 'L2 final balance').to.eq(
    //   expectedFinalBalance.toString()
    // )

    // run a miner whilst withdrawing
    const miner1 = Wallet.createRandom().connect(parentSigner.provider!)
    const miner2 = Wallet.createRandom().connect(childSigner.provider!)
    await fundParentSigner(miner1, parseEther('1'))
    await fundChildSigner(miner2, parseEther('1'))
    const state = { mining: true }
    await Promise.race([
      mineUntilStop(miner1, state),
      mineUntilStop(miner2, state),
      withdrawMessage.waitUntilReadyToExecute(childSigner.provider!),
    ])
    state.mining = false

    expect(
      await withdrawMessage.status(childSigner.provider!),
      'confirmed status'
    ).to.eq(ChildToParentMessageStatus.CONFIRMED)

    const execTx = await withdrawMessage.execute(childSigner.provider!)
    const execRec = await execTx.wait()

    expect(
      execRec.gasUsed.toNumber(),
      'Gas used greater than estimate'
    ).to.be.lessThan(l1GasEstimate.toNumber())

    expect(
      await withdrawMessage.status(childSigner.provider!),
      'executed status'
    ).to.eq(ChildToParentMessageStatus.EXECUTED)

<<<<<<< HEAD
    const decimals = await getNativeTokenDecimals({ l1Provider, l2Network })

    const finalRandomBalance = isL2NetworkWithCustomFeeToken()
=======
    const finalRandomBalance = isArbitrumNetworkWithCustomFeeToken()
>>>>>>> 792a7ee3
      ? await ERC20__factory.connect(
          ethBridger.nativeToken!,
          parentSigner.provider!
        ).balanceOf(randomAddress)
      : await parentSigner.provider!.getBalance(randomAddress)
    expect(finalRandomBalance.toString(), 'L1 final balance').to.eq(
      scaleToNativeTokenDecimals({ amount: ethToWithdraw, decimals }).toString()
    )
  })
})<|MERGE_RESOLUTION|>--- conflicted
+++ resolved
@@ -38,16 +38,12 @@
 import { isArbitrumNetworkWithCustomFeeToken } from './custom-fee-token/customFeeTokenTestHelpers'
 import { ERC20__factory } from '../../src/lib/abi/factories/ERC20__factory'
 import { itOnlyWhenEth } from './custom-fee-token/mochaExtensions'
-<<<<<<< HEAD
-import { L1TransactionReceipt } from '../../src'
+import { ParentTransactionReceipt } from '../../src'
 import {
   getNativeTokenDecimals,
   scaleToNativeTokenDecimals,
 } from '../../src/lib/utils/lib'
 import { parseUnits } from 'ethers/lib/utils'
-=======
-import { ParentTransactionReceipt } from '../../src'
->>>>>>> 792a7ee3
 
 dotenv.config()
 
@@ -108,13 +104,17 @@
   )
 
   it('deposits ether', async () => {
-<<<<<<< HEAD
-    const { ethBridger, l1Signer, l1Provider, l2Network, l2Signer } =
-      await testSetup()
-    const decimals = await getNativeTokenDecimals({ l1Provider, l2Network })
-=======
-    const { ethBridger, parentSigner, childSigner } = await testSetup()
->>>>>>> 792a7ee3
+    const {
+      ethBridger,
+      parentSigner,
+      parentProvider,
+      childChain,
+      childSigner,
+    } = await testSetup()
+    const decimals = await getNativeTokenDecimals({
+      parentProvider,
+      childNetwork: childChain,
+    })
 
     await fundParentSigner(parentSigner)
     const inboxAddress = ethBridger.childNetwork.ethBridge.inbox
@@ -152,18 +152,15 @@
     )
     const parentToChildMessage = parentToChildMessages[0]
 
-<<<<<<< HEAD
-    const walletAddress = await l1Signer.getAddress()
-    expect(l1ToL2Message.to).to.eq(walletAddress, 'message inputs value error')
-    expect(l1ToL2Message.value.toString(), 'message inputs value error').to.eq(
-      parseEther(amount).toString()
-=======
     const walletAddress = await parentSigner.getAddress()
     expect(parentToChildMessage.to).to.eq(
       walletAddress,
       'message inputs value error'
->>>>>>> 792a7ee3
-    )
+    )
+    expect(
+      parentToChildMessage.value.toString(),
+      'message inputs value error'
+    ).to.eq(parseEther(amount).toString())
     expect(
       parentToChildMessage.value.toString(),
       'message inputs value error'
@@ -175,27 +172,24 @@
     expect(waitResult.childTxReceipt).to.exist
     expect(waitResult.childTxReceipt).to.not.be.null
 
-<<<<<<< HEAD
-    const testWalletL2EthBalance = await l2Signer.getBalance()
+    const testWalletL2EthBalance = await childSigner.getBalance()
     expect(testWalletL2EthBalance.toString(), 'final balance').to.eq(
       parseEther(amount).toString()
     )
   })
 
   it('deposits ether to a specific L2 address', async function () {
-    const { ethBridger, l1Signer, l1Provider, l2Network, l2Signer } =
-      await testSetup()
-    const decimals = await getNativeTokenDecimals({ l1Provider, l2Network })
-=======
-    const testWalletChildEthBalance = await childSigner.getBalance()
-    expect(testWalletChildEthBalance.toString(), 'final balance').to.eq(
-      ethToDeposit.toString()
-    )
-  })
-
-  it('deposits ether to a specific child address', async () => {
-    const { ethBridger, parentSigner, childSigner } = await testSetup()
->>>>>>> 792a7ee3
+    const {
+      ethBridger,
+      parentSigner,
+      parentProvider,
+      childChain,
+      childSigner,
+    } = await testSetup()
+    const decimals = await getNativeTokenDecimals({
+      parentProvider,
+      childNetwork: childChain,
+    })
 
     await fundParentSigner(parentSigner)
     const inboxAddress = ethBridger.childNetwork.ethBridge.inbox
@@ -269,25 +263,23 @@
     const testWalletChildEthBalance = await childSigner.provider!.getBalance(
       destWallet.address
     )
-<<<<<<< HEAD
-    expect(testWalletL2EthBalance.toString(), 'final balance').to.eq(
+    expect(testWalletChildEthBalance.toString(), 'final balance').to.eq(
       parseEther(amount).toString()
     )
   })
 
   it('deposit ether to a specific L2 address with manual redeem', async function () {
-    const { ethBridger, l1Signer, l1Provider, l2Network, l2Signer } =
-      await testSetup()
-    const decimals = await getNativeTokenDecimals({ l1Provider, l2Network })
-=======
-    expect(testWalletChildEthBalance.toString(), 'final balance').to.eq(
-      ethToDeposit.toString()
-    )
-  })
-
-  it('deposit ether to a specific child address with manual redeem', async () => {
-    const { ethBridger, parentSigner, childSigner } = await testSetup()
->>>>>>> 792a7ee3
+    const {
+      ethBridger,
+      parentSigner,
+      parentProvider,
+      childChain,
+      childSigner,
+    } = await testSetup()
+    const decimals = await getNativeTokenDecimals({
+      parentProvider,
+      childNetwork: childChain,
+    })
 
     await fundParentSigner(parentSigner)
     const destWallet = Wallet.createRandom()
@@ -357,16 +349,15 @@
   })
 
   it('withdraw Ether transaction succeeds', async () => {
-<<<<<<< HEAD
-    const { l2Signer, l1Signer, l1Provider, l2Network, ethBridger } =
-      await testSetup()
-    await fundL2(l2Signer)
-    await fundL1(l1Signer)
-=======
-    const { childSigner, parentSigner, ethBridger } = await testSetup()
+    const {
+      childSigner,
+      parentSigner,
+      parentProvider,
+      childChain,
+      ethBridger,
+    } = await testSetup()
     await fundChildSigner(childSigner)
     await fundParentSigner(parentSigner)
->>>>>>> 792a7ee3
 
     const ethToWithdraw = parseEther('0.00000002')
     const randomAddress = Wallet.createRandom().address
@@ -461,13 +452,12 @@
       'executed status'
     ).to.eq(ChildToParentMessageStatus.EXECUTED)
 
-<<<<<<< HEAD
-    const decimals = await getNativeTokenDecimals({ l1Provider, l2Network })
-
-    const finalRandomBalance = isL2NetworkWithCustomFeeToken()
-=======
+    const decimals = await getNativeTokenDecimals({
+      parentProvider,
+      childNetwork: childChain,
+    })
+
     const finalRandomBalance = isArbitrumNetworkWithCustomFeeToken()
->>>>>>> 792a7ee3
       ? await ERC20__factory.connect(
           ethBridger.nativeToken!,
           parentSigner.provider!
