{
  "$schema": "https://github.com/IBM/audit-ci/raw/main/docs/schema.json",
  "low": true,
  "allowlist": [
    // Open Zepplin
    ////////////
    // https://github.com/advisories/GHSA-88g8-f5mf-f5rj
    // Improper Initialization in OpenZeppelin
    // Initialiser can be re-entered. We've checked and aren't currently vulnerable.
    "GHSA-88g8-f5mf-f5rj",
    // https://github.com/advisories/GHSA-9c22-pwxw-p6hx
    // Initializer reentrancy may lead to double initialization
    // Initialiser can be re-entered. We've checked and aren't currently vulnerable.
    "GHSA-9c22-pwxw-p6hx",
    // https://github.com/advisories/GHSA-4g63-c64m-25w9
    // OpenZeppelin Contracts's SignatureChecker may revert on invalid EIP-1271 signers
    // We dont use EIP-1271
    "GHSA-4g63-c64m-25w9",
    // https://github.com/advisories/GHSA-qh9x-gcfh-pcrw
    // OpenZeppelin Contracts's ERC165Checker may revert instead of returning false
    // We don't use ERC165Checker
    "GHSA-qh9x-gcfh-pcrw",
    // https://github.com/advisories/GHSA-7grf-83vw-6f5x
    // OpenZeppelin Contracts ERC165Checker unbounded gas consumption
    // We don't use ERC165Checker
    "GHSA-7grf-83vw-6f5x",
    // https://github.com/advisories/GHSA-xrc4-737v-9q75
    // OpenZeppelin Contracts's GovernorVotesQuorumFraction updates to quorum may affect past defeated proposals
    // We don't use GovernorVotesQuorumFraction
    "GHSA-xrc4-737v-9q75",
    // https://github.com/advisories/GHSA-4h98-2769-gh6h
    // OpenZeppelin Contracts vulnerable to ECDSA signature malleability
    // We don’t use signatures for replay protection anywhere
    "GHSA-4h98-2769-gh6h",
    // https://github.com/advisories/GHSA-mx2q-35m2-x2rh
    // OpenZeppelin Contracts TransparentUpgradeableProxy clashing selector calls may not be delegated
    // from: @arbitrum/nitro-contracts>@openzeppelin/contracts-upgradeable
    // from: arb-bridge-peripherals>@openzeppelin/contracts-upgradeable
    // from: arb-bridge-peripherals>arb-bridge-eth>@openzeppelin/contracts-upgradeable
    // from: @arbitrum/nitro-contracts>@openzeppelin/contracts
    // from: arb-bridge-peripherals>@openzeppelin/contracts
    // from: arb-bridge-peripherals>arb-bridge-eth>@openzeppelin/contracts
    // Clashing selector between proxy and implementation can only be caused deliberately
    "GHSA-mx2q-35m2-x2rh",
    // https://github.com/advisories/GHSA-93hq-5wgc-jc82
    // GovernorCompatibilityBravo may trim proposal calldata
    // from: @arbitrum/nitro-contracts>@openzeppelin/contracts-upgradeable
    // from: @arbitrum/nitro-contracts>@openzeppelin/contracts
    // We don't use GovernorCompatibilityBravo
    "GHSA-93hq-5wgc-jc82",
    // https://github.com/advisories/GHSA-5h3x-9wvq-w4m2
    // OpenZeppelin Contracts's governor proposal creation may be blocked by frontrunning
    // from: @arbitrum/nitro-contracts>@openzeppelin/contracts-upgradeable
    // from: @arbitrum/nitro-contracts>@openzeppelin/contracts
    // We don't use Governor or GovernorCompatibilityBravo
    "GHSA-5h3x-9wvq-w4m2",
    // https://github.com/advisories/GHSA-g4vp-m682-qqmp
    // OpenZeppelin Contracts vulnerable to Improper Escaping of Output
    // from: @arbitrum/nitro-contracts>@openzeppelin/contracts-upgradeable
    // from @arbitrum/nitro-contracts>@openzeppelin/contracts
    // We don't use ERC2771Context
    "GHSA-g4vp-m682-qqmp",
    // https://github.com/advisories/GHSA-wf5p-g6vw-rhxx
    // axios inadvertently reveals the confidential XSRF-TOKEN stored in cookies
    // we don't use cookies with axios in the sdk
    // from: @arbitrum/nitro-contracts>sol2uml>axios
    // from: axios
    "GHSA-wf5p-g6vw-rhxx",
    // https://github.com/advisories/GHSA-wprv-93r4-jj2p
    // OpenZeppelin Contracts using MerkleProof multiproofs may allow proving arbitrary leaves for specific trees
    // we don't use oz/merkle-trees anywhere
    // from @arbitrum/nitro-contracts>@offchainlabs/upgrade-executor>@openzeppelin/contracts-upgradeable
    // from @arbitrum/nitro-contracts>@offchainlabs/upgrade-executor>@openzeppelin/contracts
    "GHSA-wprv-93r4-jj2p",
<<<<<<< HEAD
    // https://github.com/advisories/GHSA-3787-6prv-h9w3
    // Undici proxy-authorization header not cleared on cross-origin redirect in fetch
    "GHSA-3787-6prv-h9w3",
    // https://github.com/advisories/GHSA-699g-q6qh-q4v8
    // OpenZeppelin Contracts and Contracts Upgradeable duplicated execution of subcalls in v4.9.4
    // from: @offchainlabs/l1-l3-teleport-contracts>@openzeppelin/contracts
    "GHSA-699g-q6qh-q4v8"
=======
    // https://github.com/advisories/GHSA-9vx6-7xxf-x967
    // OpenZeppelin Contracts base64 encoding may read from potentially dirty memory
    // we don't use the base64 functions
    // from: @arbitrum/nitro-contracts>@openzeppelin/contracts-upgradeable
    // from: @arbitrum/token-bridge-contracts>@openzeppelin/contracts-upgradeable
    // from: @arbitrum/nitro-contracts>@openzeppelin/contracts
    // from: @arbitrum/token-bridge-contracts>@openzeppelin/contracts
    "GHSA-9vx6-7xxf-x967",
    // https://github.com/advisories/GHSA-cxjh-pqwp-8mfp
    // axios can leak auth headers when using `Proxy-Authentication` header. We do not use that header.
    // from: axios>follow-redirects
    // from: hardhat>solc>follow-redirects
    "GHSA-cxjh-pqwp-8mfp"
>>>>>>> 0eeeed20
  ]
}<|MERGE_RESOLUTION|>--- conflicted
+++ resolved
@@ -72,15 +72,13 @@
     // from @arbitrum/nitro-contracts>@offchainlabs/upgrade-executor>@openzeppelin/contracts-upgradeable
     // from @arbitrum/nitro-contracts>@offchainlabs/upgrade-executor>@openzeppelin/contracts
     "GHSA-wprv-93r4-jj2p",
-<<<<<<< HEAD
     // https://github.com/advisories/GHSA-3787-6prv-h9w3
     // Undici proxy-authorization header not cleared on cross-origin redirect in fetch
     "GHSA-3787-6prv-h9w3",
     // https://github.com/advisories/GHSA-699g-q6qh-q4v8
     // OpenZeppelin Contracts and Contracts Upgradeable duplicated execution of subcalls in v4.9.4
     // from: @offchainlabs/l1-l3-teleport-contracts>@openzeppelin/contracts
-    "GHSA-699g-q6qh-q4v8"
-=======
+    "GHSA-699g-q6qh-q4v8",
     // https://github.com/advisories/GHSA-9vx6-7xxf-x967
     // OpenZeppelin Contracts base64 encoding may read from potentially dirty memory
     // we don't use the base64 functions
@@ -94,6 +92,5 @@
     // from: axios>follow-redirects
     // from: hardhat>solc>follow-redirects
     "GHSA-cxjh-pqwp-8mfp"
->>>>>>> 0eeeed20
   ]
 }