import { Interface } from '@ethersproject/abi'
import { BigNumber } from 'ethers'
import { isDefined } from '../utils/lib'

<<<<<<< HEAD
// TODO: add typechain support
=======
>>>>>>> b75a3631
const errorInterface = new Interface([
  'error RetryableData(address from, address to, uint256 l2CallValue, uint256 deposit, uint256 maxSubmissionCost, address excessFeeRefundAddress, address callValueRefundAddress, uint256 gasLimit, uint256 maxFeePerGas, bytes data)',
])
// CAUTION: this type mirrors the error type above
// The property names must exactly match those above
export interface RetryableData {
  from: string
  /**
   * The address to be called on L2
   */
  to: string
  /**
   * The value to call the L2 address with
   */
  l2CallValue: BigNumber
  /**
<<<<<<< HEAD
   * The total amount to deposit on L1 to cover L2 gas and L2 call value
=======
   * The total amount to deposit on L2, includes gas fees and l2 call value
>>>>>>> b75a3631
   */
  deposit: BigNumber
  /**
   * The maximum cost to be paif for submitting the transaction
   */
  maxSubmissionCost: BigNumber
  /**
   * The address to return the any gas that was not spent on fees
   */
  excessFeeRefundAddress: string
  /**
   * The address to refund the call value to in the event the retryable is cancelled, or expires
   */
  callValueRefundAddress: string
  /**
   * The L2 gas limit
   */
  gasLimit: BigNumber
  /**
   * The max gas price to pay on L2
   */
  maxFeePerGas: BigNumber
  /**
   * The data to call the L2 address with
   */
  data: string
}

/**
 * Tools for parsing retryable data from errors.
 * When calling createRetryableTicket on Inbox.sol special values
 * can be passed for gasLimit and maxFeePerGas. This causes the call to revert
 * with the info needed to estimate the gas needed for a retryable ticket using
 * L1ToL2GasPriceEstimator.
 */
export class RetryableDataTools {
  /**
   * The parameters that should be passed to createRetryableTicket in order to induce
   * a revert with retryable data
   */
  public static ErrorTriggeringParams = {
    gasLimit: BigNumber.from(1),
    maxFeePerGas: BigNumber.from(1),
  }

  private static isErrorData(
    maybeErrorData: Error | { errorData: string }
  ): maybeErrorData is { errorData: string } {
    return isDefined((maybeErrorData as { errorData: string }).errorData)
  }

  private static tryGetErrorData(ethersJsError: Error | { errorData: string }) {
    if (this.isErrorData(ethersJsError)) {
      return ethersJsError.errorData
    } else {
      const typedError = ethersJsError as {
        data?: string
        error?: {
          error?: {
            body?: string
            data?: string
          }
        }
      }

      if (typedError.data) {
        return typedError.data
      } else if (typedError.error?.error?.body) {
        const maybeData = (
          JSON.parse(typedError.error?.error?.body) as {
            error?: {
              data?: string
            }
          }
        ).error?.data

        if (!maybeData) return null
        return maybeData
      } else if (typedError.error?.error?.data) {
        return typedError.error?.error?.data
      } else {
        return null
      }
    }
  }

  /**
   * Try to parse a retryable data struct from the supplied ethersjs error, or any explicitly supplied error data
   * @param ethersJsErrorOrData
   * @returns
   */
  public static tryParseError(
    ethersJsErrorOrData: Error | { errorData: string }
  ): RetryableData | null {
    const errorData = this.tryGetErrorData(ethersJsErrorOrData)
    if (!errorData) return null
<<<<<<< HEAD
    // TODO: add typeguard
=======
>>>>>>> b75a3631
    return errorInterface.parseError(errorData).args as unknown as RetryableData
  }
}<|MERGE_RESOLUTION|>--- conflicted
+++ resolved
@@ -2,10 +2,7 @@
 import { BigNumber } from 'ethers'
 import { isDefined } from '../utils/lib'
 
-<<<<<<< HEAD
 // TODO: add typechain support
-=======
->>>>>>> b75a3631
 const errorInterface = new Interface([
   'error RetryableData(address from, address to, uint256 l2CallValue, uint256 deposit, uint256 maxSubmissionCost, address excessFeeRefundAddress, address callValueRefundAddress, uint256 gasLimit, uint256 maxFeePerGas, bytes data)',
 ])
@@ -22,11 +19,7 @@
    */
   l2CallValue: BigNumber
   /**
-<<<<<<< HEAD
    * The total amount to deposit on L1 to cover L2 gas and L2 call value
-=======
-   * The total amount to deposit on L2, includes gas fees and l2 call value
->>>>>>> b75a3631
    */
   deposit: BigNumber
   /**
@@ -123,10 +116,6 @@
   ): RetryableData | null {
     const errorData = this.tryGetErrorData(ethersJsErrorOrData)
     if (!errorData) return null
-<<<<<<< HEAD
-    // TODO: add typeguard
-=======
->>>>>>> b75a3631
     return errorInterface.parseError(errorData).args as unknown as RetryableData
   }
 }