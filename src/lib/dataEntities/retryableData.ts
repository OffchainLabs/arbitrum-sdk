import { Interface } from '@ethersproject/abi'
import { BigNumber } from 'ethers'
<<<<<<< HEAD
import { Provider } from '@ethersproject/abstract-provider'
=======
>>>>>>> 491b10fa
import { isDefined } from '../utils/lib'

// TODO: add typechain support
const errorInterface = new Interface([
  'error RetryableData(address from, address to, uint256 l2CallValue, uint256 deposit, uint256 maxSubmissionCost, address excessFeeRefundAddress, address callValueRefundAddress, uint256 gasLimit, uint256 maxFeePerGas, bytes data)',
])
// CAUTION: this type mirrors the error type above
// The property names must exactly match those above
export interface RetryableData {
  from: string
  /**
   * The address to be called on L2
   */
  to: string
  /**
   * The value to call the L2 address with
   */
  l2CallValue: BigNumber
  /**
   * The total amount to deposit on L1 to cover L2 gas and L2 call value
   */
  deposit: BigNumber
  /**
   * The maximum cost to be paif for submitting the transaction
   */
  maxSubmissionCost: BigNumber
  /**
   * The address to return the any gas that was not spent on fees
   */
  excessFeeRefundAddress: string
  /**
   * The address to refund the call value to in the event the retryable is cancelled, or expires
   */
  callValueRefundAddress: string
  /**
   * The L2 gas limit
   */
  gasLimit: BigNumber
  /**
   * The max gas price to pay on L2
   */
  maxFeePerGas: BigNumber
  /**
   * The data to call the L2 address with
   */
  data: string
}

/**
 * Tools for parsing retryable data from errors.
 * When calling createRetryableTicket on Inbox.sol special values
 * can be passed for gasLimit and maxFeePerGas. This causes the call to revert
 * with the info needed to estimate the gas needed for a retryable ticket using
 * L1ToL2GasPriceEstimator.
 */
export class RetryableDataTools {
  /**
   * The parameters that should be passed to createRetryableTicket in order to induce
   * a revert with retryable data
   */
  public static ErrorTriggeringParams = {
    gasLimit: BigNumber.from(1),
    maxFeePerGas: BigNumber.from(1),
  }

  private static isErrorData(
    maybeErrorData: Error | { errorData: string }
  ): maybeErrorData is { errorData: string } {
    return isDefined((maybeErrorData as { errorData: string }).errorData)
  }

  private static tryGetErrorData(ethersJsError: Error | { errorData: string }) {
    if (this.isErrorData(ethersJsError)) {
      return ethersJsError.errorData
    } else {
      const typedError = ethersJsError as {
        data?: string
        error?: {
          error?: {
            body?: string
            data?: string
          }
        }
      }

      if (typedError.data) {
        return typedError.data
      } else if (typedError.error?.error?.body) {
        const maybeData = (
          JSON.parse(typedError.error?.error?.body) as {
            error?: {
              data?: string
            }
          }
        ).error?.data

        if (!maybeData) return null
        return maybeData
      } else if (typedError.error?.error?.data) {
        return typedError.error?.error?.data
      } else {
        return null
      }
    }
  }

  /**
   * Try to parse a retryable data struct from the supplied ethersjs error, or any explicitly supplied error data
   * @param ethersJsErrorOrData
   * @returns
   */
  public static tryParseError(
    ethersJsErrorOrData: Error | { errorData: string } | string
  ): RetryableData | null {
    const errorData =
      typeof ethersJsErrorOrData === 'string'
        ? ethersJsErrorOrData
        : this.tryGetErrorData(ethersJsErrorOrData)
    if (!errorData) return null
<<<<<<< HEAD
    // TODO: add typeguard
=======
>>>>>>> 491b10fa
    return errorInterface.parseError(errorData).args as unknown as RetryableData
  }
}<|MERGE_RESOLUTION|>--- conflicted
+++ resolved
@@ -1,9 +1,5 @@
 import { Interface } from '@ethersproject/abi'
 import { BigNumber } from 'ethers'
-<<<<<<< HEAD
-import { Provider } from '@ethersproject/abstract-provider'
-=======
->>>>>>> 491b10fa
 import { isDefined } from '../utils/lib'
 
 // TODO: add typechain support
@@ -123,10 +119,6 @@
         ? ethersJsErrorOrData
         : this.tryGetErrorData(ethersJsErrorOrData)
     if (!errorData) return null
-<<<<<<< HEAD
-    // TODO: add typeguard
-=======
->>>>>>> 491b10fa
     return errorInterface.parseError(errorData).args as unknown as RetryableData
   }
 }