--- conflicted
+++ resolved
@@ -75,16 +75,17 @@
   nativeToken?: string
 }
 
-<<<<<<< HEAD
 export interface TeleporterAddresses {
   l1Teleporter: string
   l2ForwarderFactory: string
 }
 
-type BaseTokenBridge = {
-=======
+export interface TeleporterAddresses {
+  l1Teleporter: string
+  l2ForwarderFactory: string
+}
+
 export interface TokenBridge {
->>>>>>> 716fb1a4
   l1GatewayRouter: string
   l2GatewayRouter: string
   l1ERC20Gateway: string
