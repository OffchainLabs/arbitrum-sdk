--- conflicted
+++ resolved
@@ -262,7 +262,10 @@
       childProxyAdmin: '0x715D99480b77A8d9D603638e593a539E21345FdF',
       childWeth: '0x980B62Da83eFf3D4576C647993b0c1D7faf17c73',
       childWethGateway: '0xCFB1f08A4852699a979909e22c30263ca249556D',
-<<<<<<< HEAD
+    },
+    teleporter: {
+      l1Teleporter: '0x9E86BbF020594D7FFe05bF32EEDE5b973579A968',
+      l2ForwarderFactory: '0x88feBaFBb4E36A4E7E8874E4c9Fd73A9D59C2E7c',
     },
   },
   23011913: {
@@ -293,46 +296,11 @@
       childProxyAdmin: '0xE914c0d417E8250d0237d2F4827ed3612e6A9C3B',
       childWeth: '0x61Dc4b961D2165623A25EB775260785fE78BD37C',
       childWethGateway: '0x7021B4Edd9f047772242fc948441d6e0b9121175',
-=======
->>>>>>> 395eccdd
     },
     teleporter: {
       l1Teleporter: '0x9E86BbF020594D7FFe05bF32EEDE5b973579A968',
       l2ForwarderFactory: '0x88feBaFBb4E36A4E7E8874E4c9Fd73A9D59C2E7c',
     },
-<<<<<<< HEAD
-=======
-  },
-  23011913: {
-    chainId: 23011913,
-    confirmPeriodBlocks: 20,
-    ethBridge: {
-      bridge: '0x35aa95ac4747D928E2Cd42FE4461F6D9d1826346',
-      inbox: '0xe1e3b1CBaCC870cb6e5F4Bdf246feB6eB5cD351B',
-      outbox: '0x98fcA8bFF38a987B988E54273Fa228A52b62E43b',
-      rollup: '0x94db9E36d9336cD6F9FfcAd399dDa6Cc05299898',
-      sequencerInbox: '0x00A0F15b79d1D3e5991929FaAbCF2AA65623530c',
-    },
-    isCustom: false,
-    name: 'Stylus Testnet v1',
-    parentChainId: 421614,
-    tokenBridge: {
-      parentCustomGateway: '0xd624D491A5Bc32de52a2e1481846752213bF7415',
-      parentErc20Gateway: '0x7348Fdf6F3e090C635b23D970945093455214F3B',
-      parentGatewayRouter: '0x0057892cb8bb5f1cE1B3C6f5adE899732249713f',
-      parentMultiCall: '0xBEbe3BfBF52FFEA965efdb3f14F2101c0264c940',
-      parentProxyAdmin: '0xB9E77732f32831f09e2a50D6E71B2Cca227544bf',
-      parentWeth: '0x980B62Da83eFf3D4576C647993b0c1D7faf17c73',
-      parentWethGateway: '0x39845e4a230434D218b907459a305eBA61A790d4',
-      childCustomGateway: '0xF6dbB0e312dF4652d59ce405F5E00CC3430f19c5',
-      childErc20Gateway: '0xe027f79CE40a1eF8e47B51d0D46Dc4ea658C5860',
-      childGatewayRouter: '0x4c3a1f7011F02Fe4769fC704359c3696a6A60D89',
-      childMulticall: '0xEb4A260FD16aaf18c04B1aeaDFE20E622e549bd3',
-      childProxyAdmin: '0xE914c0d417E8250d0237d2F4827ed3612e6A9C3B',
-      childWeth: '0x61Dc4b961D2165623A25EB775260785fE78BD37C',
-      childWethGateway: '0x7021B4Edd9f047772242fc948441d6e0b9121175',
-    },
->>>>>>> 395eccdd
   },
   13331371: {
     chainId: 13331371,
