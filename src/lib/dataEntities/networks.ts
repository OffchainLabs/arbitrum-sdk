--- conflicted
+++ resolved
@@ -132,15 +132,6 @@
     isCustom: false,
     isArbitrum: false,
   },
-<<<<<<< HEAD
-  4: {
-    chainID: 4,
-    name: 'Rinkeby',
-    explorerUrl: 'https://rinkeby.etherscan.io',
-    partnerChainIDs: [421611],
-    blockTime: 15,
-    isCustom: false,
-=======
   5: {
     blockTime: 15,
     chainID: 5,
@@ -148,7 +139,6 @@
     isCustom: false,
     name: 'Goerli',
     partnerChainIDs: [421613],
->>>>>>> 0dfb9d9e
     isArbitrum: false,
   },
 }
