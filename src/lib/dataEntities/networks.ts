--- conflicted
+++ resolved
@@ -21,22 +21,13 @@
 import { SEVEN_DAYS_IN_SECONDS } from './constants'
 import { RollupAdminLogic__factory } from '../abi/factories/RollupAdminLogic__factory'
 
-<<<<<<< HEAD
-export interface ParentChainNetwork extends Network {
-  partnerChainIDs: number[]
-=======
 export interface ParentChain extends Network {
   childChainIds: number[]
->>>>>>> 1066dbf4
   blockTime: number //seconds
   isArbitrum: false
 }
 
-<<<<<<< HEAD
-export interface ChainNetwork extends Network {
-=======
 export interface ChildChain extends Network {
->>>>>>> 1066dbf4
   tokenBridge: TokenBridge
   ethBridge: EthBridge
   parentChainId: number
@@ -86,21 +77,12 @@
   }
 }
 
-<<<<<<< HEAD
-export interface ParentChainNetworks {
-  [id: string]: ParentChainNetwork
-}
-
-export interface ChainNetworks {
-  [id: string]: ChainNetwork
-=======
 export interface ParentChains {
   [id: string]: ParentChain
 }
 
 export interface ChildChains {
   [id: string]: ChildChain
->>>>>>> 1066dbf4
 }
 
 const mainnetTokenBridge: TokenBridge = {
@@ -132,11 +114,7 @@
   },
 }
 
-<<<<<<< HEAD
-export const parentChainNetworks: ParentChainNetworks = {
-=======
 export const parentChains: ParentChains = {
->>>>>>> 1066dbf4
   1: {
     chainID: 1,
     name: 'Mainnet',
@@ -175,11 +153,7 @@
   },
 }
 
-<<<<<<< HEAD
-export const chainNetworks: ChainNetworks = {
-=======
 export const childChains: ChildChains = {
->>>>>>> 1066dbf4
   42161: {
     chainID: 42161,
     name: 'Arbitrum One',
@@ -371,11 +345,7 @@
     return chainId
   })()
 
-<<<<<<< HEAD
-  const networks = layer === 1 ? parentChainNetworks : chainNetworks
-=======
   const networks = layer === 1 ? parentChains : childChains
->>>>>>> 1066dbf4
   if (networks[chainID]) {
     return networks[chainID]
   } else {
@@ -383,17 +353,6 @@
   }
 }
 
-<<<<<<< HEAD
-export const getParentChainNetwork = (
-  signerOrProviderOrChainID: SignerOrProvider | number
-): Promise<ParentChainNetwork> => {
-  return getNetwork(signerOrProviderOrChainID, 1) as Promise<ParentChainNetwork>
-}
-export const getChainNetwork = (
-  signerOrProviderOrChainID: SignerOrProvider | number
-): Promise<ChainNetwork> => {
-  return getNetwork(signerOrProviderOrChainID, 2) as Promise<ChainNetwork>
-=======
 export const getParentChain = (
   signerOrProviderOrChainID: SignerOrProvider | number
 ): Promise<ParentChain> => {
@@ -403,7 +362,6 @@
   signerOrProviderOrChainID: SignerOrProvider | number
 ): Promise<ChildChain> => {
   return getNetwork(signerOrProviderOrChainID, 2) as Promise<ChildChain>
->>>>>>> 1066dbf4
 }
 
 /**
@@ -438,46 +396,6 @@
 }
 
 export const addCustomNetwork = ({
-<<<<<<< HEAD
-  customParentChainNetwork,
-  customChainNetwork,
-}: {
-  customParentChainNetwork?: ParentChainNetwork
-  customChainNetwork: ChainNetwork
-}): void => {
-  if (customParentChainNetwork) {
-    if (parentChainNetworks[customParentChainNetwork.chainID]) {
-      throw new ArbSdkError(
-        `Network ${customParentChainNetwork.chainID} already included`
-      )
-    } else if (!customParentChainNetwork.isCustom) {
-      throw new ArbSdkError(
-        `Custom network ${customParentChainNetwork.chainID} must have isCustom flag set to true`
-      )
-    } else {
-      parentChainNetworks[customParentChainNetwork.chainID] =
-        customParentChainNetwork
-    }
-  }
-
-  if (chainNetworks[customChainNetwork.chainID])
-    throw new ArbSdkError(
-      `Network ${customChainNetwork.chainID} already included`
-    )
-  else if (!customChainNetwork.isCustom) {
-    throw new ArbSdkError(
-      `Custom network ${customChainNetwork.chainID} must have isCustom flag set to true`
-    )
-  }
-
-  chainNetworks[customChainNetwork.chainID] = customChainNetwork
-
-  const parentChainPartnerChain =
-    parentChainNetworks[customChainNetwork.partnerChainID]
-  if (!parentChainPartnerChain)
-    throw new ArbSdkError(
-      `Network ${customChainNetwork.chainID}'s partner network, ${customChainNetwork.partnerChainID}, not recognized`
-=======
   customParentChain,
   customChildChain,
 }: {
@@ -528,21 +446,11 @@
   if (!parentChainChildChain)
     throw new ArbSdkError(
       `Network ${customChildChain.chainID}'s parent chain, ${customChildChain.parentChainId}, not recognized`
->>>>>>> 1066dbf4
     )
   console.log({ parentChainChildChain })
 
-<<<<<<< HEAD
-  if (
-    !parentChainPartnerChain.partnerChainIDs.includes(
-      customChainNetwork.chainID
-    )
-  ) {
-    parentChainPartnerChain.partnerChainIDs.push(customChainNetwork.chainID)
-=======
   if (!parentChainChildChain.childChainIds.includes(customChildChain.chainID)) {
     parentChainChildChain.childChainIds.push(customChildChain.chainID)
->>>>>>> 1066dbf4
   }
 }
 
@@ -552,17 +460,10 @@
  * @see {@link https://github.com/OffchainLabs/nitro}
  */
 export const addDefaultLocalNetwork = (): {
-<<<<<<< HEAD
-  parentChainNetwork: ParentChainNetwork
-  chainNetwork: ChainNetwork
-} => {
-  const defaultLocalParentChainNetwork: ParentChainNetwork = {
-=======
   parentChain: ParentChain
   chain: ChildChain
 } => {
   const defaultLocalParentChain: ParentChain = {
->>>>>>> 1066dbf4
     blockTime: 10,
     chainID: 1337,
     explorerUrl: '',
@@ -572,11 +473,7 @@
     isArbitrum: false,
   }
 
-<<<<<<< HEAD
-  const defaultLocalChainNetwork: ChainNetwork = {
-=======
   const defaultLocalChain: ChildChain = {
->>>>>>> 1066dbf4
     chainID: 412346,
     confirmPeriodBlocks: 20,
     ethBridge: {
@@ -614,22 +511,6 @@
   }
 
   addCustomNetwork({
-<<<<<<< HEAD
-    customParentChainNetwork: defaultLocalParentChainNetwork,
-    customChainNetwork: defaultLocalChainNetwork,
-  })
-
-  return {
-    parentChainNetwork: defaultLocalParentChainNetwork,
-    chainNetwork: defaultLocalChainNetwork,
-  }
-}
-
-export const isParentChainNetwork = (
-  network: ParentChainNetwork | ChainNetwork
-): network is ParentChainNetwork => {
-  if ((network as ParentChainNetwork).partnerChainIDs) return true
-=======
     customParentChain: defaultLocalParentChain,
     customChildChain: defaultLocalChain,
   })
@@ -644,6 +525,5 @@
   network: ParentChain | ChildChain
 ): network is ParentChain => {
   if ((network as ParentChain).childChainIds) return true
->>>>>>> 1066dbf4
   else return false
 }