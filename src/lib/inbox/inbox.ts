/*
 * Copyright 2021, Offchain Labs, Inc.
 *
 * Licensed under the Apache License, Version 2.0 (the "License");
 * you may not use this file except in compliance with the License.
 * You may obtain a copy of the License at
 *
 *    http://www.apache.org/licenses/LICENSE-2.0
 *
 * Unless required by applicable law or agreed to in writing, software
 * distributed under the License is distributed on an "AS IS" BASIS,
 * WITHOUT WARRANTIES OR CONDITIONS OF ANY KIND, either express or implied.
 * See the License for the specific language governing permissions and
 * limitations under the License.
 */
/* eslint-env node */
'use strict'

import { Signer } from '@ethersproject/abstract-signer'
import { Block, Provider } from '@ethersproject/abstract-provider'
import { BigNumber, ContractTransaction, ethers, Overrides } from 'ethers'
import { TransactionRequest, JsonRpcProvider } from '@ethersproject/providers'

import { Bridge } from '../abi/Bridge'
import { Bridge__factory } from '../abi/factories/Bridge__factory'
import { SequencerInbox } from '../abi/SequencerInbox'
import { SequencerInbox__factory } from '../abi/factories/SequencerInbox__factory'
import { IInbox__factory } from '../abi/factories/IInbox__factory'
import { RequiredPick } from '../utils/types'
import { MessageDeliveredEvent } from '../abi/Bridge'
import { ArbitrumNetwork } from '../dataEntities/networks'
import { SignerProviderUtils } from '../dataEntities/signerOrProvider'
import { FetchedEvent, EventFetcher } from '../utils/eventFetcher'
import { MultiCaller, CallInput } from '../utils/multicall'
import { ArbSdkError } from '../dataEntities/errors'
import { NodeInterface__factory } from '../abi/factories/NodeInterface__factory'
import { NODE_INTERFACE_ADDRESS } from '../dataEntities/constants'
import { InboxMessageKind } from '../dataEntities/message'
import {
  getBlockRangesForL1Block,
  isArbitrumChain,
  isDefined,
} from '../utils/lib'
import { ArbitrumProvider } from '../utils/arbProvider'

type ForceInclusionParams = FetchedEvent<MessageDeliveredEvent> & {
  delayedAcc: string
}

type GasComponentsWithChildPart = {
  gasEstimate: BigNumber
  gasEstimateForL1: BigNumber
  baseFee: BigNumber
  l1BaseFeeEstimate: BigNumber
  gasEstimateForChild: BigNumber
}
type RequiredTransactionRequestType = RequiredPick<
  TransactionRequest,
  'data' | 'value'
>
/**
 * Tools for interacting with the inbox and bridge contracts
 */
export class InboxTools {
  /**
   * Parent chain provider
   */
  private readonly parentProvider: Provider

  constructor(
    private readonly parentSigner: Signer,
    private readonly childChain: ArbitrumNetwork
  ) {
    this.parentProvider = SignerProviderUtils.getProviderOrThrow(
      this.parentSigner
    )
  }

  /**
   * Find the first (or close to first) block whose number
   * is below the provided number, and whose timestamp is below
   * the provided timestamp
   * @param blockNumber
   * @param blockTimestamp
   * @returns
   */
  private async findFirstBlockBelow(
    blockNumber: number,
    blockTimestamp: number
  ): Promise<Block> {
<<<<<<< HEAD
    const isParentChainArbitrum = await isArbitrumChain(
      this.parentChainProvider
    )

    const nodeInterface = NodeInterface__factory.connect(
      NODE_INTERFACE_ADDRESS,
      this.parentChainProvider
    )

    if (isParentChainArbitrum) {
=======
    const isParentChainArbitrum = await isArbitrumChain(this.parentProvider)

    if (isParentChainArbitrum) {
      const nodeInterface = NodeInterface__factory.connect(
        NODE_INTERFACE_ADDRESS,
        this.parentProvider
      )

>>>>>>> 965c5035
      try {
        blockNumber = (
          await nodeInterface.l2BlockRangeForL1(blockNumber - 1)
        ).firstBlock.toNumber()
      } catch (e) {
        // l2BlockRangeForL1 reverts if no L2 block exist with the given L1 block number,
        // since l1 block is updated in batch sometimes block can be skipped even when there are activities
        // alternatively we use binary search to get the nearest block
        const _blockNum = (
          await getBlockRangesForL1Block({
<<<<<<< HEAD
            provider: this.parentChainProvider as JsonRpcProvider,
=======
            provider: this.parentProvider as JsonRpcProvider,
>>>>>>> 965c5035
            forL1Block: blockNumber - 1,
            allowGreater: true,
          })
        )[0]

        if (!_blockNum) {
          throw e
        }

        blockNumber = _blockNum
      }
    }

<<<<<<< HEAD
    const block = await this.parentChainProvider.getBlock(blockNumber)
=======
    const block = await this.parentProvider.getBlock(blockNumber)
>>>>>>> 965c5035
    const diff = block.timestamp - blockTimestamp
    if (diff < 0) return block

    // we take a long average block time of 12s
    // and always move at least 10 blocks
    const diffBlocks = Math.max(Math.ceil(diff / 12), 10)

    return await this.findFirstBlockBelow(
      blockNumber - diffBlocks,
      blockTimestamp
    )
  }

  // Check if this request is contract creation or not.
  private isContractCreation(
    childTransactionRequest: TransactionRequest
  ): boolean {
    if (
      childTransactionRequest.to === '0x' ||
      !isDefined(childTransactionRequest.to) ||
      childTransactionRequest.to === ethers.constants.AddressZero
    ) {
      return true
    }
    return false
  }

  /**
   * We should use nodeInterface to get the gas estimate is because we
   * are making a delayed inbox message which doesn't need parent calldata
   * gas fee part.
   */
  private async estimateArbitrumGas(
    childTransactionRequest: RequiredTransactionRequestType,
    childProvider: Provider
  ): Promise<GasComponentsWithChildPart> {
    const nodeInterface = NodeInterface__factory.connect(
      NODE_INTERFACE_ADDRESS,
      childProvider
    )

    const contractCreation = this.isContractCreation(childTransactionRequest)
    const gasComponents = await nodeInterface.callStatic.gasEstimateComponents(
      childTransactionRequest.to || ethers.constants.AddressZero,
      contractCreation,
      childTransactionRequest.data,
      {
        from: childTransactionRequest.from,
        value: childTransactionRequest.value,
      }
    )
    const gasEstimateForChild: BigNumber = gasComponents.gasEstimate.sub(
      gasComponents.gasEstimateForL1
    )
    return { ...gasComponents, gasEstimateForChild }
  }

  /**
   * Get a range of blocks within messages eligible for force inclusion emitted events
   * @param blockNumberRangeSize
   * @returns
   */
  private async getForceIncludableBlockRange(blockNumberRangeSize: number) {
<<<<<<< HEAD
    let currentL1BlockNumber
=======
    let currentL1BlockNumber: number | undefined
>>>>>>> 965c5035

    const sequencerInbox = SequencerInbox__factory.connect(
      this.childChain.ethBridge.sequencerInbox,
      this.parentProvider
    )

<<<<<<< HEAD
    const isParentChainArbitrum = await isArbitrumChain(
      this.parentChainProvider
    )

    if (isParentChainArbitrum) {
      const arbProvider = new ArbitrumProvider(
        this.parentChainProvider as JsonRpcProvider
      )
      const currentArbBlock = await arbProvider.getBlock(
        await arbProvider.getBlockNumber()
      )
      currentL1BlockNumber = currentArbBlock.l1BlockNumber
    }

    const multicall = await MultiCaller.fromProvider(this.parentChainProvider)
=======
    const isParentChainArbitrum = await isArbitrumChain(this.parentProvider)

    if (isParentChainArbitrum) {
      const arbProvider = new ArbitrumProvider(
        this.parentProvider as JsonRpcProvider
      )
      const currentArbBlock = await arbProvider.getBlock('latest')
      currentL1BlockNumber = currentArbBlock.l1BlockNumber
    }

    const multicall = await MultiCaller.fromProvider(this.parentProvider)
>>>>>>> 965c5035
    const multicallInput: [
      CallInput<Awaited<ReturnType<SequencerInbox['maxTimeVariation']>>>,
      ReturnType<MultiCaller['getBlockNumberInput']>,
      ReturnType<MultiCaller['getCurrentBlockTimestampInput']>
    ] = [
      {
        targetAddr: sequencerInbox.address,
        encoder: () =>
          sequencerInbox.interface.encodeFunctionData('maxTimeVariation'),
        decoder: (returnData: string) =>
          sequencerInbox.interface.decodeFunctionResult(
            'maxTimeVariation',
            returnData
          )[0],
      },
      multicall.getBlockNumberInput(),
      multicall.getCurrentBlockTimestampInput(),
    ]

    const [maxTimeVariation, currentBlockNumber, currentBlockTimestamp] =
      await multicall.multiCall(multicallInput, true)

    const blockNumber = isParentChainArbitrum
      ? currentL1BlockNumber!
      : currentBlockNumber.toNumber()

    const firstEligibleBlockNumber =
<<<<<<< HEAD
      (currentL1BlockNumber ?? currentBlockNumber.toNumber()) -
      maxTimeVariation.delayBlocks.toNumber()
=======
      blockNumber - maxTimeVariation.delayBlocks.toNumber()
>>>>>>> 965c5035
    const firstEligibleTimestamp =
      currentBlockTimestamp.toNumber() -
      maxTimeVariation.delaySeconds.toNumber()

    const firstEligibleBlock = await this.findFirstBlockBelow(
      firstEligibleBlockNumber,
      firstEligibleTimestamp
    )

    return {
      endBlock: firstEligibleBlock.number,
      startBlock: firstEligibleBlock.number - blockNumberRangeSize,
    }
  }

  /**
   * Look for force includable events in the search range blocks, if no events are found the search range is
   * increased incrementally up to the max search range blocks.
   * @param bridge
   * @param searchRangeBlocks
   * @param maxSearchRangeBlocks
   * @returns
   */
  private async getEventsAndIncreaseRange(
    bridge: Bridge,
    searchRangeBlocks: number,
    maxSearchRangeBlocks: number,
    rangeMultiplier: number
  ): Promise<FetchedEvent<MessageDeliveredEvent>[]> {
    const eFetcher = new EventFetcher(this.parentProvider)

    // events don't become eligible until they pass a delay
    // find a block range which will emit eligible events
    const cappedSearchRangeBlocks = Math.min(
      searchRangeBlocks,
      maxSearchRangeBlocks
    )
    const blockRange = await this.getForceIncludableBlockRange(
      cappedSearchRangeBlocks
    )

    // get all the events in this range
    const events = await eFetcher.getEvents(
      Bridge__factory,
      b => b.filters.MessageDelivered(),
      {
        fromBlock: blockRange.startBlock,
        toBlock: blockRange.endBlock,
        address: bridge.address,
      }
    )

    if (events.length !== 0) return events
    else if (cappedSearchRangeBlocks === maxSearchRangeBlocks) return []
    else {
      return await this.getEventsAndIncreaseRange(
        bridge,
        searchRangeBlocks * rangeMultiplier,
        maxSearchRangeBlocks,
        rangeMultiplier
      )
    }
  }

  /**
   * Find the event of the latest message that can be force include
   * @param maxSearchRangeBlocks The max range of blocks to search in.
   * Defaults to 3 * 6545 ( = ~3 days) prior to the first eligible block
   * @param startSearchRangeBlocks The start range of block to search in.
   * Moves incrementally up to the maxSearchRangeBlocks. Defaults to 100;
   * @param rangeMultiplier The multiplier to use when increasing the block range
   * Defaults to 2.
   * @returns Null if non can be found.
   */
  public async getForceIncludableEvent(
    maxSearchRangeBlocks: number = 3 * 6545,
    startSearchRangeBlocks = 100,
    rangeMultiplier = 2
  ): Promise<ForceInclusionParams | null> {
    const bridge = Bridge__factory.connect(
      this.childChain.ethBridge.bridge,
      this.parentProvider
    )

    // events dont become eligible until they pass a delay
    // find a block range which will emit eligible events
    const events = await this.getEventsAndIncreaseRange(
      bridge,
      startSearchRangeBlocks,
      maxSearchRangeBlocks,
      rangeMultiplier
    )

    // no events appeared within that time period
    if (events.length === 0) return null

    // take the last event - as including this one will include all previous events
    const eventInfo = events[events.length - 1]
    const sequencerInbox = SequencerInbox__factory.connect(
      this.childChain.ethBridge.sequencerInbox,
      this.parentProvider
    )
    // has the sequencer inbox already read this latest message
    const totalDelayedRead = await sequencerInbox.totalDelayedMessagesRead()
    if (totalDelayedRead.gt(eventInfo.event.messageIndex)) {
      // nothing to read - more delayed messages have been read than this current index
      return null
    }

    const delayedAcc = await bridge.delayedInboxAccs(
      eventInfo.event.messageIndex
    )

    return { ...eventInfo, delayedAcc: delayedAcc }
  }

  /**
   * Force includes all eligible messages in the delayed inbox.
   * The inbox contract doesn't allow a message to be force-included
   * until after a delay period has been completed.
   * @param messageDeliveredEvent Provide this to include all messages up to this one. Responsibility is on the caller to check the eligibility of this event.
   * @returns The force include transaction, or null if no eligible message were found for inclusion
   */
  public async forceInclude<T extends ForceInclusionParams | undefined>(
    messageDeliveredEvent?: T,
    overrides?: Overrides
  ): Promise<
    // if a message delivered event was supplied then we'll definitely return
    // a contract transaction or throw an error. If one isnt supplied then we may
    // find no eligible events, and so return null
    T extends ForceInclusionParams
      ? ContractTransaction
      : ContractTransaction | null
  >
  public async forceInclude<T extends ForceInclusionParams | undefined>(
    messageDeliveredEvent?: T,
    overrides?: Overrides
  ): Promise<ContractTransaction | null> {
    const sequencerInbox = SequencerInbox__factory.connect(
      this.childChain.ethBridge.sequencerInbox,
      this.parentSigner
    )
    const eventInfo =
      messageDeliveredEvent || (await this.getForceIncludableEvent())

    if (!eventInfo) return null
    const block = await this.parentProvider.getBlock(eventInfo.blockHash)

    return await sequencerInbox.functions.forceInclusion(
      eventInfo.event.messageIndex.add(1),
      eventInfo.event.kind,
      [eventInfo.blockNumber, block.timestamp],
      eventInfo.event.baseFeeL1,
      eventInfo.event.sender,
      eventInfo.event.messageDataHash,
      // we need to pass in {} because if overrides is undefined it thinks we've provided too many params
      overrides || {}
    )
  }

  /**
   * Send Child Chain signed tx using delayed inbox, which won't alias the sender's address
   * It will be automatically included by the sequencer on Chain, if it isn't included
   * within 24 hours, you can force include it
   * @param signedTx A signed transaction which can be sent directly to chain,
   * you can call inboxTools.signChainMessage to get.
   * @returns The parent delayed inbox's transaction itself.
   */
  public async sendChildSignedTx(
    signedTx: string
  ): Promise<ContractTransaction | null> {
    const delayedInbox = IInbox__factory.connect(
      this.childChain.ethBridge.inbox,
      this.parentSigner
    )

    const sendData = ethers.utils.solidityPack(
      ['uint8', 'bytes'],
      [ethers.utils.hexlify(InboxMessageKind.L2MessageType_signedTx), signedTx]
    )

    return await delayedInbox.functions.sendL2Message(sendData)
  }

  /**
   * Sign a transaction with msg.to, msg.value and msg.data.
   * You can use this as a helper to call inboxTools.sendChainSignedMessage
   * above.
   * @param message A signed transaction which can be sent directly to chain,
   * tx.to, tx.data, tx.value must be provided when not contract creation, if
   * contractCreation is true, no need provide tx.to. tx.gasPrice and tx.nonce
   * can be overrided. (You can also send contract creation transaction by set tx.to
   * to zero address or null)
   * @param childSigner ethers Signer type, used to sign Chain transaction
   * @returns The parent delayed inbox's transaction signed data.
   */
  public async signChildTx(
    txRequest: RequiredTransactionRequestType,
    childSigner: Signer
  ): Promise<string> {
    const tx: RequiredTransactionRequestType = { ...txRequest }
    const contractCreation = this.isContractCreation(tx)

    if (!isDefined(tx.nonce)) {
      tx.nonce = await childSigner.getTransactionCount()
    }

    //check transaction type (if no transaction type or gasPrice provided, use eip1559 type)
    if (tx.type === 1 || tx.gasPrice) {
      if (tx.gasPrice) {
        tx.gasPrice = await childSigner.getGasPrice()
      }
    } else {
      if (!isDefined(tx.maxFeePerGas)) {
        const feeData = await childSigner.getFeeData()
        tx.maxPriorityFeePerGas = feeData.maxPriorityFeePerGas!
        tx.maxFeePerGas = feeData.maxFeePerGas!
      }
      tx.type = 2
    }

    tx.from = await childSigner.getAddress()
    tx.chainId = await childSigner.getChainId()

    // if this is contract creation, user might not input the to address,
    // however, it is needed when we call to estimateArbitrumGas, so
    // we add a zero address here.
    if (!isDefined(tx.to)) {
      tx.to = ethers.constants.AddressZero
    }

    //estimate gas on child chain
    try {
      tx.gasLimit = (
        await this.estimateArbitrumGas(tx, childSigner.provider!)
      ).gasEstimateForChild
    } catch (error) {
      throw new ArbSdkError('execution failed (estimate gas failed)')
    }
    if (contractCreation) {
      delete tx.to
    }
    return await childSigner.signTransaction(tx)
  }
}<|MERGE_RESOLUTION|>--- conflicted
+++ resolved
@@ -88,18 +88,6 @@
     blockNumber: number,
     blockTimestamp: number
   ): Promise<Block> {
-<<<<<<< HEAD
-    const isParentChainArbitrum = await isArbitrumChain(
-      this.parentChainProvider
-    )
-
-    const nodeInterface = NodeInterface__factory.connect(
-      NODE_INTERFACE_ADDRESS,
-      this.parentChainProvider
-    )
-
-    if (isParentChainArbitrum) {
-=======
     const isParentChainArbitrum = await isArbitrumChain(this.parentProvider)
 
     if (isParentChainArbitrum) {
@@ -108,7 +96,6 @@
         this.parentProvider
       )
 
->>>>>>> 965c5035
       try {
         blockNumber = (
           await nodeInterface.l2BlockRangeForL1(blockNumber - 1)
@@ -119,11 +106,7 @@
         // alternatively we use binary search to get the nearest block
         const _blockNum = (
           await getBlockRangesForL1Block({
-<<<<<<< HEAD
-            provider: this.parentChainProvider as JsonRpcProvider,
-=======
             provider: this.parentProvider as JsonRpcProvider,
->>>>>>> 965c5035
             forL1Block: blockNumber - 1,
             allowGreater: true,
           })
@@ -137,11 +120,7 @@
       }
     }
 
-<<<<<<< HEAD
-    const block = await this.parentChainProvider.getBlock(blockNumber)
-=======
     const block = await this.parentProvider.getBlock(blockNumber)
->>>>>>> 965c5035
     const diff = block.timestamp - blockTimestamp
     if (diff < 0) return block
 
@@ -205,34 +184,13 @@
    * @returns
    */
   private async getForceIncludableBlockRange(blockNumberRangeSize: number) {
-<<<<<<< HEAD
-    let currentL1BlockNumber
-=======
     let currentL1BlockNumber: number | undefined
->>>>>>> 965c5035
 
     const sequencerInbox = SequencerInbox__factory.connect(
       this.childChain.ethBridge.sequencerInbox,
       this.parentProvider
     )
 
-<<<<<<< HEAD
-    const isParentChainArbitrum = await isArbitrumChain(
-      this.parentChainProvider
-    )
-
-    if (isParentChainArbitrum) {
-      const arbProvider = new ArbitrumProvider(
-        this.parentChainProvider as JsonRpcProvider
-      )
-      const currentArbBlock = await arbProvider.getBlock(
-        await arbProvider.getBlockNumber()
-      )
-      currentL1BlockNumber = currentArbBlock.l1BlockNumber
-    }
-
-    const multicall = await MultiCaller.fromProvider(this.parentChainProvider)
-=======
     const isParentChainArbitrum = await isArbitrumChain(this.parentProvider)
 
     if (isParentChainArbitrum) {
@@ -244,7 +202,6 @@
     }
 
     const multicall = await MultiCaller.fromProvider(this.parentProvider)
->>>>>>> 965c5035
     const multicallInput: [
       CallInput<Awaited<ReturnType<SequencerInbox['maxTimeVariation']>>>,
       ReturnType<MultiCaller['getBlockNumberInput']>,
@@ -272,12 +229,7 @@
       : currentBlockNumber.toNumber()
 
     const firstEligibleBlockNumber =
-<<<<<<< HEAD
-      (currentL1BlockNumber ?? currentBlockNumber.toNumber()) -
-      maxTimeVariation.delayBlocks.toNumber()
-=======
       blockNumber - maxTimeVariation.delayBlocks.toNumber()
->>>>>>> 965c5035
     const firstEligibleTimestamp =
       currentBlockTimestamp.toNumber() -
       maxTimeVariation.delaySeconds.toNumber()
