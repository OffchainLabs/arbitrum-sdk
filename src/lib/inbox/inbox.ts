/*
 * Copyright 2021, Offchain Labs, Inc.
 *
 * Licensed under the Apache License, Version 2.0 (the "License");
 * you may not use this file except in compliance with the License.
 * You may obtain a copy of the License at
 *
 *    http://www.apache.org/licenses/LICENSE-2.0
 *
 * Unless required by applicable law or agreed to in writing, software
 * distributed under the License is distributed on an "AS IS" BASIS,
 * WITHOUT WARRANTIES OR CONDITIONS OF ANY KIND, either express or implied.
 * See the License for the specific language governing permissions and
 * limitations under the License.
 */
/* eslint-env node */
'use strict'

import { Signer } from '@ethersproject/abstract-signer'
import { Block, Provider } from '@ethersproject/abstract-provider'
import { BigNumber, ContractTransaction, ethers, Overrides } from 'ethers'
import { TransactionRequest, JsonRpcProvider } from '@ethersproject/providers'

import { Bridge } from '../abi/Bridge'
import { Bridge__factory } from '../abi/factories/Bridge__factory'
import { SequencerInbox } from '../abi/SequencerInbox'
import { SequencerInbox__factory } from '../abi/factories/SequencerInbox__factory'
import { IInbox__factory } from '../abi/factories/IInbox__factory'
import { RequiredPick } from '../utils/types'
import { MessageDeliveredEvent } from '../abi/Bridge'
import { ArbitrumNetwork } from '../dataEntities/networks'
import { SignerProviderUtils } from '../dataEntities/signerOrProvider'
import { FetchedEvent, EventFetcher } from '../utils/eventFetcher'
import { MultiCaller, CallInput } from '../utils/multicall'
import { ArbSdkError } from '../dataEntities/errors'
import { NodeInterface__factory } from '../abi/factories/NodeInterface__factory'
import { NODE_INTERFACE_ADDRESS } from '../dataEntities/constants'
import { InboxMessageKind } from '../dataEntities/message'
import {
  getBlockRangesForL1Block,
  isArbitrumChain,
  isDefined,
} from '../utils/lib'
import { ArbitrumProvider } from '../utils/arbProvider'

type ForceInclusionParams = FetchedEvent<MessageDeliveredEvent> & {
  delayedAcc: string
}

type GasComponentsWithChildPart = {
  gasEstimate: BigNumber
  gasEstimateForL1: BigNumber
  baseFee: BigNumber
  l1BaseFeeEstimate: BigNumber
  gasEstimateForChild: BigNumber
}
type RequiredTransactionRequestType = RequiredPick<
  TransactionRequest,
  'data' | 'value'
>
/**
 * Tools for interacting with the inbox and bridge contracts
 */
export class InboxTools {
  /**
   * Parent chain provider
   */
  private readonly parentProvider: Provider

  constructor(
    private readonly parentSigner: Signer,
    private readonly childChain: ArbitrumNetwork
  ) {
    this.parentProvider = SignerProviderUtils.getProviderOrThrow(
      this.parentSigner
    )
  }

  /**
   * Find the first (or close to first) block whose number
   * is below the provided number, and whose timestamp is below
   * the provided timestamp
   * @param blockNumber
   * @param blockTimestamp
   * @returns
   */
  private async findFirstBlockBelow(
    blockNumber: number,
    blockTimestamp: number
  ): Promise<Block> {
<<<<<<< HEAD
    const block = await this.parentProvider.getBlock(blockNumber)
=======
    const isParentChainArbitrum = await isArbitrumChain(this.l1Provider)

    if (isParentChainArbitrum) {
      const nodeInterface = NodeInterface__factory.connect(
        NODE_INTERFACE_ADDRESS,
        this.l1Provider
      )

      try {
        blockNumber = (
          await nodeInterface.l2BlockRangeForL1(blockNumber - 1)
        ).firstBlock.toNumber()
      } catch (e) {
        // l2BlockRangeForL1 reverts if no L2 block exist with the given L1 block number,
        // since l1 block is updated in batch sometimes block can be skipped even when there are activities
        // alternatively we use binary search to get the nearest block
        const _blockNum = (
          await getBlockRangesForL1Block({
            provider: this.l1Provider as JsonRpcProvider,
            forL1Block: blockNumber - 1,
            allowGreater: true,
          })
        )[0]

        if (!_blockNum) {
          throw e
        }

        blockNumber = _blockNum
      }
    }

    const block = await this.l1Provider.getBlock(blockNumber)
>>>>>>> 47ba17b8
    const diff = block.timestamp - blockTimestamp
    if (diff < 0) return block

    // we take a long average block time of 12s
    // and always move at least 10 blocks
<<<<<<< HEAD

    // todo(spsjvc): do something about this
    const blockTime = 12
    const diffBlocks = Math.max(Math.ceil(diff / blockTime), 10)
=======
    const diffBlocks = Math.max(Math.ceil(diff / 12), 10)
>>>>>>> 47ba17b8

    return await this.findFirstBlockBelow(
      blockNumber - diffBlocks,
      blockTimestamp
    )
  }

  // Check if this request is contract creation or not.
  private isContractCreation(
    childTransactionRequest: TransactionRequest
  ): boolean {
    if (
      childTransactionRequest.to === '0x' ||
      !isDefined(childTransactionRequest.to) ||
      childTransactionRequest.to === ethers.constants.AddressZero
    ) {
      return true
    }
    return false
  }

  /**
   * We should use nodeInterface to get the gas estimate is because we
   * are making a delayed inbox message which doesn't need parent calldata
   * gas fee part.
   */
  private async estimateArbitrumGas(
    childTransactionRequest: RequiredTransactionRequestType,
    childProvider: Provider
  ): Promise<GasComponentsWithChildPart> {
    const nodeInterface = NodeInterface__factory.connect(
      NODE_INTERFACE_ADDRESS,
      childProvider
    )

    const contractCreation = this.isContractCreation(childTransactionRequest)
    const gasComponents = await nodeInterface.callStatic.gasEstimateComponents(
      childTransactionRequest.to || ethers.constants.AddressZero,
      contractCreation,
      childTransactionRequest.data,
      {
        from: childTransactionRequest.from,
        value: childTransactionRequest.value,
      }
    )
    const gasEstimateForChild: BigNumber = gasComponents.gasEstimate.sub(
      gasComponents.gasEstimateForL1
    )
    return { ...gasComponents, gasEstimateForChild }
  }

  /**
   * Get a range of blocks within messages eligible for force inclusion emitted events
   * @param blockNumberRangeSize
   * @returns
   */
  private async getForceIncludableBlockRange(blockNumberRangeSize: number) {
    let currentL1BlockNumber: number | undefined

    const sequencerInbox = SequencerInbox__factory.connect(
      this.childChain.ethBridge.sequencerInbox,
      this.parentProvider
    )

<<<<<<< HEAD
    const multicall = await MultiCaller.fromProvider(this.parentProvider)
=======
    const isParentChainArbitrum = await isArbitrumChain(this.l1Provider)

    if (isParentChainArbitrum) {
      const arbProvider = new ArbitrumProvider(
        this.l1Provider as JsonRpcProvider
      )
      const currentArbBlock = await arbProvider.getBlock('latest')
      currentL1BlockNumber = currentArbBlock.l1BlockNumber
    }

    const multicall = await MultiCaller.fromProvider(this.l1Provider)
>>>>>>> 47ba17b8
    const multicallInput: [
      CallInput<Awaited<ReturnType<SequencerInbox['maxTimeVariation']>>>,
      ReturnType<MultiCaller['getBlockNumberInput']>,
      ReturnType<MultiCaller['getCurrentBlockTimestampInput']>
    ] = [
      {
        targetAddr: sequencerInbox.address,
        encoder: () =>
          sequencerInbox.interface.encodeFunctionData('maxTimeVariation'),
        decoder: (returnData: string) =>
          sequencerInbox.interface.decodeFunctionResult(
            'maxTimeVariation',
            returnData
          )[0],
      },
      multicall.getBlockNumberInput(),
      multicall.getCurrentBlockTimestampInput(),
    ]

    const [maxTimeVariation, currentBlockNumber, currentBlockTimestamp] =
      await multicall.multiCall(multicallInput, true)

    const blockNumber = isParentChainArbitrum
      ? currentL1BlockNumber!
      : currentBlockNumber.toNumber()

    const firstEligibleBlockNumber =
      blockNumber - maxTimeVariation.delayBlocks.toNumber()
    const firstEligibleTimestamp =
      currentBlockTimestamp.toNumber() -
      maxTimeVariation.delaySeconds.toNumber()

    const firstEligibleBlock = await this.findFirstBlockBelow(
      firstEligibleBlockNumber,
      firstEligibleTimestamp
    )

    return {
      endBlock: firstEligibleBlock.number,
      startBlock: firstEligibleBlock.number - blockNumberRangeSize,
    }
  }

  /**
   * Look for force includable events in the search range blocks, if no events are found the search range is
   * increased incrementally up to the max search range blocks.
   * @param bridge
   * @param searchRangeBlocks
   * @param maxSearchRangeBlocks
   * @returns
   */
  private async getEventsAndIncreaseRange(
    bridge: Bridge,
    searchRangeBlocks: number,
    maxSearchRangeBlocks: number,
    rangeMultiplier: number
  ): Promise<FetchedEvent<MessageDeliveredEvent>[]> {
    const eFetcher = new EventFetcher(this.parentProvider)

    // events don't become eligible until they pass a delay
    // find a block range which will emit eligible events
    const cappedSearchRangeBlocks = Math.min(
      searchRangeBlocks,
      maxSearchRangeBlocks
    )
    const blockRange = await this.getForceIncludableBlockRange(
      cappedSearchRangeBlocks
    )

    // get all the events in this range
    const events = await eFetcher.getEvents(
      Bridge__factory,
      b => b.filters.MessageDelivered(),
      {
        fromBlock: blockRange.startBlock,
        toBlock: blockRange.endBlock,
        address: bridge.address,
      }
    )

    if (events.length !== 0) return events
    else if (cappedSearchRangeBlocks === maxSearchRangeBlocks) return []
    else {
      return await this.getEventsAndIncreaseRange(
        bridge,
        searchRangeBlocks * rangeMultiplier,
        maxSearchRangeBlocks,
        rangeMultiplier
      )
    }
  }

  /**
   * Find the event of the latest message that can be force include
   * @param maxSearchRangeBlocks The max range of blocks to search in.
   * Defaults to 3 * 6545 ( = ~3 days) prior to the first eligible block
   * @param startSearchRangeBlocks The start range of block to search in.
   * Moves incrementally up to the maxSearchRangeBlocks. Defaults to 100;
   * @param rangeMultiplier The multiplier to use when increasing the block range
   * Defaults to 2.
   * @returns Null if non can be found.
   */
  public async getForceIncludableEvent(
    maxSearchRangeBlocks: number = 3 * 6545,
    startSearchRangeBlocks = 100,
    rangeMultiplier = 2
  ): Promise<ForceInclusionParams | null> {
    const bridge = Bridge__factory.connect(
      this.childChain.ethBridge.bridge,
      this.parentProvider
    )

    // events dont become eligible until they pass a delay
    // find a block range which will emit eligible events
    const events = await this.getEventsAndIncreaseRange(
      bridge,
      startSearchRangeBlocks,
      maxSearchRangeBlocks,
      rangeMultiplier
    )

    // no events appeared within that time period
    if (events.length === 0) return null

    // take the last event - as including this one will include all previous events
    const eventInfo = events[events.length - 1]
    const sequencerInbox = SequencerInbox__factory.connect(
      this.childChain.ethBridge.sequencerInbox,
      this.parentProvider
    )
    // has the sequencer inbox already read this latest message
    const totalDelayedRead = await sequencerInbox.totalDelayedMessagesRead()
    if (totalDelayedRead.gt(eventInfo.event.messageIndex)) {
      // nothing to read - more delayed messages have been read than this current index
      return null
    }

    const delayedAcc = await bridge.delayedInboxAccs(
      eventInfo.event.messageIndex
    )

    return { ...eventInfo, delayedAcc: delayedAcc }
  }

  /**
   * Force includes all eligible messages in the delayed inbox.
   * The inbox contract doesn't allow a message to be force-included
   * until after a delay period has been completed.
   * @param messageDeliveredEvent Provide this to include all messages up to this one. Responsibility is on the caller to check the eligibility of this event.
   * @returns The force include transaction, or null if no eligible message were found for inclusion
   */
  public async forceInclude<T extends ForceInclusionParams | undefined>(
    messageDeliveredEvent?: T,
    overrides?: Overrides
  ): Promise<
    // if a message delivered event was supplied then we'll definitely return
    // a contract transaction or throw an error. If one isnt supplied then we may
    // find no eligible events, and so return null
    T extends ForceInclusionParams
      ? ContractTransaction
      : ContractTransaction | null
  >
  public async forceInclude<T extends ForceInclusionParams | undefined>(
    messageDeliveredEvent?: T,
    overrides?: Overrides
  ): Promise<ContractTransaction | null> {
    const sequencerInbox = SequencerInbox__factory.connect(
      this.childChain.ethBridge.sequencerInbox,
      this.parentSigner
    )
    const eventInfo =
      messageDeliveredEvent || (await this.getForceIncludableEvent())

    if (!eventInfo) return null
    const block = await this.parentProvider.getBlock(eventInfo.blockHash)

    return await sequencerInbox.functions.forceInclusion(
      eventInfo.event.messageIndex.add(1),
      eventInfo.event.kind,
      [eventInfo.blockNumber, block.timestamp],
      eventInfo.event.baseFeeL1,
      eventInfo.event.sender,
      eventInfo.event.messageDataHash,
      // we need to pass in {} because if overrides is undefined it thinks we've provided too many params
      overrides || {}
    )
  }

  /**
   * Send Child Chain signed tx using delayed inbox, which won't alias the sender's address
   * It will be automatically included by the sequencer on Chain, if it isn't included
   * within 24 hours, you can force include it
   * @param signedTx A signed transaction which can be sent directly to chain,
   * you can call inboxTools.signChainMessage to get.
   * @returns The parent delayed inbox's transaction itself.
   */
  public async sendChildSignedTx(
    signedTx: string
  ): Promise<ContractTransaction | null> {
    const delayedInbox = IInbox__factory.connect(
      this.childChain.ethBridge.inbox,
      this.parentSigner
    )

    const sendData = ethers.utils.solidityPack(
      ['uint8', 'bytes'],
      [ethers.utils.hexlify(InboxMessageKind.L2MessageType_signedTx), signedTx]
    )

    return await delayedInbox.functions.sendL2Message(sendData)
  }

  /**
   * Sign a transaction with msg.to, msg.value and msg.data.
   * You can use this as a helper to call inboxTools.sendChainSignedMessage
   * above.
   * @param message A signed transaction which can be sent directly to chain,
   * tx.to, tx.data, tx.value must be provided when not contract creation, if
   * contractCreation is true, no need provide tx.to. tx.gasPrice and tx.nonce
   * can be overrided. (You can also send contract creation transaction by set tx.to
   * to zero address or null)
   * @param childSigner ethers Signer type, used to sign Chain transaction
   * @returns The parent delayed inbox's transaction signed data.
   */
  public async signChildTx(
    txRequest: RequiredTransactionRequestType,
    childSigner: Signer
  ): Promise<string> {
    const tx: RequiredTransactionRequestType = { ...txRequest }
    const contractCreation = this.isContractCreation(tx)

    if (!isDefined(tx.nonce)) {
      tx.nonce = await childSigner.getTransactionCount()
    }

    //check transaction type (if no transaction type or gasPrice provided, use eip1559 type)
    if (tx.type === 1 || tx.gasPrice) {
      if (tx.gasPrice) {
        tx.gasPrice = await childSigner.getGasPrice()
      }
    } else {
      if (!isDefined(tx.maxFeePerGas)) {
        const feeData = await childSigner.getFeeData()
        tx.maxPriorityFeePerGas = feeData.maxPriorityFeePerGas!
        tx.maxFeePerGas = feeData.maxFeePerGas!
      }
      tx.type = 2
    }

    tx.from = await childSigner.getAddress()
    tx.chainId = await childSigner.getChainId()

    // if this is contract creation, user might not input the to address,
    // however, it is needed when we call to estimateArbitrumGas, so
    // we add a zero address here.
    if (!isDefined(tx.to)) {
      tx.to = ethers.constants.AddressZero
    }

    //estimate gas on child chain
    try {
      tx.gasLimit = (
        await this.estimateArbitrumGas(tx, childSigner.provider!)
      ).gasEstimateForChild
    } catch (error) {
      throw new ArbSdkError('execution failed (estimate gas failed)')
    }
    if (contractCreation) {
      delete tx.to
    }
    return await childSigner.signTransaction(tx)
  }
}<|MERGE_RESOLUTION|>--- conflicted
+++ resolved
@@ -88,15 +88,12 @@
     blockNumber: number,
     blockTimestamp: number
   ): Promise<Block> {
-<<<<<<< HEAD
-    const block = await this.parentProvider.getBlock(blockNumber)
-=======
-    const isParentChainArbitrum = await isArbitrumChain(this.l1Provider)
+    const isParentChainArbitrum = await isArbitrumChain(this.parentProvider)
 
     if (isParentChainArbitrum) {
       const nodeInterface = NodeInterface__factory.connect(
         NODE_INTERFACE_ADDRESS,
-        this.l1Provider
+        this.parentProvider
       )
 
       try {
@@ -109,7 +106,7 @@
         // alternatively we use binary search to get the nearest block
         const _blockNum = (
           await getBlockRangesForL1Block({
-            provider: this.l1Provider as JsonRpcProvider,
+            provider: this.parentProvider as JsonRpcProvider,
             forL1Block: blockNumber - 1,
             allowGreater: true,
           })
@@ -123,21 +120,13 @@
       }
     }
 
-    const block = await this.l1Provider.getBlock(blockNumber)
->>>>>>> 47ba17b8
+    const block = await this.parentProvider.getBlock(blockNumber)
     const diff = block.timestamp - blockTimestamp
     if (diff < 0) return block
 
     // we take a long average block time of 12s
     // and always move at least 10 blocks
-<<<<<<< HEAD
-
-    // todo(spsjvc): do something about this
-    const blockTime = 12
-    const diffBlocks = Math.max(Math.ceil(diff / blockTime), 10)
-=======
     const diffBlocks = Math.max(Math.ceil(diff / 12), 10)
->>>>>>> 47ba17b8
 
     return await this.findFirstBlockBelow(
       blockNumber - diffBlocks,
@@ -202,21 +191,17 @@
       this.parentProvider
     )
 
-<<<<<<< HEAD
-    const multicall = await MultiCaller.fromProvider(this.parentProvider)
-=======
-    const isParentChainArbitrum = await isArbitrumChain(this.l1Provider)
+    const isParentChainArbitrum = await isArbitrumChain(this.parentProvider)
 
     if (isParentChainArbitrum) {
       const arbProvider = new ArbitrumProvider(
-        this.l1Provider as JsonRpcProvider
+        this.parentProvider as JsonRpcProvider
       )
       const currentArbBlock = await arbProvider.getBlock('latest')
       currentL1BlockNumber = currentArbBlock.l1BlockNumber
     }
 
-    const multicall = await MultiCaller.fromProvider(this.l1Provider)
->>>>>>> 47ba17b8
+    const multicall = await MultiCaller.fromProvider(this.parentProvider)
     const multicallInput: [
       CallInput<Awaited<ReturnType<SequencerInbox['maxTimeVariation']>>>,
       ReturnType<MultiCaller['getBlockNumberInput']>,
