--- conflicted
+++ resolved
@@ -21,11 +21,7 @@
 import { BigNumber } from '@ethersproject/bignumber'
 import { BlockTag } from '@ethersproject/abstract-provider'
 
-<<<<<<< HEAD
 import { Contract, ContractTransaction, Overrides } from 'ethers'
-=======
-import { ContractTransaction, Overrides } from 'ethers'
->>>>>>> 76c7c314
 import { ArbSdkError } from '../dataEntities/errors'
 import {
   SignerProviderUtils,
@@ -49,10 +45,6 @@
   | ClassicL2ToL1TransactionEvent['args']
   | NitroL2ToL1TransactionEvent['args']
 
-export type L2ToL1TransactionEvent =
-  | ClassicL2ToL1TransactionEvent['args']
-  | NitroL2ToL1TransactionEvent['args']
-
 export enum L2ToL1MessageStatus {
   /**
    * ArbSys.sendTxToL1 called, but assertion not yet confirmed
@@ -96,14 +88,11 @@
     event: ClassicL2ToL1TransactionEvent['args'],
     outboxAddress: string
   ): L2ToL1MessageReaderOrWriter<T>
-<<<<<<< HEAD
-=======
   public static fromEvent<T extends SignerOrProvider>(
     l1SignerOrProvider: T,
     event: L2ToL1TransactionEvent,
     outboxAddress?: string
   ): L2ToL1MessageReaderOrWriter<T>
->>>>>>> 76c7c314
   static fromEvent<T extends SignerOrProvider>(
     l1SignerOrProvider: T,
     event: L2ToL1TransactionEvent,
@@ -198,7 +187,6 @@
         outboxAddress,
         event.batchNumber,
         event.indexInBatch
-<<<<<<< HEAD
       )
     } else {
       this.nitroReader = new nitro.L2ToL1MessageReader(l1Provider, event)
@@ -240,11 +228,6 @@
       }
     } else {
       return await this.classicReader.tryGetProof(l2Provider)
-=======
-      )
-    } else {
-      this.nitroReader = new nitro.L2ToL1MessageReader(l1Provider, event)
->>>>>>> 76c7c314
     }
   }
 
