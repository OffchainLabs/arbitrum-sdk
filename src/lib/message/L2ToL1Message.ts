/*
 * Copyright 2021, Offchain Labs, Inc.
 *
 * Licensed under the Apache License, Version 2.0 (the "License");
 * you may not use this file except in compliance with the License.
 * You may obtain a copy of the License at
 *
 *    http://www.apache.org/licenses/LICENSE-2.0
 *
 * Unless required by applicable law or agreed to in writing, software
 * distributed under the License is distributed on an "AS IS" BASIS,
 * WITHOUT WARRANTIES OR CONDITIONS OF ANY KIND, either express or implied.
 * See the License for the specific language governing permissions and
 * limitations under the License.
 */
/* eslint-env node */
'use strict'

import {
  ARB_SYS_ADDRESS,
  NODE_INTERFACE_ADDRESS,
} from '../dataEntities/constants'
import { Provider } from '@ethersproject/abstract-provider'
import { Signer } from '@ethersproject/abstract-signer'
import { BigNumber } from '@ethersproject/bignumber'
import { BlockTag } from '@ethersproject/abstract-provider'

import { ArbSys__factory } from '../abi/factories/ArbSys__factory'
import { RollupUserLogic__factory } from '../abi/factories/RollupUserLogic__factory'
import { Outbox__factory } from '../abi/factories/Outbox__factory'
import { NodeInterface__factory } from '../abi/factories/NodeInterface__factory'

import { L2ToL1TransactionEvent } from '../abi/ArbSys'
import { constants, ContractTransaction, ethers } from 'ethers'
import { EventFetcher, FetchedEvent } from '../utils/eventFetcher'
import { ArbTsError } from '../dataEntities/errors'
import {
  SignerProviderUtils,
  SignerOrProvider,
} from '../dataEntities/signerOrProvider'
import { wait } from '../utils/lib'
import { getL2Network } from '../dataEntities/networks'
<<<<<<< HEAD
import { NodeCreatedEvent } from '../abi/RollupUserLogic'
=======
import {
  AbiCoder,
  defaultAbiCoder,
  keccak256,
  solidityKeccak256,
} from 'ethers/lib/utils'
import { L2TransactionReceipt } from './L2Transaction'
>>>>>>> 8382cd0b

export interface MessageBatchProofInfo {
  /**
   * Merkle proof of message inclusion in outbox entry
   */
  proof: string[]

  /**
   * Merkle path to message
   */
  path: BigNumber

  /**
   * Sender of original message (i.e., caller of ArbSys.sendTxToL1)
   */
  l2Sender: string

  /**
   * Destination address for L1 contract call
   */
  l1Dest: string

  /**
   * L2 block number at which sendTxToL1 call was made
   */
  l2Block: BigNumber

  /**
   * L1 block number at which sendTxToL1 call was made
   */
  l1Block: BigNumber

  /**
   * L2 Timestamp at which sendTxToL1 call was made
   */
  timestamp: BigNumber

  /**
   * Value in L1 message in wei
   */
  amount: BigNumber

  /**
   * ABI-encoded L1 message data
   */
  calldataForL1: string
}

export enum L2ToL1MessageStatus {
  /**
   * No corresponding L2ToL1Event emitted
   */
  NOT_FOUND,
  /**
   * ArbSys.sendTxToL1 called, but assertion not yet confirmed
   */
  UNCONFIRMED,
  /**
   * Assertion for outgoing message confirmed, but message not yet executed
   */
  CONFIRMED,
  /**
   * Outgoing message executed (terminal state)
   */
  EXECUTED,
}

// CHRIS: TODO: delete later when we have the proper event
export type L2ToL1Event = {
  caller: string
  destination: string
  hash: BigNumber
  position: BigNumber
  indexInBatch: BigNumber
  arbBlockNum: BigNumber
  ethBlockNum: BigNumber
  timestamp: BigNumber
  callvalue: BigNumber
  data: string
}

/**
 * Conditional type for Signer or Provider. If T is of type Provider
 * then L2ToL1MessageReaderOrWriter<T> will be of type L2ToL1MessageReader.
 * If T is of type Signer then L2ToL1MessageReaderOrWriter<T> will be of
 * type L2ToL1MessageWriter.
 */
export type L2ToL1MessageReaderOrWriter<T extends SignerOrProvider> =
  T extends Provider ? L2ToL1MessageReader : L2ToL1MessageWriter
<<<<<<< HEAD

// expected number of L1 blocks that it takes for an L2 tx to be included in a L1 assertion
const ASSERTION_CREATED_PADDING = 50
// expected number of L1 blocks that it takes for a validator to confirm an L1 block after the node deadline is passed
const ASSERTION_CONFIRMED_PADDING = 20

const parseNodeCreatedAssertion = (event: FetchedEvent<NodeCreatedEvent>) => ({
  afterState: {
    blockHash: event.event.assertion.afterState.globalState.bytes32Vals[0],
    sendRoot: event.event.assertion.afterState.globalState.bytes32Vals[1],
  },
})
=======
>>>>>>> 8382cd0b

export class L2ToL1Message {
  // CHRIS: TODO: docs on these - update the constructor
  protected constructor(
    // CHRIS: TODO: update these params
    public readonly event: L2ToL1Event
  ) {}

  public static fromEvent<T extends SignerOrProvider>(
    l1SignerOrProvider: T,
    outboxAddress: string,
    event: L2ToL1Event
  ): L2ToL1MessageReaderOrWriter<T>
  public static fromEvent<T extends SignerOrProvider>(
    l1SignerOrProvider: T,
    outboxAddress: string,
    event: L2ToL1Event
  ): L2ToL1MessageReader | L2ToL1MessageWriter {
    return SignerProviderUtils.isSigner(l1SignerOrProvider)
      ? new L2ToL1MessageWriter(l1SignerOrProvider, outboxAddress, event)
      : new L2ToL1MessageReader(l1SignerOrProvider, outboxAddress, event)
  }

  public static async getL2ToL1MessageLogs(
    l2Provider: Provider,
    filter: { fromBlock: BlockTag; toBlock: BlockTag },
    batchNumber?: BigNumber,
    destination?: string,
    uniqueId?: BigNumber,
    indexInBatch?: BigNumber
  ): Promise<L2ToL1TransactionEvent['args'][]> {
    const eventFetcher = new EventFetcher(l2Provider)
    const events = (
      await eventFetcher.getEvents(
        ARB_SYS_ADDRESS,
        ArbSys__factory,
        t =>
          t.filters.L2ToL1Transaction(null, destination, uniqueId, batchNumber),
        filter
      )
    ).map(l => l.event)

    if (indexInBatch) {
      const indexItems = events.filter(b => b.indexInBatch.eq(indexInBatch))
      if (indexItems.length === 1) {
        return indexItems
      } else if (indexItems.length > 1) {
        throw new ArbTsError('More than one indexed item found in batch.')
      } else return []
    } else return events
  }

  public static async getL2ToL1Events(
    l2Provider: Provider,
    filter: { fromBlock: BlockTag; toBlock: BlockTag },
    batchNumber?: BigNumber,
    destination?: string,
    uniqueId?: BigNumber,
    indexInBatch?: BigNumber
  ): Promise<L2ToL1Event[]> {
    const eventFetcher = new EventFetcher(l2Provider)
    const events = await eventFetcher.getEvents(
      ARB_SYS_ADDRESS,
      ArbSys__factory,
      t =>
        t.filters.L2ToL1Transaction(null, destination, uniqueId, batchNumber),
      filter
    )

    const l2ToL1Events = await Promise.all(
      events.map(e =>
        l2Provider
          .getTransactionReceipt(e.transactionHash)
          .then(receipt => new L2TransactionReceipt(receipt).getL2ToL1Events())
      )
    ).then(res => res.flat())

    if (indexInBatch) {
      const indexItems = l2ToL1Events.filter(b =>
        b.indexInBatch.eq(indexInBatch)
      )
      if (indexItems.length === 1) {
        return indexItems
      } else if (indexItems.length > 1) {
        throw new ArbTsError('More than one indexed item found in batch.')
      } else return []
    }

    return l2ToL1Events
  }
}

/**
 * Provides read-only access for l2-to-l1-messages
 */
export class L2ToL1MessageReader extends L2ToL1Message {
  // CHRIS: TODO: shouldnt be public
  public sendRootHash?: string
  public sendRootSize?: BigNumber

  constructor(
    protected readonly l1Provider: Provider,
    protected readonly outboxAddress: string,
    event: L2ToL1Event
  ) {
    super(event)
  }

  public async getOutboxProof(l2Provider: Provider) {
    await this.updateSendRoot(this.l1Provider, l2Provider)
    // CHRIS: TODO: update to proper error message
    if (!this.sendRootSize)
      throw new ArbTsError('Node not confirmed, cannot get proof.')

    const nodeInterface = NodeInterface__factory.connect(NODE_INTERFACE_ADDRESS, l2Provider)

    const outboxProofParams = await nodeInterface.callStatic[
      'constructOutboxProof'
    ](this.sendRootSize.toNumber(), this.event.position.toNumber())

    // CHRIS: TODO: check these from the return vals
    // this.event.hash,
    //   this.sendRootHash,
    // console.log(outboxProofParams)

    return outboxProofParams['proof']
  }

  /**
   * Check if this message has already been executed in the Outbox
   */
  private async hasExecuted(): Promise<boolean> {
    const outbox = Outbox__factory.connect(this.outboxAddress, this.l1Provider)

    return outbox.callStatic.spent(this.event.position)
  }

  /**
   * Get the status of this message
   * In order to check if the message has been executed proof info must be provided.
   * @returns
   */
  public async status(l2Provider: Provider): Promise<L2ToL1MessageStatus> {
    // CHRIS: TODO: this is quite an ugly way to do this
    await this.updateSendRoot(this.l1Provider, l2Provider)
    if (!this.sendRootHash) return L2ToL1MessageStatus.UNCONFIRMED
    return (await this.hasExecuted())
      ? L2ToL1MessageStatus.EXECUTED
      : L2ToL1MessageStatus.CONFIRMED
  }

  // CHRIS: TODO: tidy up this function - it's also very inefficient
  private async updateSendRoot(l1Provider: Provider, l2Provider: Provider) {
    if (this.sendRootHash) return

    const l2Network = await getL2Network(l2Provider)

    const rollup = RollupUserLogic__factory.connect(
      l2Network.ethBridge.rollup,
      this.l1Provider
    )

    // CHRIS: TODO: could confirm in between these calls
    const latestConfirmedNodeNum = await rollup.callStatic.latestConfirmed()
    const latestConfirmedNode = await rollup.getNode(latestConfirmedNodeNum)

    // now get the block hash and sendroot for that node
<<<<<<< HEAD
    const eventFetcher = new EventFetcher(l1Provider)
    const logs = await eventFetcher.getEvents(
      rollup.address,
      RollupUserLogic__factory,
      t => t.filters.NodeCreated(latestConfirmedNodeNum),
      {
        fromBlock: latestConfirmedNode.createdAtBlock.toNumber(),
        toBlock: latestConfirmedNode.createdAtBlock.toNumber(),
      }
    )

    if (logs.length !== 1) throw new ArbTsError('No NodeConfirmed events found')

    const parsedLog = parseNodeCreatedAssertion(logs[0])

    const l2Block = await (
      l2Provider! as ethers.providers.JsonRpcProvider
    ).send('eth_getBlockByHash', [parsedLog.afterState.blockHash, false])
    if (l2Block['sendRoot'] !== parsedLog.afterState.sendRoot) {
      // CHRIS: TODO: handle this case
      console.log(l2Block['sendRoot'], parsedLog.afterState.sendRoot)
      throw new ArbTsError("L2 block send root doesn't match parsed log")
=======
    const logs = await l1Provider.getLogs({
      address: rollup.address,
      fromBlock: Math.max(
        // CHRIS: TODO: either a constant or think about removing this -it's 4 weeks
        currentBlock - Math.floor((4 * 7 * 24 * 60 * 60) / 14),
        0
      ),
      toBlock: 'latest',
      topics: rollup.interface.encodeFilterTopics(
        rollup.interface.getEvent('NodeConfirmed'),
        [latestConfirmedNode]
      ),
    })

    if (logs.length !== 1) throw new Error('missing logs')

    const parsedLog = rollup.interface.parseLog(logs[0]).args as unknown as {
      nodeNum: BigNumber
      sendRoot: string
      blockHash: string
    }

    const l2Block = await (
      l2Provider! as ethers.providers.JsonRpcProvider
    ).send('eth_getBlockByHash', [parsedLog.blockHash, false])
    if (l2Block['sendRoot'] !== parsedLog.sendRoot) {
      console.log(l2Block['sendRoot'], parsedLog.sendRoot)
      throw new Error('send roots')
>>>>>>> 8382cd0b
    }

    const sendRootSize = BigNumber.from(l2Block['sendCount'])
    if (sendRootSize.gt(this.event.position)) {
      this.sendRootSize = sendRootSize
      this.sendRootHash = parsedLog.afterState.sendRoot
    }
  }

  /**
   * Waits until the outbox entry has been created, and will not return until it has been.
   * WARNING: Outbox entries are only created when the corresponding node is confirmed. Which
   * can take 1 week+, so waiting here could be a very long operation.
   * @param retryDelay
   * @returns
   */
  public async waitUntilReadyToExecute(
    l2Provider: Provider,
    retryDelay = 500
  ): Promise<void> {
    const status = await this.status(l2Provider)
    if (
      status === L2ToL1MessageStatus.CONFIRMED ||
      status === L2ToL1MessageStatus.EXECUTED
    ) {
      return
    } else {
      await wait(retryDelay)
      await this.waitUntilReadyToExecute(l2Provider, retryDelay)
    }
  }

  /**
   * Estimates the L1 block number in which this L2 to L1 tx will be available for execution
   * @param l2Provider
   * @returns expected L1 block number where the L2 to L1 message will be executable. Returns null if already executed
   */
  public async getFirstExecutableBlock(
    l2Provider: Provider
<<<<<<< HEAD
  ): Promise<BigNumber | null> {
=======
  ): Promise<BigNumber> {
    throw new ArbTsError('getFirstExecutableBlock not implemented')
    /*
    // expected number of L1 blocks that it takes for an L2 tx to be included in a L1 assertion
    const ASSERTION_CREATED_PADDING = 50
    // expected number of L1 blocks that it takes for a validator to confirm an L1 block after the node deadline is passed
    const ASSERTION_CONFIRMED_PADDING = 20

>>>>>>> 8382cd0b
    // TODO: create version that queries multiple L2 to L1 txs, so a single multicall can make all requests
    // we assume the L2 to L1 tx is valid, but we could check that on the constructor that the L2 to L1 msg is valid
    const l2Network = await getL2Network(l2Provider)

    const rollup = RollupUserLogic__factory.connect(
      l2Network.ethBridge.rollup,
      this.l1Provider
    )

    const status = await this.status(l2Provider)
    if (status === L2ToL1MessageStatus.EXECUTED) return null
    if (status === L2ToL1MessageStatus.CONFIRMED) {
      const latestConfirmed = await rollup.callStatic.latestConfirmed()
      const node = await rollup.getNode(latestConfirmed)
      return node.deadlineBlock
    }
    if (status === L2ToL1MessageStatus.NOT_FOUND)
      throw new ArbTsError('L2ToL1Msg not found')

    // consistency check in case we change the enum in the future
    if (status !== L2ToL1MessageStatus.UNCONFIRMED)
      throw new ArbTsError('L2ToL1Msg expected to be unconfirmed')

    const latestBlock = await this.l1Provider.getBlockNumber()

    const eventFetcher = new EventFetcher(this.l1Provider)

    const logs = (
      await eventFetcher.getEvents(
        rollup.address,
        RollupUserLogic__factory,
        t => t.filters.NodeCreated(),
        {
          fromBlock: Math.max(
            latestBlock -
              BigNumber.from(l2Network.confirmPeriodBlocks)
                .add(ASSERTION_CONFIRMED_PADDING)
                .toNumber(),
            0
          ),
          toBlock: 'latest',
        }
      )
    ).sort((a, b) => a.event.nodeNum.toNumber() - b.event.nodeNum.toNumber())

    let found = false
    let logIndex = 0
    while (!found) {
      const log = logs[logIndex]
      const l2Block = await (
        l2Provider! as ethers.providers.JsonRpcProvider
      ).send('eth_getBlockByHash', [
        parseNodeCreatedAssertion(log).afterState.blockHash,
        false,
      ])

      const sendCount = BigNumber.from(l2Block['sendCount'])

      if (sendCount.gte(this.event.position)) {
        found = true
      } else {
        // TODO: optimise with a binary search
        logIndex++
        if(logIndex >= logs.length) break;
      }
    }

    // here we assume the L2 to L1 tx is actually valid, so the user needs to wait the max time
    // since there isn't a pending node that includes this message yet
    if (!found)
      return BigNumber.from(l2Network.confirmPeriodBlocks)
        .add(ASSERTION_CREATED_PADDING)
        .add(ASSERTION_CONFIRMED_PADDING)
        .add(latestBlock)

    const earliestNodeWithExit = logs[logIndex].event.nodeNum
    const node = await rollup.getNode(earliestNodeWithExit)
    return node.deadlineBlock.add(ASSERTION_CONFIRMED_PADDING)
  }
}

/**
 * Provides read and write access for l2-to-l1-messages
 */
export class L2ToL1MessageWriter extends L2ToL1MessageReader {
  constructor(
    private readonly l1Signer: Signer,
    outboxAddress: string,
    event: L2ToL1Event
  ) {
    super(l1Signer.provider!, outboxAddress, event)
  }

  /**
   * Executes the L2ToL1Message on L1.
   * Will throw an error if the outbox entry has not been created, which happens when the
   * corresponding assertion is confirmed.
   * @returns
   */
  public async execute(l2Provider: Provider): Promise<ContractTransaction> {
    const status = await this.status(l2Provider)
    if (status !== L2ToL1MessageStatus.CONFIRMED) {
      throw new ArbTsError(
        `Cannot execute message. Status is: ${status} but must be ${L2ToL1MessageStatus.CONFIRMED}.`
      )
    }
    const proof = await this.getOutboxProof(l2Provider)

    const outbox = Outbox__factory.connect(this.outboxAddress, this.l1Signer)

    // CHRIS: TODO: provide gas override options?
    return await outbox['executeTransaction'](
      proof,
      this.event.position,
      this.event.caller,
      this.event.destination,
      this.event.arbBlockNum,
      this.event.ethBlockNum,
      this.event.timestamp,
      this.event.callvalue,
      this.event.data
    )
  }
}<|MERGE_RESOLUTION|>--- conflicted
+++ resolved
@@ -40,17 +40,8 @@
 } from '../dataEntities/signerOrProvider'
 import { wait } from '../utils/lib'
 import { getL2Network } from '../dataEntities/networks'
-<<<<<<< HEAD
 import { NodeCreatedEvent } from '../abi/RollupUserLogic'
-=======
-import {
-  AbiCoder,
-  defaultAbiCoder,
-  keccak256,
-  solidityKeccak256,
-} from 'ethers/lib/utils'
 import { L2TransactionReceipt } from './L2Transaction'
->>>>>>> 8382cd0b
 
 export interface MessageBatchProofInfo {
   /**
@@ -140,7 +131,6 @@
  */
 export type L2ToL1MessageReaderOrWriter<T extends SignerOrProvider> =
   T extends Provider ? L2ToL1MessageReader : L2ToL1MessageWriter
-<<<<<<< HEAD
 
 // expected number of L1 blocks that it takes for an L2 tx to be included in a L1 assertion
 const ASSERTION_CREATED_PADDING = 50
@@ -153,8 +143,6 @@
     sendRoot: event.event.assertion.afterState.globalState.bytes32Vals[1],
   },
 })
-=======
->>>>>>> 8382cd0b
 
 export class L2ToL1Message {
   // CHRIS: TODO: docs on these - update the constructor
@@ -322,7 +310,6 @@
     const latestConfirmedNode = await rollup.getNode(latestConfirmedNodeNum)
 
     // now get the block hash and sendroot for that node
-<<<<<<< HEAD
     const eventFetcher = new EventFetcher(l1Provider)
     const logs = await eventFetcher.getEvents(
       rollup.address,
@@ -345,36 +332,6 @@
       // CHRIS: TODO: handle this case
       console.log(l2Block['sendRoot'], parsedLog.afterState.sendRoot)
       throw new ArbTsError("L2 block send root doesn't match parsed log")
-=======
-    const logs = await l1Provider.getLogs({
-      address: rollup.address,
-      fromBlock: Math.max(
-        // CHRIS: TODO: either a constant or think about removing this -it's 4 weeks
-        currentBlock - Math.floor((4 * 7 * 24 * 60 * 60) / 14),
-        0
-      ),
-      toBlock: 'latest',
-      topics: rollup.interface.encodeFilterTopics(
-        rollup.interface.getEvent('NodeConfirmed'),
-        [latestConfirmedNode]
-      ),
-    })
-
-    if (logs.length !== 1) throw new Error('missing logs')
-
-    const parsedLog = rollup.interface.parseLog(logs[0]).args as unknown as {
-      nodeNum: BigNumber
-      sendRoot: string
-      blockHash: string
-    }
-
-    const l2Block = await (
-      l2Provider! as ethers.providers.JsonRpcProvider
-    ).send('eth_getBlockByHash', [parsedLog.blockHash, false])
-    if (l2Block['sendRoot'] !== parsedLog.sendRoot) {
-      console.log(l2Block['sendRoot'], parsedLog.sendRoot)
-      throw new Error('send roots')
->>>>>>> 8382cd0b
     }
 
     const sendRootSize = BigNumber.from(l2Block['sendCount'])
@@ -414,18 +371,7 @@
    */
   public async getFirstExecutableBlock(
     l2Provider: Provider
-<<<<<<< HEAD
   ): Promise<BigNumber | null> {
-=======
-  ): Promise<BigNumber> {
-    throw new ArbTsError('getFirstExecutableBlock not implemented')
-    /*
-    // expected number of L1 blocks that it takes for an L2 tx to be included in a L1 assertion
-    const ASSERTION_CREATED_PADDING = 50
-    // expected number of L1 blocks that it takes for a validator to confirm an L1 block after the node deadline is passed
-    const ASSERTION_CONFIRMED_PADDING = 20
-
->>>>>>> 8382cd0b
     // TODO: create version that queries multiple L2 to L1 txs, so a single multicall can make all requests
     // we assume the L2 to L1 tx is valid, but we could check that on the constructor that the L2 to L1 msg is valid
     const l2Network = await getL2Network(l2Provider)
