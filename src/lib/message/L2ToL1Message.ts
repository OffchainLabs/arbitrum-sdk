/*
 * Copyright 2021, Offchain Labs, Inc.
 *
 * Licensed under the Apache License, Version 2.0 (the "License");
 * you may not use this file except in compliance with the License.
 * You may obtain a copy of the License at
 *
 *    http://www.apache.org/licenses/LICENSE-2.0
 *
 * Unless required by applicable law or agreed to in writing, software
 * distributed under the License is distributed on an "AS IS" BASIS,
 * WITHOUT WARRANTIES OR CONDITIONS OF ANY KIND, either express or implied.
 * See the License for the specific language governing permissions and
 * limitations under the License.
 */
/* eslint-env node */
'use strict'

import { Provider } from '@ethersproject/abstract-provider'
import { Signer } from '@ethersproject/abstract-signer'
import { BigNumber } from '@ethersproject/bignumber'
import { BlockTag } from '@ethersproject/abstract-provider'

import { ContractTransaction, Overrides } from 'ethers'
import {
  SignerProviderUtils,
  SignerOrProvider,
} from '../dataEntities/signerOrProvider'
import * as classic from './L2ToL1MessageClassic'
import * as nitro from './L2ToL1MessageNitro'
import {
  L2ToL1TransactionEvent as ClassicChildToParentTransactionEvent,
<<<<<<< HEAD
  L2ToL1TransactionEvent,
=======
>>>>>>> 92def11e
  L2ToL1TxEvent as NitroChildToParentTransactionEvent,
} from '../abi/ArbSys'
import { isDefined } from '../utils/lib'
import { EventArgs } from '../dataEntities/event'
import { L2ToL1MessageStatus as ChildToParentChainMessageStatus } from '../dataEntities/message'
import { getChildChain } from '../dataEntities/networks'
import { ArbSdkError } from '../dataEntities/errors'

export type ChildToParentTransactionEvent =
  | EventArgs<ClassicChildToParentTransactionEvent>
  | EventArgs<NitroChildToParentTransactionEvent>

/**
 * Conditional type for Signer or Provider. If T is of type Provider
 * then ChildToParentMessageReaderOrWriter<T> will be of type ChildToParentMessageReader.
 * If T is of type Signer then ChildToParentMessageReaderOrWriter<T> will be of
 * type ChildToParentMessageWriter.
 */
export type ChildToParentMessageReaderOrWriter<T extends SignerOrProvider> =
  T extends Provider ? ChildToParentMessageReader : ChildToParentMessageWriter

/**
 * Base functionality for Chain->ParentChain messages
 */
export class ChildToParentMessage {
  protected isClassic(
    e: ChildToParentTransactionEvent
  ): e is EventArgs<ClassicChildToParentTransactionEvent> {
    return isDefined(
      (e as EventArgs<ClassicChildToParentTransactionEvent>).indexInBatch
    )
  }

  /**
   * Instantiates a new `ChildToParentMessageWriter` or `ChildToParentMessageReader` object.
   *
   * @param {SignerOrProvider} ParentChainSignerOrProvider Signer or provider to be used for executing or reading the Chain-to-ParentChain message.
   * @param {ChildToParentTransactionEvent} event The event containing the data of the Chain-to-ParentChain message.
   * @param {Provider} [ParentChainProvider] Optional. Used to override the Provider which is attached to `ParentChainSignerOrProvider` in case you need more control. This will be a required parameter in a future major version update.
   */
  public static fromEvent<T extends SignerOrProvider>(
<<<<<<< HEAD
    ParentChainSignerOrProvider: T,
    event: ChildToParentTransactionEvent,
    ParentChainProvider?: Provider
  ): ChildToParentMessageReaderOrWriter<T>
  static fromEvent<T extends SignerOrProvider>(
    ParentChainSignerOrProvider: T,
    event: ChildToParentTransactionEvent,
    ParentChainProvider?: Provider
  ): ChildToParentMessageReader | ChildToParentMessageWriter {
    return SignerProviderUtils.isSigner(ParentChainSignerOrProvider)
      ? new ChildToParentMessageWriter(
          ParentChainSignerOrProvider,
          event,
          ParentChainProvider
        )
      : new ChildToParentMessageReader(ParentChainSignerOrProvider, event)
=======
    parentChainSignerOrProvider: T,
    event: ChildToParentTransactionEvent,
    parentChainProvider?: Provider
  ): ChildToParentMessageReaderOrWriter<T>
  static fromEvent<T extends SignerOrProvider>(
    parentChainSignerOrProvider: T,
    event: ChildToParentTransactionEvent,
    parentChainProvider?: Provider
  ): ChildToParentMessageReader | ChildToParentMessageWriter {
    return SignerProviderUtils.isSigner(parentChainSignerOrProvider)
      ? new ChildToParentMessageWriter(
          parentChainSignerOrProvider,
          event,
          parentChainProvider
        )
      : new ChildToParentMessageReader(parentChainSignerOrProvider, event)
>>>>>>> 92def11e
  }

  /**
   * Get event logs for ChildToParent transactions.
<<<<<<< HEAD
   * @param ChainProvider
=======
   * @param childChainProvider
>>>>>>> 92def11e
   * @param filter Block range filter
   * @param position The batchnumber indexed field was removed in nitro and a position indexed field was added.
   * For pre-nitro events the value passed in here will be used to find events with the same batchnumber.
   * For post nitro events it will be used to find events with the same position.
   * @param destination The ParentChain destination of the ChildToParent message
   * @param hash The uniqueId indexed field was removed in nitro and a hash indexed field was added.
   * For pre-nitro events the value passed in here will be used to find events with the same uniqueId.
   * For post nitro events it will be used to find events with the same hash.
   * @param indexInBatch The index in the batch, only valid for pre-nitro events. This parameter is ignored post-nitro
   * @returns Any classic and nitro events that match the provided filters.
   */
  public static async getChildToParentEvents(
<<<<<<< HEAD
    ChainProvider: Provider,
=======
    childChainProvider: Provider,
>>>>>>> 92def11e
    filter: { fromBlock: BlockTag; toBlock: BlockTag },
    position?: BigNumber,
    destination?: string,
    hash?: BigNumber,
    indexInBatch?: BigNumber
  ): Promise<(ChildToParentTransactionEvent & { transactionHash: string })[]> {
    const childChain = await getChildChain(childChainProvider)

    const inClassicRange = (blockTag: BlockTag, nitroGenBlock: number) => {
      if (typeof blockTag === 'string') {
        // taking classic of "earliest", "latest", "earliest" and the nitro gen block
        // yields 0, nitro gen, nitro gen since the classic range is always between 0 and nitro gen

        switch (blockTag) {
          case 'earliest':
            return 0
          case 'latest':
            return nitroGenBlock
          case 'pending':
            return nitroGenBlock
          default:
            throw new ArbSdkError(`Unrecognised block tag. ${blockTag}`)
        }
      }
      return Math.min(blockTag, nitroGenBlock)
    }

    const inNitroRange = (blockTag: BlockTag, nitroGenBlock: number) => {
      // taking nitro range of "earliest", "latest", "earliest" and the nitro gen block
      // yields nitro gen, latest, pending since the nitro range is always between nitro gen and latest/pending

      if (typeof blockTag === 'string') {
        switch (blockTag) {
          case 'earliest':
            return nitroGenBlock
          case 'latest':
            return 'latest'
          case 'pending':
            return 'pending'
          default:
            throw new ArbSdkError(`Unrecognised block tag. ${blockTag}`)
        }
      }

      return Math.max(blockTag, nitroGenBlock)
    }

    // only fetch nitro events after the genesis block
    const classicFilter = {
<<<<<<< HEAD
      fromBlock: inClassicRange(
        filter.fromBlock,
        ChainNetwork.nitroGenesisBlock
      ),
      toBlock: inClassicRange(filter.toBlock, ChainNetwork.nitroGenesisBlock),
=======
      fromBlock: inClassicRange(filter.fromBlock, childChain.nitroGenesisBlock),
      toBlock: inClassicRange(filter.toBlock, childChain.nitroGenesisBlock),
>>>>>>> 92def11e
    }
    const logQueries = []
    if (classicFilter.fromBlock !== classicFilter.toBlock) {
      logQueries.push(
        classic.L2ToL1MessageClassic.getL2ToL1Events(
<<<<<<< HEAD
          ChainProvider,
=======
          childChainProvider,
>>>>>>> 92def11e
          classicFilter,
          position,
          destination,
          hash,
          indexInBatch
        )
      )
    }

    const nitroFilter = {
<<<<<<< HEAD
      fromBlock: inNitroRange(filter.fromBlock, ChainNetwork.nitroGenesisBlock),
      toBlock: inNitroRange(filter.toBlock, ChainNetwork.nitroGenesisBlock),
    }
    if (nitroFilter.fromBlock !== nitroFilter.toBlock) {
      logQueries.push(
        nitro.ChildToParentChainMessageNitro.getChildToParentChainEvents(
          ChainProvider,
=======
      fromBlock: inNitroRange(filter.fromBlock, childChain.nitroGenesisBlock),
      toBlock: inNitroRange(filter.toBlock, childChain.nitroGenesisBlock),
    }
    if (nitroFilter.fromBlock !== nitroFilter.toBlock) {
      logQueries.push(
        nitro.L2ToL1MessageNitro.getL2ToL1Events(
          childChainProvider,
>>>>>>> 92def11e
          nitroFilter,
          position,
          destination,
          hash
        )
      )
    }

    return (await Promise.all(logQueries)).flat(1)
  }
}

/**
 * Provides read-only access for Chain-to-ParentChain-messages
 */
export class ChildToParentMessageReader extends ChildToParentMessage {
  private readonly classicReader?: classic.L2ToL1MessageReaderClassic
  private readonly nitroReader?: nitro.ChildToParentChainMessageReaderNitro

  constructor(
<<<<<<< HEAD
    protected readonly ParentChainProvider: Provider,
=======
    protected readonly parentChainProvider: Provider,
>>>>>>> 92def11e
    event: ChildToParentTransactionEvent
  ) {
    super()
    if (this.isClassic(event)) {
      this.classicReader = new classic.L2ToL1MessageReaderClassic(
<<<<<<< HEAD
        ParentChainProvider,
=======
        parentChainProvider,
>>>>>>> 92def11e
        event.batchNumber,
        event.indexInBatch
      )
    } else {
<<<<<<< HEAD
      this.nitroReader = new nitro.ChildToParentChainMessageReaderNitro(
        ParentChainProvider,
=======
      this.nitroReader = new nitro.L2ToL1MessageReaderNitro(
        parentChainProvider,
>>>>>>> 92def11e
        event
      )
    }
  }

  public async getOutboxProof(
<<<<<<< HEAD
    ChainProvider: Provider
  ): Promise<classic.MessageBatchProofInfo | null | string[]> {
    if (this.nitroReader) {
      return await this.nitroReader.getOutboxProof(ChainProvider)
    } else return await this.classicReader!.tryGetProof(ChainProvider)
=======
    childChainProvider: Provider
  ): Promise<classic.MessageBatchProofInfo | null | string[]> {
    if (this.nitroReader) {
      return await this.nitroReader.getOutboxProof(childChainProvider)
    } else return await this.classicReader!.tryGetProof(childChainProvider)
>>>>>>> 92def11e
  }

  /**
   * Get the status of this message
   * In order to check if the message has been executed proof info must be provided.
   * @returns
   */
  public async status(
<<<<<<< HEAD
    ChainProvider: Provider
  ): Promise<ChildToParentMessageStatus> {
    // can we create an ChildToParentmessage here, we need to - the constructor is what we need
    if (this.nitroReader) return await this.nitroReader.status(ChainProvider)
    else return await this.classicReader!.status(ChainProvider)
=======
    childChainProvider: Provider
  ): Promise<ChildToParentChainMessageStatus> {
    // can we create an ChildToParentmessage here, we need to - the constructor is what we need
    if (this.nitroReader)
      return await this.nitroReader.status(childChainProvider)
    else return await this.classicReader!.status(childChainProvider)
>>>>>>> 92def11e
  }

  /**
   * Waits until the outbox entry has been created, and will not return until it has been.
   * WARNING: Outbox entries are only created when the corresponding node is confirmed. Which
   * can take 1 week+, so waiting here could be a very long operation.
   * @param retryDelay
   * @returns
   */
  public async waitUntilReadyToExecute(
<<<<<<< HEAD
    ChainProvider: Provider,
    retryDelay = 500
  ): Promise<void> {
    if (this.nitroReader)
      return this.nitroReader.waitUntilReadyToExecute(ChainProvider, retryDelay)
    else
      return this.classicReader!.waitUntilOutboxEntryCreated(
        ChainProvider,
=======
    childChainProvider: Provider,
    retryDelay = 500
  ): Promise<void> {
    if (this.nitroReader)
      return this.nitroReader.waitUntilReadyToExecute(
        childChainProvider,
        retryDelay
      )
    else
      return this.classicReader!.waitUntilOutboxEntryCreated(
        childChainProvider,
>>>>>>> 92def11e
        retryDelay
      )
  }

  /**
   * Estimates the ParentChain block number in which this Chain to ParentChain tx will be available for execution.
   * If the message can or already has been executed, this returns null
<<<<<<< HEAD
   * @param ChainProvider
   * @returns expected ParentChain block number where the Chain to ParentChain message will be executable. Returns null if the message can or already has been executed
   */
  public async getFirstExecutableBlock(
    ChainProvider: Provider
  ): Promise<BigNumber | null> {
    if (this.nitroReader)
      return this.nitroReader.getFirstExecutableBlock(ChainProvider)
    else return this.classicReader!.getFirstExecutableBlock(ChainProvider)
=======
   * @param childChainProvider
   * @returns expected ParentChain block number where the Chain to ParentChain message will be executable. Returns null if the message can or already has been executed
   */
  public async getFirstExecutableBlock(
    childChainProvider: Provider
  ): Promise<BigNumber | null> {
    if (this.nitroReader)
      return this.nitroReader.getFirstExecutableBlock(childChainProvider)
    else return this.classicReader!.getFirstExecutableBlock(childChainProvider)
>>>>>>> 92def11e
  }
}

/**
 * Provides read and write access for Chain-to-ParentChain-messages
 */
export class ChildToParentMessageWriter extends ChildToParentMessageReader {
  private readonly classicWriter?: classic.L2ToL1MessageWriterClassic
  private readonly nitroWriter?: nitro.ChildToParentChainMessageWriterNitro

  /**
   * Instantiates a new `ChildToParentMessageWriter` object.
   *
   * @param {Signer} ParentChainSigner The signer to be used for executing the Chain-to-ParentChain message.
   * @param {ChildToParentTransactionEvent} event The event containing the data of the Chain-to-ParentChain message.
   * @param {Provider} [ParentChainProvider] Optional. Used to override the Provider which is attached to `ParentChainSigner` in case you need more control. This will be a required parameter in a future major version update.
   */
  constructor(
<<<<<<< HEAD
    ParentChainSigner: Signer,
    event: ChildToParentTransactionEvent,
    ParentChainProvider?: Provider
  ) {
    super(ParentChainProvider ?? ParentChainSigner.provider!, event)

    if (this.isClassic(event)) {
      this.classicWriter = new classic.L2ToL1MessageWriterClassic(
        ParentChainSigner,
        event.batchNumber,
        event.indexInBatch,
        ParentChainProvider
      )
    } else {
      this.nitroWriter = new nitro.ChildToParentChainMessageWriterNitro(
        ParentChainSigner,
        event,
        ParentChainProvider
=======
    parentChainSigner: Signer,
    event: ChildToParentTransactionEvent,
    parentChainProvider?: Provider
  ) {
    super(parentChainProvider ?? parentChainSigner.provider!, event)

    if (this.isClassic(event)) {
      this.classicWriter = new classic.L2ToL1MessageWriterClassic(
        parentChainSigner,
        event.batchNumber,
        event.indexInBatch,
        parentChainProvider
      )
    } else {
      this.nitroWriter = new nitro.L2ToL1MessageWriterNitro(
        parentChainSigner,
        event,
        parentChainProvider
>>>>>>> 92def11e
      )
    }
  }

  /**
   * Executes the ChildToParentMessage on ParentChain.
   * Will throw an error if the outbox entry has not been created, which happens when the
   * corresponding assertion is confirmed.
   * @returns
   */
  public async execute(
<<<<<<< HEAD
    ChainProvider: Provider,
    overrides?: Overrides
  ): Promise<ContractTransaction> {
    if (this.nitroWriter)
      return this.nitroWriter.execute(ChainProvider, overrides)
    else return await this.classicWriter!.execute(ChainProvider, overrides)
=======
    childChainProvider: Provider,
    overrides?: Overrides
  ): Promise<ContractTransaction> {
    if (this.nitroWriter)
      return this.nitroWriter.execute(childChainProvider, overrides)
    else return await this.classicWriter!.execute(childChainProvider, overrides)
>>>>>>> 92def11e
  }
}<|MERGE_RESOLUTION|>--- conflicted
+++ resolved
@@ -30,10 +30,6 @@
 import * as nitro from './L2ToL1MessageNitro'
 import {
   L2ToL1TransactionEvent as ClassicChildToParentTransactionEvent,
-<<<<<<< HEAD
-  L2ToL1TransactionEvent,
-=======
->>>>>>> 92def11e
   L2ToL1TxEvent as NitroChildToParentTransactionEvent,
 } from '../abi/ArbSys'
 import { isDefined } from '../utils/lib'
@@ -75,24 +71,6 @@
    * @param {Provider} [ParentChainProvider] Optional. Used to override the Provider which is attached to `ParentChainSignerOrProvider` in case you need more control. This will be a required parameter in a future major version update.
    */
   public static fromEvent<T extends SignerOrProvider>(
-<<<<<<< HEAD
-    ParentChainSignerOrProvider: T,
-    event: ChildToParentTransactionEvent,
-    ParentChainProvider?: Provider
-  ): ChildToParentMessageReaderOrWriter<T>
-  static fromEvent<T extends SignerOrProvider>(
-    ParentChainSignerOrProvider: T,
-    event: ChildToParentTransactionEvent,
-    ParentChainProvider?: Provider
-  ): ChildToParentMessageReader | ChildToParentMessageWriter {
-    return SignerProviderUtils.isSigner(ParentChainSignerOrProvider)
-      ? new ChildToParentMessageWriter(
-          ParentChainSignerOrProvider,
-          event,
-          ParentChainProvider
-        )
-      : new ChildToParentMessageReader(ParentChainSignerOrProvider, event)
-=======
     parentChainSignerOrProvider: T,
     event: ChildToParentTransactionEvent,
     parentChainProvider?: Provider
@@ -109,16 +87,11 @@
           parentChainProvider
         )
       : new ChildToParentMessageReader(parentChainSignerOrProvider, event)
->>>>>>> 92def11e
   }
 
   /**
    * Get event logs for ChildToParent transactions.
-<<<<<<< HEAD
-   * @param ChainProvider
-=======
    * @param childChainProvider
->>>>>>> 92def11e
    * @param filter Block range filter
    * @param position The batchnumber indexed field was removed in nitro and a position indexed field was added.
    * For pre-nitro events the value passed in here will be used to find events with the same batchnumber.
@@ -131,11 +104,7 @@
    * @returns Any classic and nitro events that match the provided filters.
    */
   public static async getChildToParentEvents(
-<<<<<<< HEAD
-    ChainProvider: Provider,
-=======
     childChainProvider: Provider,
->>>>>>> 92def11e
     filter: { fromBlock: BlockTag; toBlock: BlockTag },
     position?: BigNumber,
     destination?: string,
@@ -185,26 +154,14 @@
 
     // only fetch nitro events after the genesis block
     const classicFilter = {
-<<<<<<< HEAD
-      fromBlock: inClassicRange(
-        filter.fromBlock,
-        ChainNetwork.nitroGenesisBlock
-      ),
-      toBlock: inClassicRange(filter.toBlock, ChainNetwork.nitroGenesisBlock),
-=======
       fromBlock: inClassicRange(filter.fromBlock, childChain.nitroGenesisBlock),
       toBlock: inClassicRange(filter.toBlock, childChain.nitroGenesisBlock),
->>>>>>> 92def11e
     }
     const logQueries = []
     if (classicFilter.fromBlock !== classicFilter.toBlock) {
       logQueries.push(
         classic.L2ToL1MessageClassic.getL2ToL1Events(
-<<<<<<< HEAD
-          ChainProvider,
-=======
           childChainProvider,
->>>>>>> 92def11e
           classicFilter,
           position,
           destination,
@@ -215,15 +172,6 @@
     }
 
     const nitroFilter = {
-<<<<<<< HEAD
-      fromBlock: inNitroRange(filter.fromBlock, ChainNetwork.nitroGenesisBlock),
-      toBlock: inNitroRange(filter.toBlock, ChainNetwork.nitroGenesisBlock),
-    }
-    if (nitroFilter.fromBlock !== nitroFilter.toBlock) {
-      logQueries.push(
-        nitro.ChildToParentChainMessageNitro.getChildToParentChainEvents(
-          ChainProvider,
-=======
       fromBlock: inNitroRange(filter.fromBlock, childChain.nitroGenesisBlock),
       toBlock: inNitroRange(filter.toBlock, childChain.nitroGenesisBlock),
     }
@@ -231,7 +179,6 @@
       logQueries.push(
         nitro.L2ToL1MessageNitro.getL2ToL1Events(
           childChainProvider,
->>>>>>> 92def11e
           nitroFilter,
           position,
           destination,
@@ -252,51 +199,30 @@
   private readonly nitroReader?: nitro.ChildToParentChainMessageReaderNitro
 
   constructor(
-<<<<<<< HEAD
-    protected readonly ParentChainProvider: Provider,
-=======
     protected readonly parentChainProvider: Provider,
->>>>>>> 92def11e
     event: ChildToParentTransactionEvent
   ) {
     super()
     if (this.isClassic(event)) {
       this.classicReader = new classic.L2ToL1MessageReaderClassic(
-<<<<<<< HEAD
-        ParentChainProvider,
-=======
         parentChainProvider,
->>>>>>> 92def11e
         event.batchNumber,
         event.indexInBatch
       )
     } else {
-<<<<<<< HEAD
-      this.nitroReader = new nitro.ChildToParentChainMessageReaderNitro(
-        ParentChainProvider,
-=======
       this.nitroReader = new nitro.L2ToL1MessageReaderNitro(
         parentChainProvider,
->>>>>>> 92def11e
         event
       )
     }
   }
 
   public async getOutboxProof(
-<<<<<<< HEAD
-    ChainProvider: Provider
-  ): Promise<classic.MessageBatchProofInfo | null | string[]> {
-    if (this.nitroReader) {
-      return await this.nitroReader.getOutboxProof(ChainProvider)
-    } else return await this.classicReader!.tryGetProof(ChainProvider)
-=======
     childChainProvider: Provider
   ): Promise<classic.MessageBatchProofInfo | null | string[]> {
     if (this.nitroReader) {
       return await this.nitroReader.getOutboxProof(childChainProvider)
     } else return await this.classicReader!.tryGetProof(childChainProvider)
->>>>>>> 92def11e
   }
 
   /**
@@ -305,20 +231,12 @@
    * @returns
    */
   public async status(
-<<<<<<< HEAD
-    ChainProvider: Provider
-  ): Promise<ChildToParentMessageStatus> {
-    // can we create an ChildToParentmessage here, we need to - the constructor is what we need
-    if (this.nitroReader) return await this.nitroReader.status(ChainProvider)
-    else return await this.classicReader!.status(ChainProvider)
-=======
     childChainProvider: Provider
   ): Promise<ChildToParentChainMessageStatus> {
     // can we create an ChildToParentmessage here, we need to - the constructor is what we need
     if (this.nitroReader)
       return await this.nitroReader.status(childChainProvider)
     else return await this.classicReader!.status(childChainProvider)
->>>>>>> 92def11e
   }
 
   /**
@@ -329,16 +247,6 @@
    * @returns
    */
   public async waitUntilReadyToExecute(
-<<<<<<< HEAD
-    ChainProvider: Provider,
-    retryDelay = 500
-  ): Promise<void> {
-    if (this.nitroReader)
-      return this.nitroReader.waitUntilReadyToExecute(ChainProvider, retryDelay)
-    else
-      return this.classicReader!.waitUntilOutboxEntryCreated(
-        ChainProvider,
-=======
     childChainProvider: Provider,
     retryDelay = 500
   ): Promise<void> {
@@ -350,7 +258,6 @@
     else
       return this.classicReader!.waitUntilOutboxEntryCreated(
         childChainProvider,
->>>>>>> 92def11e
         retryDelay
       )
   }
@@ -358,17 +265,6 @@
   /**
    * Estimates the ParentChain block number in which this Chain to ParentChain tx will be available for execution.
    * If the message can or already has been executed, this returns null
-<<<<<<< HEAD
-   * @param ChainProvider
-   * @returns expected ParentChain block number where the Chain to ParentChain message will be executable. Returns null if the message can or already has been executed
-   */
-  public async getFirstExecutableBlock(
-    ChainProvider: Provider
-  ): Promise<BigNumber | null> {
-    if (this.nitroReader)
-      return this.nitroReader.getFirstExecutableBlock(ChainProvider)
-    else return this.classicReader!.getFirstExecutableBlock(ChainProvider)
-=======
    * @param childChainProvider
    * @returns expected ParentChain block number where the Chain to ParentChain message will be executable. Returns null if the message can or already has been executed
    */
@@ -378,7 +274,6 @@
     if (this.nitroReader)
       return this.nitroReader.getFirstExecutableBlock(childChainProvider)
     else return this.classicReader!.getFirstExecutableBlock(childChainProvider)
->>>>>>> 92def11e
   }
 }
 
@@ -397,26 +292,6 @@
    * @param {Provider} [ParentChainProvider] Optional. Used to override the Provider which is attached to `ParentChainSigner` in case you need more control. This will be a required parameter in a future major version update.
    */
   constructor(
-<<<<<<< HEAD
-    ParentChainSigner: Signer,
-    event: ChildToParentTransactionEvent,
-    ParentChainProvider?: Provider
-  ) {
-    super(ParentChainProvider ?? ParentChainSigner.provider!, event)
-
-    if (this.isClassic(event)) {
-      this.classicWriter = new classic.L2ToL1MessageWriterClassic(
-        ParentChainSigner,
-        event.batchNumber,
-        event.indexInBatch,
-        ParentChainProvider
-      )
-    } else {
-      this.nitroWriter = new nitro.ChildToParentChainMessageWriterNitro(
-        ParentChainSigner,
-        event,
-        ParentChainProvider
-=======
     parentChainSigner: Signer,
     event: ChildToParentTransactionEvent,
     parentChainProvider?: Provider
@@ -435,7 +310,6 @@
         parentChainSigner,
         event,
         parentChainProvider
->>>>>>> 92def11e
       )
     }
   }
@@ -447,20 +321,11 @@
    * @returns
    */
   public async execute(
-<<<<<<< HEAD
-    ChainProvider: Provider,
-    overrides?: Overrides
-  ): Promise<ContractTransaction> {
-    if (this.nitroWriter)
-      return this.nitroWriter.execute(ChainProvider, overrides)
-    else return await this.classicWriter!.execute(ChainProvider, overrides)
-=======
     childChainProvider: Provider,
     overrides?: Overrides
   ): Promise<ContractTransaction> {
     if (this.nitroWriter)
       return this.nitroWriter.execute(childChainProvider, overrides)
     else return await this.classicWriter!.execute(childChainProvider, overrides)
->>>>>>> 92def11e
   }
 }