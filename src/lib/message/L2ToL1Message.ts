/*
 * Copyright 2021, Offchain Labs, Inc.
 *
 * Licensed under the Apache License, Version 2.0 (the "License");
 * you may not use this file except in compliance with the License.
 * You may obtain a copy of the License at
 *
 *    http://www.apache.org/licenses/LICENSE-2.0
 *
 * Unless required by applicable law or agreed to in writing, software
 * distributed under the License is distributed on an "AS IS" BASIS,
 * WITHOUT WARRANTIES OR CONDITIONS OF ANY KIND, either express or implied.
 * See the License for the specific language governing permissions and
 * limitations under the License.
 */
/* eslint-env node */
'use strict'

import { Provider } from '@ethersproject/abstract-provider'
import { Signer } from '@ethersproject/abstract-signer'
import { BigNumber } from '@ethersproject/bignumber'
import { BlockTag } from '@ethersproject/abstract-provider'

import { ContractTransaction, Overrides } from 'ethers'
import {
  SignerProviderUtils,
  SignerOrProvider,
} from '../dataEntities/signerOrProvider'
import * as classic from './L2ToL1MessageClassic'
import * as nitro from './L2ToL1MessageNitro'
import {
  L2ToL1TransactionEvent as ClassicChildToParentTransactionEvent,
  L2ToL1TxEvent as NitroChildToParentTransactionEvent,
} from '../abi/ArbSys'
import { isDefined } from '../utils/lib'
import { EventArgs } from '../dataEntities/event'
<<<<<<< HEAD
import { L2ToL1MessageStatus as ChildToParentMessageStatus } from '../dataEntities/message'
import { getChainNetwork } from '../dataEntities/networks'
=======
import { L2ToL1MessageStatus } from '../dataEntities/message'
import { getChildChain } from '../dataEntities/networks'
>>>>>>> 1066dbf4
import { ArbSdkError } from '../dataEntities/errors'

export type ChildToParentTransactionEvent =
  | EventArgs<ClassicChildToParentTransactionEvent>
  | EventArgs<NitroChildToParentTransactionEvent>

/**
 * Conditional type for Signer or Provider. If T is of type Provider
 * then ChildToParentMessageReaderOrWriter<T> will be of type ChildToParentMessageReader.
 * If T is of type Signer then ChildToParentMessageReaderOrWriter<T> will be of
 * type ChildToParentMessageWriter.
 */
export type ChildToParentMessageReaderOrWriter<T extends SignerOrProvider> =
  T extends Provider ? ChildToParentMessageReader : ChildToParentMessageWriter

/**
 * Base functionality for Chain->ParentChain messages
 */
export class ChildToParentMessage {
  protected isClassic(
    e: ChildToParentTransactionEvent
  ): e is EventArgs<ClassicChildToParentTransactionEvent> {
    return isDefined(
      (e as EventArgs<ClassicChildToParentTransactionEvent>).indexInBatch
    )
  }

  /**
   * Instantiates a new `ChildToParentMessageWriter` or `ChildToParentMessageReader` object.
   *
   * @param {SignerOrProvider} ParentChainSignerOrProvider Signer or provider to be used for executing or reading the Chain-to-ParentChain message.
   * @param {ChildToParentTransactionEvent} event The event containing the data of the Chain-to-ParentChain message.
   * @param {Provider} [ParentChainProvider] Optional. Used to override the Provider which is attached to `ParentChainSignerOrProvider` in case you need more control. This will be a required parameter in a future major version update.
   */
  public static fromEvent<T extends SignerOrProvider>(
    ParentChainSignerOrProvider: T,
    event: ChildToParentTransactionEvent,
    ParentChainProvider?: Provider
  ): ChildToParentMessageReaderOrWriter<T>
  static fromEvent<T extends SignerOrProvider>(
    ParentChainSignerOrProvider: T,
    event: ChildToParentTransactionEvent,
    ParentChainProvider?: Provider
  ): ChildToParentMessageReader | ChildToParentMessageWriter {
    return SignerProviderUtils.isSigner(ParentChainSignerOrProvider)
      ? new ChildToParentMessageWriter(
          ParentChainSignerOrProvider,
          event,
          ParentChainProvider
        )
      : new ChildToParentMessageReader(ParentChainSignerOrProvider, event)
  }

  /**
   * Get event logs for ChildToParent transactions.
   * @param ChainProvider
   * @param filter Block range filter
   * @param position The batchnumber indexed field was removed in nitro and a position indexed field was added.
   * For pre-nitro events the value passed in here will be used to find events with the same batchnumber.
   * For post nitro events it will be used to find events with the same position.
   * @param destination The ParentChain destination of the ChildToParent message
   * @param hash The uniqueId indexed field was removed in nitro and a hash indexed field was added.
   * For pre-nitro events the value passed in here will be used to find events with the same uniqueId.
   * For post nitro events it will be used to find events with the same hash.
   * @param indexInBatch The index in the batch, only valid for pre-nitro events. This parameter is ignored post-nitro
   * @returns Any classic and nitro events that match the provided filters.
   */
  public static async getChildToParentEvents(
    ChainProvider: Provider,
    filter: { fromBlock: BlockTag; toBlock: BlockTag },
    position?: BigNumber,
    destination?: string,
    hash?: BigNumber,
    indexInBatch?: BigNumber
<<<<<<< HEAD
  ): Promise<(ChildToParentTransactionEvent & { transactionHash: string })[]> {
    const ChainNetwork = await getChainNetwork(ChainProvider)
=======
  ): Promise<(L2ToL1TransactionEvent & { transactionHash: string })[]> {
    const l2Network = await getChildChain(l2Provider)
>>>>>>> 1066dbf4

    const inClassicRange = (blockTag: BlockTag, nitroGenBlock: number) => {
      if (typeof blockTag === 'string') {
        // taking classic of "earliest", "latest", "earliest" and the nitro gen block
        // yields 0, nitro gen, nitro gen since the classic range is always between 0 and nitro gen

        switch (blockTag) {
          case 'earliest':
            return 0
          case 'latest':
            return nitroGenBlock
          case 'pending':
            return nitroGenBlock
          default:
            throw new ArbSdkError(`Unrecognised block tag. ${blockTag}`)
        }
      }
      return Math.min(blockTag, nitroGenBlock)
    }

    const inNitroRange = (blockTag: BlockTag, nitroGenBlock: number) => {
      // taking nitro range of "earliest", "latest", "earliest" and the nitro gen block
      // yields nitro gen, latest, pending since the nitro range is always between nitro gen and latest/pending

      if (typeof blockTag === 'string') {
        switch (blockTag) {
          case 'earliest':
            return nitroGenBlock
          case 'latest':
            return 'latest'
          case 'pending':
            return 'pending'
          default:
            throw new ArbSdkError(`Unrecognised block tag. ${blockTag}`)
        }
      }

      return Math.max(blockTag, nitroGenBlock)
    }

    // only fetch nitro events after the genesis block
    const classicFilter = {
      fromBlock: inClassicRange(
        filter.fromBlock,
        ChainNetwork.nitroGenesisBlock
      ),
      toBlock: inClassicRange(filter.toBlock, ChainNetwork.nitroGenesisBlock),
    }
    const logQueries = []
    if (classicFilter.fromBlock !== classicFilter.toBlock) {
      logQueries.push(
        classic.L2ToL1MessageClassic.getL2ToL1Events(
          ChainProvider,
          classicFilter,
          position,
          destination,
          hash,
          indexInBatch
        )
      )
    }

    const nitroFilter = {
      fromBlock: inNitroRange(filter.fromBlock, ChainNetwork.nitroGenesisBlock),
      toBlock: inNitroRange(filter.toBlock, ChainNetwork.nitroGenesisBlock),
    }
    if (nitroFilter.fromBlock !== nitroFilter.toBlock) {
      logQueries.push(
        nitro.L2ToL1MessageNitro.getL2ToL1Events(
          ChainProvider,
          nitroFilter,
          position,
          destination,
          hash
        )
      )
    }

    return (await Promise.all(logQueries)).flat(1)
  }
}

/**
 * Provides read-only access for Chain-to-ParentChain-messages
 */
export class ChildToParentMessageReader extends ChildToParentMessage {
  private readonly classicReader?: classic.L2ToL1MessageReaderClassic
  private readonly nitroReader?: nitro.L2ToL1MessageReaderNitro

  constructor(
    protected readonly ParentChainProvider: Provider,
    event: ChildToParentTransactionEvent
  ) {
    super()
    if (this.isClassic(event)) {
      this.classicReader = new classic.L2ToL1MessageReaderClassic(
        ParentChainProvider,
        event.batchNumber,
        event.indexInBatch
      )
    } else {
      this.nitroReader = new nitro.L2ToL1MessageReaderNitro(
        ParentChainProvider,
        event
      )
    }
  }

  public async getOutboxProof(
    ChainProvider: Provider
  ): Promise<classic.MessageBatchProofInfo | null | string[]> {
    if (this.nitroReader) {
      return await this.nitroReader.getOutboxProof(ChainProvider)
    } else return await this.classicReader!.tryGetProof(ChainProvider)
  }

  /**
   * Get the status of this message
   * In order to check if the message has been executed proof info must be provided.
   * @returns
   */
  public async status(
    ChainProvider: Provider
  ): Promise<ChildToParentMessageStatus> {
    // can we create an ChildToParentmessage here, we need to - the constructor is what we need
    if (this.nitroReader) return await this.nitroReader.status(ChainProvider)
    else return await this.classicReader!.status(ChainProvider)
  }

  /**
   * Waits until the outbox entry has been created, and will not return until it has been.
   * WARNING: Outbox entries are only created when the corresponding node is confirmed. Which
   * can take 1 week+, so waiting here could be a very long operation.
   * @param retryDelay
   * @returns
   */
  public async waitUntilReadyToExecute(
    ChainProvider: Provider,
    retryDelay = 500
  ): Promise<void> {
    if (this.nitroReader)
      return this.nitroReader.waitUntilReadyToExecute(ChainProvider, retryDelay)
    else
      return this.classicReader!.waitUntilOutboxEntryCreated(
        ChainProvider,
        retryDelay
      )
  }

  /**
   * Estimates the ParentChain block number in which this Chain to ParentChain tx will be available for execution.
   * If the message can or already has been executed, this returns null
   * @param ChainProvider
   * @returns expected ParentChain block number where the Chain to ParentChain message will be executable. Returns null if the message can or already has been executed
   */
  public async getFirstExecutableBlock(
    ChainProvider: Provider
  ): Promise<BigNumber | null> {
    if (this.nitroReader)
      return this.nitroReader.getFirstExecutableBlock(ChainProvider)
    else return this.classicReader!.getFirstExecutableBlock(ChainProvider)
  }
}

/**
 * Provides read and write access for Chain-to-ParentChain-messages
 */
export class ChildToParentMessageWriter extends ChildToParentMessageReader {
  private readonly classicWriter?: classic.L2ToL1MessageWriterClassic
  private readonly nitroWriter?: nitro.L2ToL1MessageWriterNitro

  /**
   * Instantiates a new `ChildToParentMessageWriter` object.
   *
   * @param {Signer} ParentChainSigner The signer to be used for executing the Chain-to-ParentChain message.
   * @param {ChildToParentTransactionEvent} event The event containing the data of the Chain-to-ParentChain message.
   * @param {Provider} [ParentChainProvider] Optional. Used to override the Provider which is attached to `ParentChainSigner` in case you need more control. This will be a required parameter in a future major version update.
   */
  constructor(
    ParentChainSigner: Signer,
    event: ChildToParentTransactionEvent,
    ParentChainProvider?: Provider
  ) {
    super(ParentChainProvider ?? ParentChainSigner.provider!, event)

    if (this.isClassic(event)) {
      this.classicWriter = new classic.L2ToL1MessageWriterClassic(
        ParentChainSigner,
        event.batchNumber,
        event.indexInBatch,
        ParentChainProvider
      )
    } else {
      this.nitroWriter = new nitro.L2ToL1MessageWriterNitro(
        ParentChainSigner,
        event,
        ParentChainProvider
      )
    }
  }

  /**
   * Executes the ChildToParentMessage on ParentChain.
   * Will throw an error if the outbox entry has not been created, which happens when the
   * corresponding assertion is confirmed.
   * @returns
   */
  public async execute(
    ChainProvider: Provider,
    overrides?: Overrides
  ): Promise<ContractTransaction> {
    if (this.nitroWriter)
      return this.nitroWriter.execute(ChainProvider, overrides)
    else return await this.classicWriter!.execute(ChainProvider, overrides)
  }
}<|MERGE_RESOLUTION|>--- conflicted
+++ resolved
@@ -30,17 +30,13 @@
 import * as nitro from './L2ToL1MessageNitro'
 import {
   L2ToL1TransactionEvent as ClassicChildToParentTransactionEvent,
+  L2ToL1TransactionEvent,
   L2ToL1TxEvent as NitroChildToParentTransactionEvent,
 } from '../abi/ArbSys'
 import { isDefined } from '../utils/lib'
 import { EventArgs } from '../dataEntities/event'
-<<<<<<< HEAD
-import { L2ToL1MessageStatus as ChildToParentMessageStatus } from '../dataEntities/message'
-import { getChainNetwork } from '../dataEntities/networks'
-=======
 import { L2ToL1MessageStatus } from '../dataEntities/message'
 import { getChildChain } from '../dataEntities/networks'
->>>>>>> 1066dbf4
 import { ArbSdkError } from '../dataEntities/errors'
 
 export type ChildToParentTransactionEvent =
@@ -115,13 +111,8 @@
     destination?: string,
     hash?: BigNumber,
     indexInBatch?: BigNumber
-<<<<<<< HEAD
-  ): Promise<(ChildToParentTransactionEvent & { transactionHash: string })[]> {
-    const ChainNetwork = await getChainNetwork(ChainProvider)
-=======
   ): Promise<(L2ToL1TransactionEvent & { transactionHash: string })[]> {
     const l2Network = await getChildChain(l2Provider)
->>>>>>> 1066dbf4
 
     const inClassicRange = (blockTag: BlockTag, nitroGenBlock: number) => {
       if (typeof blockTag === 'string') {
