/*
 * Copyright 2021, Offchain Labs, Inc.
 *
 * Licensed under the Apache License, Version 2.0 (the "License");
 * you may not use this file except in compliance with the License.
 * You may obtain a copy of the License at
 *
 *    http://www.apache.org/licenses/LICENSE-2.0
 *
 * Unless required by applicable law or agreed to in writing, software
 * distributed under the License is distributed on an "AS IS" BASIS,
 * WITHOUT WARRANTIES OR CONDITIONS OF ANY KIND, either express or implied.
 * See the License for the specific language governing permissions and
 * limitations under the License.
 */
/* eslint-env node */
'use strict'

import { TransactionReceipt } from '@ethersproject/providers'
import { Log, Provider } from '@ethersproject/abstract-provider'
import { ContractTransaction } from '@ethersproject/contracts'
import { BigNumber } from '@ethersproject/bignumber'
import {
  L1ToL2Message,
  L1ToL2MessageReaderOrWriter,
  L1ToL2MessageReader,
  L1ToL2MessageWriter,
  L1ToL2MessageStatus,
  L1ToL2MessageWaitResult,
  EthDepositMessage,
  EthDepositMessageWaitResult,
} from './L1ToL2Message'

import { L1ERC20Gateway__factory } from '../abi/factories/L1ERC20Gateway__factory'
import {
  SignerProviderUtils,
  SignerOrProvider,
} from '../dataEntities/signerOrProvider'
import { ArbSdkError } from '../dataEntities/errors'
import { ethers } from 'ethers'
import { Inbox__factory } from '../abi/factories/Inbox__factory'
import { InboxMessageDeliveredEvent } from '../abi/Inbox'
import { hexZeroPad } from '@ethersproject/bytes'
import {
  InboxMessageKind,
  RetryableMessageParams,
} from '../dataEntities/message'
import { Bridge__factory } from '../abi/factories/Bridge__factory'
import { MessageDeliveredEvent } from '../abi/Bridge'
<<<<<<< HEAD
import { EventArgs, parseTypedLogs } from '../dataEntities/event'
=======
import { isDefined } from '../utils/lib'
>>>>>>> 673189ec

export interface L1ContractTransaction<
  TReceipt extends L1TransactionReceipt = L1TransactionReceipt
> extends ContractTransaction {
  wait(confirmations?: number): Promise<TReceipt>
}
// some helper interfaces to reduce the verbosity elsewhere
export type L1EthDepositTransaction =
  L1ContractTransaction<L1EthDepositTransactionReceipt>
export type L1ContractCallTransaction =
  L1ContractTransaction<L1ContractCallTransactionReceipt>

export class L1TransactionReceipt implements TransactionReceipt {
  public readonly to: string
  public readonly from: string
  public readonly contractAddress: string
  public readonly transactionIndex: number
  public readonly root?: string
  public readonly gasUsed: BigNumber
  public readonly logsBloom: string
  public readonly blockHash: string
  public readonly transactionHash: string
  public readonly logs: Array<Log>
  public readonly blockNumber: number
  public readonly confirmations: number
  public readonly cumulativeGasUsed: BigNumber
  public readonly effectiveGasPrice: BigNumber
  public readonly byzantium: boolean
  public readonly type: number
  public readonly status?: number

  constructor(tx: TransactionReceipt) {
    this.to = tx.to
    this.from = tx.from
    this.contractAddress = tx.contractAddress
    this.transactionIndex = tx.transactionIndex
    this.root = tx.root
    this.gasUsed = tx.gasUsed
    this.logsBloom = tx.logsBloom
    this.blockHash = tx.blockHash
    this.transactionHash = tx.transactionHash
    this.logs = tx.logs
    this.blockNumber = tx.blockNumber
    this.confirmations = tx.confirmations
    this.cumulativeGasUsed = tx.cumulativeGasUsed
    this.effectiveGasPrice = tx.effectiveGasPrice
    this.byzantium = tx.byzantium
    this.type = tx.type
    this.status = tx.status
  }

  /**
   * Get any MessageDelivered events that were emitted during this transaction
   * @returns
   */
  public getMessageDeliveredEvents(): EventArgs<MessageDeliveredEvent>[] {
    return parseTypedLogs(Bridge__factory, this.logs, 'MessageDelivered')
  }

  /**
   * Get any InboxMessageDelivered events that were emitted during this transaction
   * @returns
   */
  public getInboxMessageDeliveredEvent() {
    return parseTypedLogs(
      Inbox__factory,
      this.logs,
      'InboxMessageDelivered(uint256,bytes)'
    )
  }

  /**
   * Get combined data for any InboxMessageDelivered and MessageDelivered events
   * emitted during this transaction
   * @returns
   */
  public getMessageEvents(): {
    inboxMessageEvent: EventArgs<InboxMessageDeliveredEvent>
    bridgeMessageEvent: EventArgs<MessageDeliveredEvent>
  }[] {
    const bridgeMessages = this.getMessageDeliveredEvents()
    const inboxMessages = this.getInboxMessageDeliveredEvent()

    if (bridgeMessages.length !== inboxMessages.length) {
      throw new ArbSdkError(
        `Unexpected missing events. Inbox message count: ${
          inboxMessages.length
        } does not equal bridge message count: ${
          bridgeMessages.length
        }. ${JSON.stringify(inboxMessages)} ${JSON.stringify(bridgeMessages)}`
      )
    }

    const messages: {
      inboxMessageEvent: EventArgs<InboxMessageDeliveredEvent>
      bridgeMessageEvent: EventArgs<MessageDeliveredEvent>
    }[] = []
    for (const bm of bridgeMessages) {
      const im = inboxMessages.filter(i => i.messageNum.eq(bm.messageIndex))[0]
      if (!im) {
        throw new ArbSdkError(
          `Unexepected missing event for message index: ${bm.messageIndex.toString()}. ${JSON.stringify(
            inboxMessages
          )}`
        )
      }

      messages.push({
        inboxMessageEvent: im,
        bridgeMessageEvent: bm,
      })
    }
    return messages
  }

  private parseRetryableMessageData(eventData: string): RetryableMessageParams {
    // decode the data field - is been packed so we cant decode the bytes field this way
    const parsed = ethers.utils.defaultAbiCoder.decode(
      [
        'uint256', // dest
        'uint256', // l2 call balue
        'uint256', // msg val
        'uint256', // max submission
        'uint256', // excess fee refund addr
        'uint256', // call value refund addr
        'uint256', // max gas
        'uint256', // gas price bid
        'uint256', // data length
      ],
      // decode from the first 9 words
      eventData.substring(0, 64 * 9 + 2)
    ) as BigNumber[]

    const addressFromBigNumber = (bn: BigNumber) =>
      ethers.utils.getAddress(hexZeroPad(bn.toHexString(), 20))

    const destAddress = addressFromBigNumber(parsed[0])
    const l2CallValue = parsed[1]
    const l1Value = parsed[2]
    const maxSubmissionFee = parsed[3]
    const excessFeeRefundAddress = addressFromBigNumber(parsed[4])
    const callValueRefundAddress = addressFromBigNumber(parsed[5])
    const gasLimit = parsed[6]
    const maxFeePerGas = parsed[7]
    const data = '0x' + eventData.substring(64 * 9 + 2)

    return {
      destAddress,
      l2CallValue,
      l1Value,
      maxSubmissionFee: maxSubmissionFee,
      excessFeeRefundAddress,
      callValueRefundAddress,
      gasLimit,
      maxFeePerGas,
      data,
    }
  }

  public async getEthDepositMessages(
    l2Provider: Provider
  ): Promise<EthDepositMessage[]> {
    return Promise.all(
      this.getMessageEvents()
        .filter(
          e =>
            e.bridgeMessageEvent.kind ===
            InboxMessageKind.L1MessageType_ethDeposit
        )
        .map(m =>
          EthDepositMessage.fromEventComponents(
            l2Provider,
            m.inboxMessageEvent.messageNum,
            m.bridgeMessageEvent.sender,
            m.inboxMessageEvent.data
          )
        )
    )
  }

  /**
   * Get any l1tol2 messages created by this transaction
   * @param l2SignerOrProvider
   */
  public async getL1ToL2Messages<T extends SignerOrProvider>(
    l2SignerOrProvider: T
  ): Promise<L1ToL2MessageReaderOrWriter<T>[]>
  public async getL1ToL2Messages<T extends SignerOrProvider>(
    l2SignerOrProvider: T
  ): Promise<L1ToL2MessageReader[] | L1ToL2MessageWriter[]> {
    const provider = SignerProviderUtils.getProviderOrThrow(l2SignerOrProvider)
    const chainID = (await provider.getNetwork()).chainId.toString()
    const events = this.getMessageEvents()

    return events
      .filter(
        e =>
          e.bridgeMessageEvent.kind ===
          InboxMessageKind.L1MessageType_submitRetryableTx
      )
      .map(mn => {
        const inboxMessageData = this.parseRetryableMessageData(
          mn.inboxMessageEvent.data
        )
        return L1ToL2Message.fromTxComponents(
          l2SignerOrProvider,
          BigNumber.from(chainID).toNumber(),
          mn.bridgeMessageEvent.sender,
          mn.inboxMessageEvent.messageNum,
          mn.bridgeMessageEvent.baseFeeL1,
          inboxMessageData
        )
      })
  }

  /**
   * Get any token deposit events created by this transaction
   * @returns
   */
  public getTokenDepositEvents() {
    return parseTypedLogs(
      L1ERC20Gateway__factory,
      this.logs,
      'DepositInitiated'
    )
  }

  /**
   * Replaces the wait function with one that returns an L1TransactionReceipt
   * @param contractTransaction
   * @returns
   */
  public static monkeyPatchWait = (
    contractTransaction: ContractTransaction
  ): L1ContractTransaction => {
    const wait = contractTransaction.wait
    contractTransaction.wait = async (confirmations?: number) => {
      const result = await wait(confirmations)
      return new L1TransactionReceipt(result)
    }
    return contractTransaction as L1ContractTransaction
  }

  /**
   * Replaces the wait function with one that returns an L1EthDepositTransactionReceipt
   * @param contractTransaction
   * @returns
   */
  public static monkeyPatchEthDepositWait = (
    contractTransaction: ContractTransaction
  ): L1EthDepositTransaction => {
    const wait = contractTransaction.wait
    contractTransaction.wait = async (confirmations?: number) => {
      const result = await wait(confirmations)
      return new L1EthDepositTransactionReceipt(result)
    }
    return contractTransaction as L1EthDepositTransaction
  }

  /**
   * Replaces the wait function with one that returns an L1ContractCallTransactionReceipt
   * @param contractTransaction
   * @returns
   */
  public static monkeyPatchContractCallWait = (
    contractTransaction: ContractTransaction
  ): L1ContractCallTransaction => {
    const wait = contractTransaction.wait
    contractTransaction.wait = async (confirmations?: number) => {
      const result = await wait(confirmations)
      return new L1ContractCallTransactionReceipt(result)
    }
    return contractTransaction as L1ContractCallTransaction
  }
}

/**
 * An L1TransactionReceipt with additional functionality that only exists
 * if the transaction created a single eth deposit.
 */
export class L1EthDepositTransactionReceipt extends L1TransactionReceipt {
  /**
   * Wait for the funds to arrive on L2
   * @param confirmations Amount of confirmations the retryable ticket and the auto redeem receipt should have
   * @param timeout Amount of time to wait for the retryable ticket to be created
   * Defaults to 15 minutes, as by this time all transactions are expected to be included on L2. Throws on timeout.
   * @returns The wait result contains `complete`, a `status`, the L1ToL2Message and optionally the `l2TxReceipt`
   * If `complete` is true then this message is in the terminal state.
   * For eth deposits complete this is when the status is FUNDS_DEPOSITED, EXPIRED or REDEEMED.
   */
  public async waitForL2(
    l2Provider: Provider,
    confirmations?: number,
    timeout = 900000
  ): Promise<
    {
      complete: boolean
      message: EthDepositMessage
    } & EthDepositMessageWaitResult
  > {
    const message = (await this.getEthDepositMessages(l2Provider))[0]
    if (!message)
      throw new ArbSdkError('Unexpected missing Eth Deposit message.')
    const res = await message.wait(confirmations, timeout)

    return {
      complete: isDefined(res),
      l2TxReceipt: res,
      message,
    }
  }
}

/**
 * An L1TransactionReceipt with additional functionality that only exists
 * if the transaction created a single call to an L2 contract - this includes
 * token deposits.
 */
export class L1ContractCallTransactionReceipt extends L1TransactionReceipt {
  /**
   * Wait for the transaction to arrive and be executed on L2
   * @param confirmations Amount of confirmations the retryable ticket and the auto redeem receipt should have
   * @param timeout Amount of time to wait for the retryable ticket to be created
   * Defaults to 15 minutes, as by this time all transactions are expected to be included on L2. Throws on timeout.
   * @returns The wait result contains `complete`, a `status`, an L1ToL2Message and optionally the `l2TxReceipt`.
   * If `complete` is true then this message is in the terminal state.
   * For contract calls this is true only if the status is REDEEMED.
   */
  public async waitForL2<T extends SignerOrProvider>(
    l2SignerOrProvider: T,
    confirmations?: number,
    timeout = 900000
  ): Promise<
    {
      complete: boolean
      message: L1ToL2MessageReaderOrWriter<T>
    } & L1ToL2MessageWaitResult
  > {
    const message = (await this.getL1ToL2Messages(l2SignerOrProvider))[0]
    if (!message) throw new ArbSdkError('Unexpected missing L1ToL2 message.')
    const res = await message.waitForStatus(confirmations, timeout)

    return {
      complete: res.status === L1ToL2MessageStatus.REDEEMED,
      ...res,
      message,
    }
  }
}<|MERGE_RESOLUTION|>--- conflicted
+++ resolved
@@ -47,11 +47,8 @@
 } from '../dataEntities/message'
 import { Bridge__factory } from '../abi/factories/Bridge__factory'
 import { MessageDeliveredEvent } from '../abi/Bridge'
-<<<<<<< HEAD
 import { EventArgs, parseTypedLogs } from '../dataEntities/event'
-=======
 import { isDefined } from '../utils/lib'
->>>>>>> 673189ec
 
 export interface L1ContractTransaction<
   TReceipt extends L1TransactionReceipt = L1TransactionReceipt
