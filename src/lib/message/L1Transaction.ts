/*
 * Copyright 2021, Offchain Labs, Inc.
 *
 * Licensed under the Apache License, Version 2.0 (the "License");
 * you may not use this file except in compliance with the License.
 * You may obtain a copy of the License at
 *
 *    http://www.apache.org/licenses/LICENSE-2.0
 *
 * Unless required by applicable law or agreed to in writing, software
 * distributed under the License is distributed on an "AS IS" BASIS,
 * WITHOUT WARRANTIES OR CONDITIONS OF ANY KIND, either express or implied.
 * See the License for the specific language governing permissions and
 * limitations under the License.
 */
/* eslint-env node */
'use strict'

import { TransactionReceipt } from '@ethersproject/providers'
import { Log, Provider } from '@ethersproject/abstract-provider'
import { ContractTransaction } from '@ethersproject/contracts'
import { BigNumber } from '@ethersproject/bignumber'
import {
  ParentToChildMessage as L1ToL2Message,
  ParentToChildMessageReaderOrWriter as L1ToL2MessageReaderOrWriter,
  ParentToChildMessageReader as L1ToL2MessageReader,
  ParentToChildMessageReaderClassic as L1ToL2MessageReaderClassic,
  ParentToChildMessageWriter as L1ToL2MessageWriter,
  ParentToChildMessageStatus as L1ToL2MessageStatus,
  ParentToChildMessageWaitResult as L1ToL2MessageWaitResult,
  EthDepositMessage,
  EthDepositMessageWaitResult,
} from './L1ToL2Message'

import { L1ERC20Gateway__factory } from '../abi/factories/L1ERC20Gateway__factory'
import {
  SignerProviderUtils,
  SignerOrProvider,
} from '../dataEntities/signerOrProvider'
import { ArbSdkError } from '../dataEntities/errors'
import { Inbox__factory } from '../abi/factories/Inbox__factory'
import { InboxMessageDeliveredEvent } from '../abi/Inbox'
import { InboxMessageKind } from '../dataEntities/message'
import { Bridge__factory } from '../abi/factories/Bridge__factory'
import { MessageDeliveredEvent } from '../abi/Bridge'
import { EventArgs, parseTypedLogs } from '../dataEntities/event'
import { isDefined } from '../utils/lib'
import { SubmitRetryableMessageDataParser } from './messageDataParser'
<<<<<<< HEAD
import { getChainNetwork } from '../dataEntities/networks'
=======
import { getChildChain } from '../dataEntities/networks'
>>>>>>> 1066dbf4

export interface L1ContractTransaction<
  TReceipt extends L1TransactionReceipt = L1TransactionReceipt
> extends ContractTransaction {
  wait(confirmations?: number): Promise<TReceipt>
}
// some helper interfaces to reduce the verbosity elsewhere
export type L1EthDepositTransaction =
  L1ContractTransaction<L1EthDepositTransactionReceipt>
export type L1ContractCallTransaction =
  L1ContractTransaction<L1ContractCallTransactionReceipt>

export class L1TransactionReceipt implements TransactionReceipt {
  public readonly to: string
  public readonly from: string
  public readonly contractAddress: string
  public readonly transactionIndex: number
  public readonly root?: string
  public readonly gasUsed: BigNumber
  public readonly logsBloom: string
  public readonly blockHash: string
  public readonly transactionHash: string
  public readonly logs: Array<Log>
  public readonly blockNumber: number
  public readonly confirmations: number
  public readonly cumulativeGasUsed: BigNumber
  public readonly effectiveGasPrice: BigNumber
  public readonly byzantium: boolean
  public readonly type: number
  public readonly status?: number

  constructor(tx: TransactionReceipt) {
    this.to = tx.to
    this.from = tx.from
    this.contractAddress = tx.contractAddress
    this.transactionIndex = tx.transactionIndex
    this.root = tx.root
    this.gasUsed = tx.gasUsed
    this.logsBloom = tx.logsBloom
    this.blockHash = tx.blockHash
    this.transactionHash = tx.transactionHash
    this.logs = tx.logs
    this.blockNumber = tx.blockNumber
    this.confirmations = tx.confirmations
    this.cumulativeGasUsed = tx.cumulativeGasUsed
    this.effectiveGasPrice = tx.effectiveGasPrice
    this.byzantium = tx.byzantium
    this.type = tx.type
    this.status = tx.status
  }

  /**
   * Check if is a classic transaction
   * @param l2SignerOrProvider
   */
  public async isClassic<T extends SignerOrProvider>(
    l2SignerOrProvider: T
  ): Promise<boolean> {
    const provider = SignerProviderUtils.getProviderOrThrow(l2SignerOrProvider)
<<<<<<< HEAD
    const network = await getChainNetwork(provider)
=======
    const network = await getChildChain(provider)
>>>>>>> 1066dbf4
    return this.blockNumber < network.nitroGenesisL1Block
  }

  /**
   * Get any MessageDelivered events that were emitted during this transaction
   * @returns
   */
  public getMessageDeliveredEvents(): EventArgs<MessageDeliveredEvent>[] {
    return parseTypedLogs(Bridge__factory, this.logs, 'MessageDelivered')
  }

  /**
   * Get any InboxMessageDelivered events that were emitted during this transaction
   * @returns
   */
  public getInboxMessageDeliveredEvents() {
    return parseTypedLogs(
      Inbox__factory,
      this.logs,
      'InboxMessageDelivered(uint256,bytes)'
    )
  }

  /**
   * Get combined data for any InboxMessageDelivered and MessageDelivered events
   * emitted during this transaction
   * @returns
   */
  public getMessageEvents(): {
    inboxMessageEvent: EventArgs<InboxMessageDeliveredEvent>
    bridgeMessageEvent: EventArgs<MessageDeliveredEvent>
  }[] {
    const bridgeMessages = this.getMessageDeliveredEvents()
    const inboxMessages = this.getInboxMessageDeliveredEvents()

    if (bridgeMessages.length !== inboxMessages.length) {
      throw new ArbSdkError(
        `Unexpected missing events. Inbox message count: ${
          inboxMessages.length
        } does not equal bridge message count: ${
          bridgeMessages.length
        }. ${JSON.stringify(inboxMessages)} ${JSON.stringify(bridgeMessages)}`
      )
    }

    const messages: {
      inboxMessageEvent: EventArgs<InboxMessageDeliveredEvent>
      bridgeMessageEvent: EventArgs<MessageDeliveredEvent>
    }[] = []
    for (const bm of bridgeMessages) {
      const im = inboxMessages.filter(i => i.messageNum.eq(bm.messageIndex))[0]
      if (!im) {
        throw new ArbSdkError(
          `Unexepected missing event for message index: ${bm.messageIndex.toString()}. ${JSON.stringify(
            inboxMessages
          )}`
        )
      }

      messages.push({
        inboxMessageEvent: im,
        bridgeMessageEvent: bm,
      })
    }

    return messages
  }

  /**
   * Get any eth deposit messages created by this transaction
   * @param l2SignerOrProvider
   */
  public async getEthDeposits(
    l2Provider: Provider
  ): Promise<EthDepositMessage[]> {
    return Promise.all(
      this.getMessageEvents()
        .filter(
          e =>
            e.bridgeMessageEvent.kind ===
            InboxMessageKind.L1MessageType_ethDeposit
        )
        .map(m =>
          EthDepositMessage.fromEventComponents(
            l2Provider,
            m.inboxMessageEvent.messageNum,
            m.bridgeMessageEvent.sender,
            m.inboxMessageEvent.data
          )
        )
    )
  }

  /**
   * Get classic l1tol2 messages created by this transaction
   * @param l2Provider
   */
  public async getL1ToL2MessagesClassic(
    l2Provider: Provider
  ): Promise<L1ToL2MessageReaderClassic[]> {
<<<<<<< HEAD
    const network = await getChainNetwork(l2Provider)
=======
    const network = await getChildChain(l2Provider)
>>>>>>> 1066dbf4
    const chainID = network.chainID.toString()
    const isClassic = await this.isClassic(l2Provider)

    // throw on nitro events
    if (!isClassic) {
      throw new Error(
        "This method is only for classic transactions. Use 'getL1ToL2Messages' for nitro transactions."
      )
    }

    const messageNums = this.getInboxMessageDeliveredEvents().map(
      msg => msg.messageNum
    )

    return messageNums.map(
      messageNum =>
        new L1ToL2MessageReaderClassic(
          l2Provider,
          BigNumber.from(chainID).toNumber(),
          messageNum
        )
    )
  }

  /**
   * Get any l1tol2 messages created by this transaction
   * @param l2SignerOrProvider
   */
  public async getL1ToL2Messages<T extends SignerOrProvider>(
    l2SignerOrProvider: T
  ): Promise<L1ToL2MessageReaderOrWriter<T>[]>
  public async getL1ToL2Messages<T extends SignerOrProvider>(
    l2SignerOrProvider: T
  ): Promise<L1ToL2MessageReader[] | L1ToL2MessageWriter[]> {
    const provider = SignerProviderUtils.getProviderOrThrow(l2SignerOrProvider)
<<<<<<< HEAD
    const network = await getChainNetwork(provider)
=======
    const network = await getChildChain(provider)
>>>>>>> 1066dbf4
    const chainID = network.chainID.toString()
    const isClassic = await this.isClassic(provider)

    // throw on classic events
    if (isClassic) {
      throw new Error(
        "This method is only for nitro transactions. Use 'getL1ToL2MessagesClassic' for classic transactions."
      )
    }

    const events = this.getMessageEvents()
    return events
      .filter(
        e =>
          e.bridgeMessageEvent.kind ===
            InboxMessageKind.L1MessageType_submitRetryableTx &&
          e.bridgeMessageEvent.inbox.toLowerCase() ===
            network.ethBridge.inbox.toLowerCase()
      )
      .map(mn => {
        const messageDataParser = new SubmitRetryableMessageDataParser()
        const inboxMessageData = messageDataParser.parse(
          mn.inboxMessageEvent.data
        )

        return L1ToL2Message.fromEventComponents(
          l2SignerOrProvider,
          BigNumber.from(chainID).toNumber(),
          mn.bridgeMessageEvent.sender,
          mn.inboxMessageEvent.messageNum,
          mn.bridgeMessageEvent.baseFeeL1,
          inboxMessageData
        )
      })
  }

  /**
   * Get any token deposit events created by this transaction
   * @returns
   */
  public getTokenDepositEvents() {
    return parseTypedLogs(
      L1ERC20Gateway__factory,
      this.logs,
      'DepositInitiated'
    )
  }

  /**
   * Replaces the wait function with one that returns an L1TransactionReceipt
   * @param contractTransaction
   * @returns
   */
  public static monkeyPatchWait = (
    contractTransaction: ContractTransaction
  ): L1ContractTransaction => {
    const wait = contractTransaction.wait
    contractTransaction.wait = async (confirmations?: number) => {
      const result = await wait(confirmations)
      return new L1TransactionReceipt(result)
    }
    return contractTransaction as L1ContractTransaction
  }

  /**
   * Replaces the wait function with one that returns an L1EthDepositTransactionReceipt
   * @param contractTransaction
   * @returns
   */
  public static monkeyPatchEthDepositWait = (
    contractTransaction: ContractTransaction
  ): L1EthDepositTransaction => {
    const wait = contractTransaction.wait
    contractTransaction.wait = async (confirmations?: number) => {
      const result = await wait(confirmations)
      return new L1EthDepositTransactionReceipt(result)
    }
    return contractTransaction as L1EthDepositTransaction
  }

  /**
   * Replaces the wait function with one that returns an L1ContractCallTransactionReceipt
   * @param contractTransaction
   * @returns
   */
  public static monkeyPatchContractCallWait = (
    contractTransaction: ContractTransaction
  ): L1ContractCallTransaction => {
    const wait = contractTransaction.wait
    contractTransaction.wait = async (confirmations?: number) => {
      const result = await wait(confirmations)
      return new L1ContractCallTransactionReceipt(result)
    }
    return contractTransaction as L1ContractCallTransaction
  }
}

/**
 * An L1TransactionReceipt with additional functionality that only exists
 * if the transaction created a single eth deposit.
 */
export class L1EthDepositTransactionReceipt extends L1TransactionReceipt {
  /**
   * Wait for the funds to arrive on L2
   * @param confirmations Amount of confirmations the retryable ticket and the auto redeem receipt should have
   * @param timeout Amount of time to wait for the retryable ticket to be created
   * Defaults to 15 minutes, as by this time all transactions are expected to be included on L2. Throws on timeout.
   * @returns The wait result contains `complete`, a `status`, the L1ToL2Message and optionally the `l2TxReceipt`
   * If `complete` is true then this message is in the terminal state.
   * For eth deposits complete this is when the status is FUNDS_DEPOSITED, EXPIRED or REDEEMED.
   */
  public async waitForL2(
    l2Provider: Provider,
    confirmations?: number,
    timeout?: number
  ): Promise<
    {
      complete: boolean
      message: EthDepositMessage
    } & EthDepositMessageWaitResult
  > {
    const message = (await this.getEthDeposits(l2Provider))[0]
    if (!message)
      throw new ArbSdkError('Unexpected missing Eth Deposit message.')
    const res = await message.wait(confirmations, timeout)

    return {
      complete: isDefined(res),
      chainTxReceipt: res,
      message,
    }
  }
}

/**
 * An L1TransactionReceipt with additional functionality that only exists
 * if the transaction created a single call to an L2 contract - this includes
 * token deposits.
 */
export class L1ContractCallTransactionReceipt extends L1TransactionReceipt {
  /**
   * Wait for the transaction to arrive and be executed on L2
   * @param confirmations Amount of confirmations the retryable ticket and the auto redeem receipt should have
   * @param timeout Amount of time to wait for the retryable ticket to be created
   * Defaults to 15 minutes, as by this time all transactions are expected to be included on L2. Throws on timeout.
   * @returns The wait result contains `complete`, a `status`, an L1ToL2Message and optionally the `l2TxReceipt`.
   * If `complete` is true then this message is in the terminal state.
   * For contract calls this is true only if the status is REDEEMED.
   */
  public async waitForL2<T extends SignerOrProvider>(
    l2SignerOrProvider: T,
    confirmations?: number,
    timeout?: number
  ): Promise<
    {
      complete: boolean
      message: L1ToL2MessageReaderOrWriter<T>
    } & L1ToL2MessageWaitResult
  > {
    const message = (await this.getL1ToL2Messages(l2SignerOrProvider))[0]
    if (!message) throw new ArbSdkError('Unexpected missing L1ToL2 message.')
    const res = await message.waitForStatus(confirmations, timeout)

    return {
      complete: res.status === L1ToL2MessageStatus.REDEEMED,
      ...res,
      message,
    }
  }
}<|MERGE_RESOLUTION|>--- conflicted
+++ resolved
@@ -46,11 +46,7 @@
 import { EventArgs, parseTypedLogs } from '../dataEntities/event'
 import { isDefined } from '../utils/lib'
 import { SubmitRetryableMessageDataParser } from './messageDataParser'
-<<<<<<< HEAD
-import { getChainNetwork } from '../dataEntities/networks'
-=======
 import { getChildChain } from '../dataEntities/networks'
->>>>>>> 1066dbf4
 
 export interface L1ContractTransaction<
   TReceipt extends L1TransactionReceipt = L1TransactionReceipt
@@ -110,11 +106,7 @@
     l2SignerOrProvider: T
   ): Promise<boolean> {
     const provider = SignerProviderUtils.getProviderOrThrow(l2SignerOrProvider)
-<<<<<<< HEAD
-    const network = await getChainNetwork(provider)
-=======
     const network = await getChildChain(provider)
->>>>>>> 1066dbf4
     return this.blockNumber < network.nitroGenesisL1Block
   }
 
@@ -215,11 +207,7 @@
   public async getL1ToL2MessagesClassic(
     l2Provider: Provider
   ): Promise<L1ToL2MessageReaderClassic[]> {
-<<<<<<< HEAD
-    const network = await getChainNetwork(l2Provider)
-=======
     const network = await getChildChain(l2Provider)
->>>>>>> 1066dbf4
     const chainID = network.chainID.toString()
     const isClassic = await this.isClassic(l2Provider)
 
@@ -255,11 +243,7 @@
     l2SignerOrProvider: T
   ): Promise<L1ToL2MessageReader[] | L1ToL2MessageWriter[]> {
     const provider = SignerProviderUtils.getProviderOrThrow(l2SignerOrProvider)
-<<<<<<< HEAD
-    const network = await getChainNetwork(provider)
-=======
     const network = await getChildChain(provider)
->>>>>>> 1066dbf4
     const chainID = network.chainID.toString()
     const isClassic = await this.isClassic(provider)
 
