--- conflicted
+++ resolved
@@ -10,11 +10,8 @@
   L1ToL2MessageGasParams,
   L1ToL2MessageNoGasParams,
 } from './L1ToL2MessageCreator'
-<<<<<<< HEAD
 import { RetryableDataTools } from '../dataEntities/retryableData'
 import { getBaseFee } from '../utils/lib'
-=======
->>>>>>> 491b10fa
 
 /**
  * The default amount to increase the maximum submission cost. Submission cost is calculated
@@ -256,18 +253,16 @@
       maxSubmissionCost: maxSubmissionFee,
       maxFeePerGas,
       deposit,
-<<<<<<< HEAD
-    }
-  }
-
-  
+    }
+  }
+
   /**
    * Transactions that make an L1->L2 message need to estimate L2 gas parameters
    * This function does that, and populates those parameters into a transaction request
-   * @param dataFunc 
-   * @param l1Provider 
-   * @param gasOverrides 
-   * @returns 
+   * @param dataFunc
+   * @param l1Provider
+   * @param gasOverrides
+   * @returns
    */
   public async populateL1ToL2FunctionParams(
     /**
@@ -338,8 +333,6 @@
       data: realData,
       to: realTo,
       value: realValue,
-=======
->>>>>>> 491b10fa
     }
   }
 }