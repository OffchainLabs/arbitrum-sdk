--- conflicted
+++ resolved
@@ -5,11 +5,7 @@
 import { NodeInterface__factory } from '../abi/factories/NodeInterface__factory'
 import { NODE_INTERFACE_ADDRESS } from '../dataEntities/constants'
 import { ArbSdkError } from '../dataEntities/errors'
-<<<<<<< HEAD
-import { getChainNetwork } from '../dataEntities/networks'
-=======
 import { getChildChain } from '../dataEntities/networks'
->>>>>>> 1066dbf4
 import {
   RetryableData,
   RetryableDataTools,
@@ -129,11 +125,7 @@
   ): Promise<L1ToL2MessageGasParams['maxSubmissionCost']> {
     const defaultedOptions = this.applySubmissionPriceDefaults(options)
 
-<<<<<<< HEAD
-    const network = await getChainNetwork(this.l2Provider)
-=======
     const network = await getChildChain(this.l2Provider)
->>>>>>> 1066dbf4
     const inbox = Inbox__factory.connect(network.ethBridge.inbox, l1Provider)
 
     return this.percentIncrease(
