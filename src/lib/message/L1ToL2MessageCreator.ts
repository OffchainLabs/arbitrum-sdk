--- conflicted
+++ resolved
@@ -7,11 +7,7 @@
 } from './L1ToL2MessageGasEstimator'
 import { L1ContractTransaction, L1TransactionReceipt } from './L1Transaction'
 import { Inbox__factory } from '../abi/factories/Inbox__factory'
-<<<<<<< HEAD
-import { getChainNetwork } from '../dataEntities/networks'
-=======
 import { getChildChain } from '../dataEntities/networks'
->>>>>>> 1066dbf4
 import { PayableOverrides } from '@ethersproject/contracts'
 import { SignerProviderUtils } from '../dataEntities/signerOrProvider'
 import { MissingProviderArbSdkError } from '../dataEntities/errors'
@@ -100,11 +96,7 @@
       options
     )
 
-<<<<<<< HEAD
-    const l2Network = await getChainNetwork(l2Provider)
-=======
     const l2Network = await getChildChain(l2Provider)
->>>>>>> 1066dbf4
     const inboxInterface = Inbox__factory.createInterface()
     const functionData = inboxInterface.encodeFunctionData(
       'createRetryableTicket',
