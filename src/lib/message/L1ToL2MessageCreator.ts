--- conflicted
+++ resolved
@@ -7,11 +7,7 @@
 } from './L1ToL2MessageGasEstimator'
 import { L1ContractTransaction, L1TransactionReceipt } from './L1Transaction'
 import { Inbox__factory } from '../abi/factories/Inbox__factory'
-<<<<<<< HEAD
-import { getChainNetwork } from '../dataEntities/networks'
-=======
-import { getChildChain as getL2Network } from '../dataEntities/networks'
->>>>>>> 09a6eb0a
+import { getChildChain } from '../dataEntities/networks'
 import { PayableOverrides } from '@ethersproject/contracts'
 import { SignerProviderUtils } from '../dataEntities/signerOrProvider'
 import { MissingProviderArbSdkError } from '../dataEntities/errors'
@@ -100,7 +96,7 @@
       options
     )
 
-    const l2Network = await getChainNetwork(l2Provider)
+    const l2Network = await getChildChain(l2Provider)
     const inboxInterface = Inbox__factory.createInterface()
     const functionData = inboxInterface.encodeFunctionData(
       'createRetryableTicket',
