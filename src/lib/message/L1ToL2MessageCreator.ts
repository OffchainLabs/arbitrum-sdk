--- conflicted
+++ resolved
@@ -8,12 +8,8 @@
 } from './L1ToL2MessageGasEstimator'
 import { L1ContractTransaction, L1TransactionReceipt } from './L1Transaction'
 import { Inbox__factory } from '../abi/factories/Inbox__factory'
-<<<<<<< HEAD
 import { getChildChain } from '../dataEntities/networks'
-=======
 import { ERC20Inbox__factory } from '../abi/factories/ERC20Inbox__factory'
-import { getL2Network } from '../dataEntities/networks'
->>>>>>> a0c71474
 import { PayableOverrides } from '@ethersproject/contracts'
 import { SignerProviderUtils } from '../dataEntities/signerOrProvider'
 import { MissingProviderArbSdkError } from '../dataEntities/errors'
@@ -150,23 +146,8 @@
       options
     )
 
-<<<<<<< HEAD
+
     const l2Network = await getChildChain(l2Provider)
-    const inboxInterface = Inbox__factory.createInterface()
-    const functionData = inboxInterface.encodeFunctionData(
-      'createRetryableTicket',
-      [
-        params.to,
-        params.l2CallValue,
-        estimates.maxSubmissionCost,
-        excessFeeRefundAddress,
-        callValueRefundAddress,
-        estimates.gasLimit,
-        estimates.maxFeePerGas,
-        params.data,
-      ]
-=======
-    const l2Network = await getL2Network(l2Provider)
     const nativeTokenIsEth = typeof l2Network.nativeToken === 'undefined'
 
     const data = L1ToL2MessageCreator.getTicketCreationRequestCallData(
@@ -175,7 +156,6 @@
       excessFeeRefundAddress,
       callValueRefundAddress,
       nativeTokenIsEth
->>>>>>> a0c71474
     )
 
     return {
