--- conflicted
+++ resolved
@@ -40,11 +40,7 @@
   SignerOrProvider,
 } from '../dataEntities/signerOrProvider'
 import { getBlockRangesForL1Block, isArbitrumChain, wait } from '../utils/lib'
-<<<<<<< HEAD
-import { getChainNetwork } from '../dataEntities/networks'
-=======
 import { getChildChain } from '../dataEntities/networks'
->>>>>>> 1066dbf4
 import { NodeCreatedEvent, RollupUserLogic } from '../abi/RollupUserLogic'
 import { ArbitrumProvider } from '../utils/arbProvider'
 import { ArbBlock } from '../dataEntities/rpc'
@@ -222,11 +218,7 @@
    * Check if this message has already been executed in the Outbox
    */
   protected async hasExecuted(l2Provider: Provider): Promise<boolean> {
-<<<<<<< HEAD
-    const l2Network = await getChainNetwork(l2Provider)
-=======
     const l2Network = await getChildChain(l2Provider)
->>>>>>> 1066dbf4
     const outbox = Outbox__factory.connect(
       l2Network.ethBridge.outbox,
       this.l1Provider
@@ -364,11 +356,7 @@
 
   protected async getSendProps(l2Provider: Provider) {
     if (!this.sendRootConfirmed) {
-<<<<<<< HEAD
-      const l2Network = await getChainNetwork(l2Provider)
-=======
       const l2Network = await getChildChain(l2Provider)
->>>>>>> 1066dbf4
 
       const rollup = RollupUserLogic__factory.connect(
         l2Network.ethBridge.rollup,
@@ -446,11 +434,7 @@
   public async getFirstExecutableBlock(
     l2Provider: Provider
   ): Promise<BigNumber | null> {
-<<<<<<< HEAD
-    const l2Network = await getChainNetwork(l2Provider)
-=======
     const l2Network = await getChildChain(l2Provider)
->>>>>>> 1066dbf4
 
     const rollup = RollupUserLogic__factory.connect(
       l2Network.ethBridge.rollup,
@@ -567,11 +551,7 @@
       )
     }
     const proof = await this.getOutboxProof(l2Provider)
-<<<<<<< HEAD
-    const l2Network = await getChainNetwork(l2Provider)
-=======
     const l2Network = await getChildChain(l2Provider)
->>>>>>> 1066dbf4
     const outbox = Outbox__factory.connect(
       l2Network.ethBridge.outbox,
       this.l1Signer
