--- conflicted
+++ resolved
@@ -256,17 +256,10 @@
   }
 
   private async getBlockFromNodeLog(
-<<<<<<< HEAD
     childProvider: JsonRpcProvider,
     log: FetchedEvent<NodeCreatedEvent> | undefined
   ) {
     const arbitrumProvider = new ArbitrumProvider(childProvider)
-=======
-    l2Provider: JsonRpcProvider,
-    log: FetchedEvent<NodeCreatedEvent> | undefined
-  ) {
-    const arbitrumProvider = new ArbitrumProvider(l2Provider)
->>>>>>> a0c71474
 
     if (!log) {
       console.warn('No NodeCreated events found, defaulting to block 0')
@@ -274,11 +267,7 @@
     }
 
     const parsedLog = this.parseNodeCreatedAssertion(log)
-<<<<<<< HEAD
     const childChainBlock = await arbitrumProvider.getBlock(
-=======
-    const l2Block = await arbitrumProvider.getBlock(
->>>>>>> a0c71474
       parsedLog.afterState.blockHash
     )
     if (!childChainBlock) {
@@ -304,20 +293,9 @@
     let createdFromBlock = createdAtBlock
     let createdToBlock = createdAtBlock
 
-    // If Parent is Arbitrum, then Child is an Orbit chain.
-    if (await isArbitrumChain(this.parentProvider)) {
+    // If L1 is Arbitrum, then L2 is an Orbit chain.
+    if (await isArbitrumChain(this.l1Provider)) {
       try {
-<<<<<<< HEAD
-        const childChainBlockRange = await getBlockRangesForL1BlockWithCache({
-          parentProvider: this.parentProvider as JsonRpcProvider,
-          childProvider: childProvider as JsonRpcProvider,
-          forParentChainBlock: createdAtBlock.toNumber(),
-        })
-        const startBlock = childChainBlockRange[0]
-        const endBlock = childChainBlockRange[1]
-        if (!startBlock || !endBlock) {
-          throw new Error()
-=======
         const nodeInterface = NodeInterface__factory.connect(
           NODE_INTERFACE_ADDRESS,
           this.l1Provider
@@ -333,9 +311,9 @@
         // defaults to binary search
         try {
           const l2BlockRange = await getBlockRangesForL1BlockWithCache({
-            l1Provider: this.l1Provider as JsonRpcProvider,
-            l2Provider: l2Provider as JsonRpcProvider,
-            forL1Block: createdAtBlock.toNumber(),
+            parentProvider: this.parentProvider as JsonRpcProvider,
+            childProvider: childProvider as JsonRpcProvider,
+            forParentChainBlock: createdAtBlock.toNumber(),
           })
           const startBlock = l2BlockRange[0]
           const endBlock = l2BlockRange[1]
@@ -348,7 +326,6 @@
           // fallback to the original method
           createdFromBlock = createdAtBlock
           createdToBlock = createdAtBlock
->>>>>>> a0c71474
         }
       }
     }
@@ -456,13 +433,8 @@
   public async waitUntilReadyToExecute(
     childProvider: Provider,
     retryDelay = 500
-<<<<<<< HEAD
-  ): Promise<void> {
+  ): Promise<L2ToL1MessageStatus.EXECUTED | L2ToL1MessageStatus.CONFIRMED> {
     const status = await this.status(childProvider)
-=======
-  ): Promise<L2ToL1MessageStatus.EXECUTED | L2ToL1MessageStatus.CONFIRMED> {
-    const status = await this.status(l2Provider)
->>>>>>> a0c71474
     if (
       status === ChildToParentChainMessageStatus.CONFIRMED ||
       status === ChildToParentChainMessageStatus.EXECUTED
@@ -470,11 +442,7 @@
       return status
     } else {
       await wait(retryDelay)
-<<<<<<< HEAD
       await this.waitUntilReadyToExecute(childProvider, retryDelay)
-=======
-      return await this.waitUntilReadyToExecute(l2Provider, retryDelay)
->>>>>>> a0c71474
     }
   }
 
