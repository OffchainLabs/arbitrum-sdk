/*
 * Copyright 2021, Offchain Labs, Inc.
 *
 * Licensed under the Apache License, Version 2.0 (the "License");
 * you may not use this file except in compliance with the License.
 * You may obtain a copy of the License at
 *
 *    http://www.apache.org/licenses/LICENSE-2.0
 *
 * Unless required by applicable law or agreed to in writing, software
 * distributed under the License is distributed on an "AS IS" BASIS,
 * WITHOUT WARRANTIES OR CONDITIONS OF ANY KIND, either express or implied.
 * See the License for the specific language governing permissions and
 * limitations under the License.
 */
/* eslint-env node */
'use strict'

import {
  ARB_SYS_ADDRESS,
  NODE_INTERFACE_ADDRESS,
} from '../dataEntities/constants'
import { Provider } from '@ethersproject/abstract-provider'
import { Signer } from '@ethersproject/abstract-signer'
import { BigNumber } from '@ethersproject/bignumber'
import { BlockTag } from '@ethersproject/abstract-provider'

import { ArbSys__factory } from '../abi/factories/ArbSys__factory'
import { RollupUserLogic__factory } from '../abi/factories/RollupUserLogic__factory'
import { Outbox__factory } from '../abi/factories/Outbox__factory'
import { NodeInterface__factory } from '../abi/factories/NodeInterface__factory'

import { L2ToL1TxEvent } from '../abi/ArbSys'
import { ContractTransaction, Overrides } from 'ethers'
import { Mutex } from 'async-mutex'
import { EventFetcher, FetchedEvent } from '../utils/eventFetcher'
import { ArbSdkError } from '../dataEntities/errors'
import {
  SignerProviderUtils,
  SignerOrProvider,
} from '../dataEntities/signerOrProvider'
import { getBlockRangesForL1Block, isArbitrumChain, wait } from '../utils/lib'
<<<<<<< HEAD
import { getChainNetwork } from '../dataEntities/networks'
=======
import { getChildChain as getL2Network } from '../dataEntities/networks'
>>>>>>> 09a6eb0a
import { NodeCreatedEvent, RollupUserLogic } from '../abi/RollupUserLogic'
import { ArbitrumProvider } from '../utils/arbProvider'
import { ArbBlock } from '../dataEntities/rpc'
import { JsonRpcProvider } from '@ethersproject/providers'
import { EventArgs } from '../dataEntities/event'
import { L2ToL1MessageStatus } from '../dataEntities/message'

/**
 * Conditional type for Signer or Provider. If T is of type Provider
 * then L2ToL1MessageReaderOrWriter<T> will be of type L2ToL1MessageReader.
 * If T is of type Signer then L2ToL1MessageReaderOrWriter<T> will be of
 * type L2ToL1MessageWriter.
 */
export type L2ToL1MessageReaderOrWriterNitro<T extends SignerOrProvider> =
  T extends Provider ? L2ToL1MessageReaderNitro : L2ToL1MessageWriterNitro

// expected number of L1 blocks that it takes for an L2 tx to be included in a L1 assertion
const ASSERTION_CREATED_PADDING = 50
// expected number of L1 blocks that it takes for a validator to confirm an L1 block after the node deadline is passed
const ASSERTION_CONFIRMED_PADDING = 20

const l2BlockRangeCache: { [key in string]: (number | undefined)[] } = {}
const mutex = new Mutex()

function getL2BlockRangeCacheKey({
  l2ChainId,
  l1BlockNumber,
}: {
  l2ChainId: number
  l1BlockNumber: number
}) {
  return `${l2ChainId}-${l1BlockNumber}`
}

function setL2BlockRangeCache(key: string, value: (number | undefined)[]) {
  l2BlockRangeCache[key] = value
}

async function getBlockRangesForL1BlockWithCache({
  l1Provider,
  l2Provider,
  forL1Block,
}: {
  l1Provider: JsonRpcProvider
  l2Provider: JsonRpcProvider
  forL1Block: number
}) {
  const l2ChainId = (await l2Provider.getNetwork()).chainId
  const key = getL2BlockRangeCacheKey({
    l2ChainId,
    l1BlockNumber: forL1Block,
  })

  if (l2BlockRangeCache[key]) {
    return l2BlockRangeCache[key]
  }

  // implements a lock that only fetches cache once
  const release = await mutex.acquire()

  // if cache has been acquired while awaiting the lock
  if (l2BlockRangeCache[key]) {
    release()
    return l2BlockRangeCache[key]
  }

  try {
    const l2BlockRange = await getBlockRangesForL1Block({
      forL1Block,
      provider: l1Provider,
    })
    setL2BlockRangeCache(key, l2BlockRange)
  } finally {
    release()
  }

  return l2BlockRangeCache[key]
}

/**
 * Base functionality for nitro L2->L1 messages
 */
export class L2ToL1MessageNitro {
  protected constructor(public readonly event: EventArgs<L2ToL1TxEvent>) {}

  /**
   * Instantiates a new `L2ToL1MessageWriterNitro` or `L2ToL1MessageReaderNitro` object.
   *
   * @param {SignerOrProvider} l1SignerOrProvider Signer or provider to be used for executing or reading the L2-to-L1 message.
   * @param {EventArgs<L2ToL1TxEvent>} event The event containing the data of the L2-to-L1 message.
   * @param {Provider} [l1Provider] Optional. Used to override the Provider which is attached to `l1SignerOrProvider` in case you need more control. This will be a required parameter in a future major version update.
   */
  public static fromEvent<T extends SignerOrProvider>(
    l1SignerOrProvider: T,
    event: EventArgs<L2ToL1TxEvent>,
    l1Provider?: Provider
  ): L2ToL1MessageReaderOrWriterNitro<T>
  public static fromEvent<T extends SignerOrProvider>(
    l1SignerOrProvider: T,
    event: EventArgs<L2ToL1TxEvent>,
    l1Provider?: Provider
  ): L2ToL1MessageReaderNitro | L2ToL1MessageWriterNitro {
    return SignerProviderUtils.isSigner(l1SignerOrProvider)
      ? new L2ToL1MessageWriterNitro(l1SignerOrProvider, event, l1Provider)
      : new L2ToL1MessageReaderNitro(l1SignerOrProvider, event)
  }

  public static async getL2ToL1Events(
    l2Provider: Provider,
    filter: { fromBlock: BlockTag; toBlock: BlockTag },
    position?: BigNumber,
    destination?: string,
    hash?: BigNumber
  ): Promise<(EventArgs<L2ToL1TxEvent> & { transactionHash: string })[]> {
    const eventFetcher = new EventFetcher(l2Provider)
    return (
      await eventFetcher.getEvents(
        ArbSys__factory,
        t => t.filters.L2ToL1Tx(null, destination, hash, position),
        { ...filter, address: ARB_SYS_ADDRESS }
      )
    ).map(l => ({ ...l.event, transactionHash: l.transactionHash }))
  }
}

/**
 * Provides read-only access nitro for l2-to-l1-messages
 */
export class L2ToL1MessageReaderNitro extends L2ToL1MessageNitro {
  protected sendRootHash?: string
  protected sendRootSize?: BigNumber
  protected sendRootConfirmed?: boolean
  protected outboxAddress?: string
  protected l1BatchNumber?: number

  constructor(
    protected readonly l1Provider: Provider,
    event: EventArgs<L2ToL1TxEvent>
  ) {
    super(event)
  }

  public async getOutboxProof(l2Provider: Provider) {
    const { sendRootSize } = await this.getSendProps(l2Provider)
    if (!sendRootSize)
      throw new ArbSdkError('Node not yet created, cannot get proof.')
    const nodeInterface = NodeInterface__factory.connect(
      NODE_INTERFACE_ADDRESS,
      l2Provider
    )

    const outboxProofParams =
      await nodeInterface.callStatic.constructOutboxProof(
        sendRootSize.toNumber(),
        this.event.position.toNumber()
      )

    return outboxProofParams.proof
  }

  /**
   * Check if this message has already been executed in the Outbox
   */
  protected async hasExecuted(l2Provider: Provider): Promise<boolean> {
    const l2Network = await getChainNetwork(l2Provider)
    const outbox = Outbox__factory.connect(
      l2Network.ethBridge.outbox,
      this.l1Provider
    )

    return outbox.callStatic.isSpent(this.event.position)
  }

  /**
   * Get the status of this message
   * In order to check if the message has been executed proof info must be provided.
   * @returns
   */
  public async status(l2Provider: Provider): Promise<L2ToL1MessageStatus> {
    const { sendRootConfirmed } = await this.getSendProps(l2Provider)
    if (!sendRootConfirmed) return L2ToL1MessageStatus.UNCONFIRMED
    return (await this.hasExecuted(l2Provider))
      ? L2ToL1MessageStatus.EXECUTED
      : L2ToL1MessageStatus.CONFIRMED
  }

  private parseNodeCreatedAssertion(event: FetchedEvent<NodeCreatedEvent>) {
    return {
      afterState: {
        blockHash: event.event.assertion.afterState.globalState.bytes32Vals[0],
        sendRoot: event.event.assertion.afterState.globalState.bytes32Vals[1],
      },
    }
  }

  private async getBlockFromNodeLog(
    l2Provider: JsonRpcProvider,
    log: FetchedEvent<NodeCreatedEvent>
  ) {
    const parsedLog = this.parseNodeCreatedAssertion(log)
    const arbitrumProvider = new ArbitrumProvider(l2Provider)
    const l2Block = await arbitrumProvider.getBlock(
      parsedLog.afterState.blockHash
    )
    if (!l2Block) {
      throw new ArbSdkError(
        `Block not found. ${parsedLog.afterState.blockHash}`
      )
    }
    if (l2Block.sendRoot !== parsedLog.afterState.sendRoot) {
      throw new ArbSdkError(
        `L2 block send root doesn't match parsed log. ${l2Block.sendRoot} ${parsedLog.afterState.sendRoot}`
      )
    }
    return l2Block
  }

  private async getBlockFromNodeNum(
    rollup: RollupUserLogic,
    nodeNum: BigNumber,
    l2Provider: Provider
  ): Promise<ArbBlock> {
    const { createdAtBlock } = await rollup.getNode(nodeNum)

    let createdFromBlock = createdAtBlock
    let createdToBlock = createdAtBlock

    // If L1 is Arbitrum, then L2 is an Orbit chain.
    if (await isArbitrumChain(this.l1Provider)) {
      try {
        const l2BlockRange = await getBlockRangesForL1BlockWithCache({
          l1Provider: this.l1Provider as JsonRpcProvider,
          l2Provider: l2Provider as JsonRpcProvider,
          forL1Block: createdAtBlock.toNumber(),
        })
        const startBlock = l2BlockRange[0]
        const endBlock = l2BlockRange[1]
        if (!startBlock || !endBlock) {
          throw new Error()
        }
        createdFromBlock = BigNumber.from(startBlock)
        createdToBlock = BigNumber.from(endBlock)
      } catch (e) {
        // fallback to old method if the new method fails
        createdFromBlock = createdAtBlock
        createdToBlock = createdAtBlock
      }
    }

    // now get the block hash and sendroot for that node
    const eventFetcher = new EventFetcher(rollup.provider)
    const logs = await eventFetcher.getEvents(
      RollupUserLogic__factory,
      t => t.filters.NodeCreated(nodeNum),
      {
        fromBlock: createdFromBlock.toNumber(),
        toBlock: createdToBlock.toNumber(),
        address: rollup.address,
      }
    )

    if (logs.length !== 1) throw new ArbSdkError('No NodeCreated events found')
    return await this.getBlockFromNodeLog(
      l2Provider as JsonRpcProvider,
      logs[0]
    )
  }

  protected async getBatchNumber(l2Provider: Provider) {
    if (this.l1BatchNumber == undefined) {
      // findBatchContainingBlock errors if block number does not exist
      try {
        const nodeInterface = NodeInterface__factory.connect(
          NODE_INTERFACE_ADDRESS,
          l2Provider
        )
        const res = await nodeInterface.findBatchContainingBlock(
          this.event.arbBlockNum
        )
        this.l1BatchNumber = res.toNumber()
      } catch (err) {
        // do nothing - errors are expected here
      }
    }

    return this.l1BatchNumber
  }

  protected async getSendProps(l2Provider: Provider) {
    if (!this.sendRootConfirmed) {
      const l2Network = await getChainNetwork(l2Provider)

      const rollup = RollupUserLogic__factory.connect(
        l2Network.ethBridge.rollup,
        this.l1Provider
      )

      const latestConfirmedNodeNum = await rollup.callStatic.latestConfirmed()
      const l2BlockConfirmed = await this.getBlockFromNodeNum(
        rollup,
        latestConfirmedNodeNum,
        l2Provider
      )

      const sendRootSizeConfirmed = BigNumber.from(l2BlockConfirmed.sendCount)
      if (sendRootSizeConfirmed.gt(this.event.position)) {
        this.sendRootSize = sendRootSizeConfirmed
        this.sendRootHash = l2BlockConfirmed.sendRoot
        this.sendRootConfirmed = true
      } else {
        // if the node has yet to be confirmed we'll still try to find proof info from unconfirmed nodes
        const latestNodeNum = await rollup.callStatic.latestNodeCreated()
        if (latestNodeNum.gt(latestConfirmedNodeNum)) {
          // In rare case latestNodeNum can be equal to latestConfirmedNodeNum
          // eg immediately after an upgrade, or at genesis, or on a chain where confirmation time = 0 like AnyTrust may have
          const l2Block = await this.getBlockFromNodeNum(
            rollup,
            latestNodeNum,
            l2Provider
          )

          const sendRootSize = BigNumber.from(l2Block.sendCount)
          if (sendRootSize.gt(this.event.position)) {
            this.sendRootSize = sendRootSize
            this.sendRootHash = l2Block.sendRoot
          }
        }
      }
    }
    return {
      sendRootSize: this.sendRootSize,
      sendRootHash: this.sendRootHash,
      sendRootConfirmed: this.sendRootConfirmed,
    }
  }

  /**
   * Waits until the outbox entry has been created, and will not return until it has been.
   * WARNING: Outbox entries are only created when the corresponding node is confirmed. Which
   * can take 1 week+, so waiting here could be a very long operation.
   * @param retryDelay
   * @returns
   */
  public async waitUntilReadyToExecute(
    l2Provider: Provider,
    retryDelay = 500
  ): Promise<void> {
    const status = await this.status(l2Provider)
    if (
      status === L2ToL1MessageStatus.CONFIRMED ||
      status === L2ToL1MessageStatus.EXECUTED
    ) {
      return
    } else {
      await wait(retryDelay)
      await this.waitUntilReadyToExecute(l2Provider, retryDelay)
    }
  }

  /**
   * Estimates the L1 block number in which this L2 to L1 tx will be available for execution.
   * If the message can or already has been executed, this returns null
   * @param l2Provider
   * @returns expected L1 block number where the L2 to L1 message will be executable. Returns null if the message can be or already has been executed
   */
  public async getFirstExecutableBlock(
    l2Provider: Provider
  ): Promise<BigNumber | null> {
    const l2Network = await getChainNetwork(l2Provider)

    const rollup = RollupUserLogic__factory.connect(
      l2Network.ethBridge.rollup,
      this.l1Provider
    )

    const status = await this.status(l2Provider)
    if (status === L2ToL1MessageStatus.EXECUTED) return null
    if (status === L2ToL1MessageStatus.CONFIRMED) return null

    // consistency check in case we change the enum in the future
    if (status !== L2ToL1MessageStatus.UNCONFIRMED)
      throw new ArbSdkError('L2ToL1Msg expected to be unconfirmed')

    const latestBlock = await this.l1Provider.getBlockNumber()
    const eventFetcher = new EventFetcher(this.l1Provider)
    const logs = (
      await eventFetcher.getEvents(
        RollupUserLogic__factory,
        t => t.filters.NodeCreated(),
        {
          fromBlock: Math.max(
            latestBlock -
              BigNumber.from(l2Network.confirmPeriodBlocks)
                .add(ASSERTION_CONFIRMED_PADDING)
                .toNumber(),
            0
          ),
          toBlock: 'latest',
          address: rollup.address,
        }
      )
    ).sort((a, b) => a.event.nodeNum.toNumber() - b.event.nodeNum.toNumber())

    const lastL2Block =
      logs.length === 0
        ? undefined
        : await this.getBlockFromNodeLog(
            l2Provider as JsonRpcProvider,
            logs[logs.length - 1]
          )
    const lastSendCount = lastL2Block
      ? BigNumber.from(lastL2Block.sendCount)
      : BigNumber.from(0)

    // here we assume the L2 to L1 tx is actually valid, so the user needs to wait the max time
    // since there isn't a pending node that includes this message yet
    if (lastSendCount.lte(this.event.position))
      return BigNumber.from(l2Network.confirmPeriodBlocks)
        .add(ASSERTION_CREATED_PADDING)
        .add(ASSERTION_CONFIRMED_PADDING)
        .add(latestBlock)

    // use binary search to find the first node with sendCount > this.event.position
    // default to the last node since we already checked above
    let foundLog: FetchedEvent<NodeCreatedEvent> = logs[logs.length - 1]
    let left = 0
    let right = logs.length - 1
    while (left <= right) {
      const mid = Math.floor((left + right) / 2)
      const log = logs[mid]
      const l2Block = await this.getBlockFromNodeLog(
        l2Provider as JsonRpcProvider,
        log
      )
      const sendCount = BigNumber.from(l2Block.sendCount)
      if (sendCount.gt(this.event.position)) {
        foundLog = log
        right = mid - 1
      } else {
        left = mid + 1
      }
    }

    const earliestNodeWithExit = foundLog.event.nodeNum
    const node = await rollup.getNode(earliestNodeWithExit)
    return node.deadlineBlock.add(ASSERTION_CONFIRMED_PADDING)
  }
}

/**
 * Provides read and write access for nitro l2-to-l1-messages
 */
export class L2ToL1MessageWriterNitro extends L2ToL1MessageReaderNitro {
  /**
   * Instantiates a new `L2ToL1MessageWriterNitro` object.
   *
   * @param {Signer} l1Signer The signer to be used for executing the L2-to-L1 message.
   * @param {EventArgs<L2ToL1TxEvent>} event The event containing the data of the L2-to-L1 message.
   * @param {Provider} [l1Provider] Optional. Used to override the Provider which is attached to `l1Signer` in case you need more control. This will be a required parameter in a future major version update.
   */
  constructor(
    private readonly l1Signer: Signer,
    event: EventArgs<L2ToL1TxEvent>,
    l1Provider?: Provider
  ) {
    super(l1Provider ?? l1Signer.provider!, event)
  }

  /**
   * Executes the L2ToL1Message on L1.
   * Will throw an error if the outbox entry has not been created, which happens when the
   * corresponding assertion is confirmed.
   * @returns
   */
  public async execute(
    l2Provider: Provider,
    overrides?: Overrides
  ): Promise<ContractTransaction> {
    const status = await this.status(l2Provider)
    if (status !== L2ToL1MessageStatus.CONFIRMED) {
      throw new ArbSdkError(
        `Cannot execute message. Status is: ${status} but must be ${L2ToL1MessageStatus.CONFIRMED}.`
      )
    }
    const proof = await this.getOutboxProof(l2Provider)
    const l2Network = await getChainNetwork(l2Provider)
    const outbox = Outbox__factory.connect(
      l2Network.ethBridge.outbox,
      this.l1Signer
    )

    return await outbox.executeTransaction(
      proof,
      this.event.position,
      this.event.caller,
      this.event.destination,
      this.event.arbBlockNum,
      this.event.ethBlockNum,
      this.event.timestamp,
      this.event.callvalue,
      this.event.data,
      overrides || {}
    )
  }
}<|MERGE_RESOLUTION|>--- conflicted
+++ resolved
@@ -40,11 +40,7 @@
   SignerOrProvider,
 } from '../dataEntities/signerOrProvider'
 import { getBlockRangesForL1Block, isArbitrumChain, wait } from '../utils/lib'
-<<<<<<< HEAD
-import { getChainNetwork } from '../dataEntities/networks'
-=======
-import { getChildChain as getL2Network } from '../dataEntities/networks'
->>>>>>> 09a6eb0a
+import { getChildChain } from '../dataEntities/networks'
 import { NodeCreatedEvent, RollupUserLogic } from '../abi/RollupUserLogic'
 import { ArbitrumProvider } from '../utils/arbProvider'
 import { ArbBlock } from '../dataEntities/rpc'
@@ -209,7 +205,7 @@
    * Check if this message has already been executed in the Outbox
    */
   protected async hasExecuted(l2Provider: Provider): Promise<boolean> {
-    const l2Network = await getChainNetwork(l2Provider)
+    const l2Network = await getChildChain(l2Provider)
     const outbox = Outbox__factory.connect(
       l2Network.ethBridge.outbox,
       this.l1Provider
@@ -335,7 +331,7 @@
 
   protected async getSendProps(l2Provider: Provider) {
     if (!this.sendRootConfirmed) {
-      const l2Network = await getChainNetwork(l2Provider)
+      const l2Network = await getChildChain(l2Provider)
 
       const rollup = RollupUserLogic__factory.connect(
         l2Network.ethBridge.rollup,
@@ -413,7 +409,7 @@
   public async getFirstExecutableBlock(
     l2Provider: Provider
   ): Promise<BigNumber | null> {
-    const l2Network = await getChainNetwork(l2Provider)
+    const l2Network = await getChildChain(l2Provider)
 
     const rollup = RollupUserLogic__factory.connect(
       l2Network.ethBridge.rollup,
@@ -530,7 +526,7 @@
       )
     }
     const proof = await this.getOutboxProof(l2Provider)
-    const l2Network = await getChainNetwork(l2Provider)
+    const l2Network = await getChildChain(l2Provider)
     const outbox = Outbox__factory.connect(
       l2Network.ethBridge.outbox,
       this.l1Signer
