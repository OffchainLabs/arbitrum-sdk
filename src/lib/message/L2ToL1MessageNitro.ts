--- conflicted
+++ resolved
@@ -264,17 +264,12 @@
 
   private async getBlockFromAssertionLog(
     l2Provider: JsonRpcProvider,
-<<<<<<< HEAD
     log: FetchedEvent<NodeCreatedEvent> | FetchedEvent<AssertionCreatedEvent>
   ) {
     const parsedLog = this.isAssertionCreatedLog(log)
       ? this.parseAssertionCreatedEvent(log)
       : this.parseNodeCreatedAssertion(log)
 
-=======
-    log: FetchedEvent<NodeCreatedEvent> | undefined
-  ) {
->>>>>>> 01af6ef0
     const arbitrumProvider = new ArbitrumProvider(l2Provider)
 
     if (!log) {
@@ -282,7 +277,6 @@
       return arbitrumProvider.getBlock(0)
     }
 
-    const parsedLog = this.parseNodeCreatedAssertion(log)
     const l2Block = await arbitrumProvider.getBlock(
       parsedLog.afterState.blockHash
     )
@@ -384,18 +378,9 @@
           }
         )
 
-<<<<<<< HEAD
     if (logs.length !== 1)
       throw new ArbSdkError('No AssertionCreated events found')
     return await this.getBlockFromAssertionLog(
-=======
-    if (logs.length > 1)
-      throw new ArbSdkError(
-        `Unexpected number of NodeCreated events. Expected 0 or 1, got ${logs.length}.`
-      )
-
-    return await this.getBlockFromNodeLog(
->>>>>>> 01af6ef0
       l2Provider as JsonRpcProvider,
       logs[0]
     )
