--- conflicted
+++ resolved
@@ -37,11 +37,7 @@
   L2TransactionReceipt as ChainTransactionReceipt,
   RedeemTransaction,
 } from './L2Transaction'
-<<<<<<< HEAD
-import { getChainNetwork } from '../../lib/dataEntities/networks'
-=======
 import { getChildChain } from '../../lib/dataEntities/networks'
->>>>>>> 1066dbf4
 import { RetryableMessageParams } from '../dataEntities/message'
 import { getTransactionReceipt, isDefined } from '../utils/lib'
 import { EventFetcher } from '../utils/eventFetcher'
@@ -322,11 +318,7 @@
    * @returns TransactionReceipt of the first successful redeem if exists, otherwise the current status of the message.
    */
   public async getSuccessfulRedeem(): Promise<ParentToChildMessageWaitResult> {
-<<<<<<< HEAD
-    const chainNetwork = await getChainNetwork(this.chainProvider)
-=======
     const chainNetwork = await getChildChain(this.chainProvider)
->>>>>>> 1066dbf4
     const eventFetcher = new EventFetcher(this.chainProvider)
     const creationReceipt = await this.getRetryableCreationReceipt()
 
@@ -498,11 +490,7 @@
     confirmations?: number,
     timeout?: number
   ): Promise<ParentToChildMessageWaitResult> {
-<<<<<<< HEAD
-    const chainNetwork = await getChainNetwork(this.chainId)
-=======
     const chainNetwork = await getChildChain(this.chainId)
->>>>>>> 1066dbf4
 
     const chosenTimeout = isDefined(timeout)
       ? timeout
@@ -888,11 +876,7 @@
   }
 
   public async wait(confirmations?: number, timeout?: number) {
-<<<<<<< HEAD
-    const chainNetwork = await getChainNetwork(this.chainChainId)
-=======
     const chainNetwork = await getChildChain(this.chainChainId)
->>>>>>> 1066dbf4
 
     const chosenTimeout = isDefined(timeout)
       ? timeout
