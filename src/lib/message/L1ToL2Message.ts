/*
 * Copyright 2021, Offchain Labs, Inc.
 *
 * Licensed under the Apache License, Version 2.0 (the "License");
 * you may not use this file except in compliance with the License.
 * You may obtain a copy of the License at
 *
 *    http://www.apache.org/licenses/LICENSE-2.0
 *
 * Unless required by applicable law or agreed to in writing, software
 * distributed under the License is distributed on an "AS IS" BASIS,
 * WITHOUT WARRANTIES OR CONDITIONS OF ANY KIND, either express or implied.
 * See the License for the specific language governing permissions and
 * limitations under the License.
 */
/* eslint-env node */
'use strict'

import { TransactionReceipt } from '@ethersproject/providers'
import { Provider } from '@ethersproject/abstract-provider'
import { Signer } from '@ethersproject/abstract-signer'
import { ContractTransaction } from '@ethersproject/contracts'
import { BigNumber } from '@ethersproject/bignumber'

import {
  SignerProviderUtils,
  SignerOrProvider,
} from '../dataEntities/signerOrProvider'
import { ArbSdkError } from '../dataEntities/errors'
import { Overrides } from 'ethers'
import { RetryableMessageParams } from '../dataEntities/message'

import * as classic from '@arbitrum/sdk-classic'
import { L1ToL2MessageReaderOrWriter as ClassicL1ToL2MessageReaderOrWriter } from '@arbitrum/sdk-classic/dist/lib/message/L1ToL2Message'
import * as nitro from '@arbitrum/sdk-nitro'
import { L1ToL2MessageReaderOrWriter as NitroL1ToL2MessageReaderOrWriter } from '@arbitrum/sdk-nitro/dist/lib/message/L1ToL2Message'
import {
  IL1ToL2MessageReader,
  IL1ToL2MessageWriter,
  toClassicRetryableParams,
} from '../utils/migration_types'

export enum L2TxnType {
  L2_TX = 0,
  AUTO_REDEEM = 1,
}

export enum L1ToL2MessageStatus {
  /**
   * The retryable ticket has yet to be created
   */
  NOT_YET_CREATED = 1,
  /**
   * An attempt was made to create the retryable ticket, but it failed.
   * This could be due to not enough submission cost being paid by the L1 transaction
   */
  CREATION_FAILED = 2,
  /**
   * The retryable ticket has been created but has not been redeemed. This could be due to the
   * auto redeem failing, or if the params (max l2 gas price) * (max l2 gas) = 0 then no auto
   * redeem tx is ever issued. An auto redeem is also never issued for ETH deposits.
   * A manual redeem is now required.
   */
  FUNDS_DEPOSITED_ON_L2 = 3,
  /**
   * The retryable ticket has been redeemed (either by auto, or manually) and the
   * l2 transaction has been executed
   */
  REDEEMED = 4,
  /**
   * The message has either expired or has been canceled. It can no longer be redeemed.
   */
  EXPIRED = 5,
}

/**
 * Conditional type for Signer or Provider. If T is of type Provider
 * then L1ToL2MessageReaderOrWriter<T> will be of type L1ToL2MessageReader.
 * If T is of type Signer then L1ToL2MessageReaderOrWriter<T> will be of
 * type L1ToL2MessageWriter.
 */
export type L1ToL2MessageReaderOrWriter<T extends SignerOrProvider> =
  T extends Provider ? L1ToL2MessageReader : L1ToL2MessageWriter

export abstract class L1ToL2Message {
  public static fromClassic<T extends SignerOrProvider>(
    readerOrWriter: ClassicL1ToL2MessageReaderOrWriter<T>
  ) {
    if ((readerOrWriter as classic.L1ToL2MessageWriter).l2Signer) {
      return L1ToL2MessageWriter.fromClassic(
        readerOrWriter as classic.L1ToL2MessageWriter
      )
    } else {
      return L1ToL2MessageReader.fromClassic(readerOrWriter)
    }
  }

  public static fromNitro<T extends SignerOrProvider>(
    readerOrWriter: NitroL1ToL2MessageReaderOrWriter<T>
  ) {
    if ((readerOrWriter as nitro.L1ToL2MessageWriter).l2Signer) {
      return L1ToL2MessageWriter.fromNitro(
        readerOrWriter as nitro.L1ToL2MessageWriter
      )
    } else {
      return L1ToL2MessageReader.fromNitro(readerOrWriter)
    }
  }

  public static fromTxComponents<T extends SignerOrProvider>(
    l2SignerOrProvider: T,
    chainId: number,
    sender: string,
    messageNumber: BigNumber,
    l1BaseFee: BigNumber,
    messageData: RetryableMessageParams
  ): L1ToL2MessageReaderOrWriter<T>
  public static fromTxComponents<T extends SignerOrProvider>(
    l2SignerOrProvider: T,
    chainId: number,
    sender: string,
    messageNumber: BigNumber,
    l1BaseFee: BigNumber,
    messageData: RetryableMessageParams
  ): L1ToL2MessageReader | L1ToL2MessageWriter {
    return SignerProviderUtils.isSigner(l2SignerOrProvider)
      ? new L1ToL2MessageWriter(
          l2SignerOrProvider,
          chainId,
          sender,
          messageNumber,
          l1BaseFee,
          messageData
        )
      : new L1ToL2MessageReader(
          l2SignerOrProvider,
          chainId,
          sender,
          messageNumber,
          l1BaseFee,
          messageData
        )
  }
}

/**
 * If the status is redeemed an l2TxReceipt is populated.
 * For all other statuses l2TxReceipt is not populated
 */
export type L1ToL2MessageWaitResult =
  | { status: L1ToL2MessageStatus.REDEEMED; l2TxReceipt: TransactionReceipt }
  | { status: Exclude<L1ToL2MessageStatus, L1ToL2MessageStatus.REDEEMED> }

export class L1ToL2MessageReader
  extends L1ToL2Message
  implements IL1ToL2MessageReader
{
  public static fromClassic(classicReader: classic.L1ToL2MessageReader) {
    return new L1ToL2MessageReader(
      classicReader.l2Provider,
      undefined,
      undefined,
      classicReader.messageNumber,
      undefined,
      undefined,
      classicReader.retryableCreationId
    )
  }

  public static fromNitro(nitroReader: nitro.L1ToL2MessageReader) {
    return new L1ToL2MessageReader(
      nitroReader.l2Provider,
      nitroReader.chainId,
      nitroReader.sender,
<<<<<<< HEAD
      undefined,
=======
      nitroReader.messageNumber,
>>>>>>> 0afecf01
      nitroReader.l1BaseFee,
      nitroReader.messageData,
      undefined
    )
  }

  private readonly classicReader?: classic.L1ToL2MessageReader
  private readonly nitroReader?: nitro.L1ToL2MessageReader
  /**
   * When messages are sent from L1 to L2 a retryable ticket is created on L2.
   * The retryableCreationId can be used to retrieve information about the success or failure of the
   * creation of the retryable ticket.
   */
  public readonly retryableCreationId: string
  public constructor(
    public readonly l2Provider: Provider,
    chainId?: number,
    sender?: string,
    messageNumber?: BigNumber,
    l1BaseFee?: BigNumber,
    messageData?: RetryableMessageParams,
    retryableCreationId?: string
  ) {
    super()
    if (retryableCreationId && messageNumber) {
      this.classicReader = new classic.L1ToL2MessageReader(
        l2Provider,
        retryableCreationId,
        messageNumber
      )
      this.retryableCreationId = retryableCreationId
    } else if (chainId && sender && messageNumber && l1BaseFee && messageData) {
      this.nitroReader = new nitro.L1ToL2MessageReader(
        l2Provider,
        chainId,
        sender,
        messageNumber,
        l1BaseFee,
        messageData
      )
      this.retryableCreationId = this.nitroReader.retryableCreationId
    } else {
      throw new ArbSdkError('Unexpected L1ToL2MessageReader constructor args')
    }
  }

  /**
   * Has this message expired. Once expired the retryable ticket can no longer be redeemed.
   * @returns
   */
  public async isExpired(): Promise<boolean> {
    return this.nitroReader
      ? this.nitroReader.isExpired()
      : this.classicReader!.isExpired()
  }

  public async status(): Promise<L1ToL2MessageStatus> {
    return this.nitroReader
      ? this.nitroReader.status()
      : this.classicReader!.status()
  }

  /**
   * Get and format inputs provided in calldata for retryable messsage (message type 9)
   */
  public async getInputs(): ReturnType<
    classic.L1ToL2MessageReader['getInputs']
  > {
    return this.nitroReader
      ? toClassicRetryableParams(this.nitroReader.messageData)
      : await this.classicReader!.getInputs()
  }

  /**
   * Wait for the retryable ticket to be created, for it to be redeemed, and for the l2Tx to be executed.
   * Note: The terminal status of a transaction that only does an eth deposit is FUNDS_DEPOSITED_ON_L2 as
   * no L2 transaction needs to be executed, however the terminal state of any other transaction is REDEEMED
   * which represents that the retryable ticket has been redeemed and the L2 tx has been executed.
   * @param confirmations Amount of confirmations the retryable ticket and the auto redeem receipt should have
   * @param timeout Amount of time to wait for the retryable ticket to be created
   * Defaults to 15 minutes, as by this time all transactions are expected to be included on L2. Throws on timeout.
   * @returns The wait result contains a status, and optionally the l2TxReceipt.
   * If the status is "REDEEMED" then a l2TxReceipt is also available on the result.
   * If the status has any other value then l2TxReceipt is not populated.
   */
  public async waitForStatus(
    confirmations?: number,
    timeout = 900000
  ): Promise<L1ToL2MessageWaitResult> {
    return this.nitroReader
      ? this.nitroReader.waitForStatus(confirmations, timeout)
      : this.classicReader!.waitForStatus(confirmations, timeout)
  }

  /**
   * How long until this message expires
   * @returns
   */
  public async getTimeout(): Promise<BigNumber> {
    return this.nitroReader
      ? this.nitroReader.getTimeout()
      : this.classicReader!.getTimeout()
  }

  /**
   * Address to which CallValue will be credited to on L2 if the retryable ticket times out or is cancelled.
   * The Beneficiary is also the address with the right to cancel a Retryable Ticket (if the ticket hasn’t been redeemed yet).
   * @returns
   */
  public getBeneficiary(): Promise<string> {
    return this.nitroReader
      ? this.nitroReader.getBeneficiary()
      : this.classicReader!.getBeneficiary()
  }
}

export class L1ToL2MessageWriter
  extends L1ToL2MessageReader
  implements IL1ToL2MessageWriter
{
  private readonly nitroWriter?: nitro.L1ToL2MessageWriter
  private readonly classicWriter?: classic.L1ToL2MessageWriter

  public static fromClassic(classicWriter: classic.L1ToL2MessageWriter) {
    return new L1ToL2MessageWriter(
      classicWriter.l2Signer,
      undefined,
      undefined,
      classicWriter.messageNumber,
      undefined,
      undefined,
      classicWriter.retryableCreationId
    )
  }

  public static fromNitro(nitroWriter: nitro.L1ToL2MessageWriter) {
    return new L1ToL2MessageWriter(
      nitroWriter.l2Signer,
      nitroWriter.chainId,
      nitroWriter.sender,
<<<<<<< HEAD
      undefined,
=======
      nitroWriter.messageNumber,
>>>>>>> 0afecf01
      nitroWriter.l1BaseFee,
      nitroWriter.messageData,
      undefined
    )
  }

  public constructor(
    public readonly l2Signer: Signer,
    chainId?: number,
    sender?: string,
    messageNumber?: BigNumber,
    l1BaseFee?: BigNumber,
    messageData?: RetryableMessageParams,
    retryableCreationId?: string
  ) {
    super(
      l2Signer.provider!,
      chainId,
      sender,
      messageNumber,
      l1BaseFee,
      messageData
    )

    if (!l2Signer.provider) throw new Error('Signer not connected to provider.')

    // super(chainId, sender, messageNumber, l1BaseFee, messageData)
    if (retryableCreationId && messageNumber) {
      this.classicWriter = new classic.L1ToL2MessageWriter(
        l2Signer,
        retryableCreationId,
        messageNumber
      )
    } else if (chainId && sender && messageNumber && l1BaseFee && messageData) {
      this.nitroWriter = new nitro.L1ToL2MessageWriter(
        l2Signer,
        chainId,
        sender,
        messageNumber,
        l1BaseFee,
        messageData
      )
    } else {
      throw new ArbSdkError('Unexpected L1ToL2MessageWriter constructor args')
    }
  }

  /**
   * Manually redeem the retryable ticket.
   * Throws if message status is not L1ToL2MessageStatus.NOT_YET_REDEEMED
   */
  public async redeem(overrides?: Overrides): Promise<ContractTransaction> {
    return this.nitroWriter
      ? this.nitroWriter.redeem(overrides)
      : this.classicWriter!.redeem()
  }

  /**
   * Cancel the retryable ticket.
   * Throws if message status is not L1ToL2MessageStatus.NOT_YET_REDEEMED
   */
  public async cancel(overrides?: Overrides): Promise<ContractTransaction> {
    return this.nitroWriter
      ? this.nitroWriter.cancel(overrides)
      : this.classicWriter!.cancel()
  }
}<|MERGE_RESOLUTION|>--- conflicted
+++ resolved
@@ -172,11 +172,7 @@
       nitroReader.l2Provider,
       nitroReader.chainId,
       nitroReader.sender,
-<<<<<<< HEAD
-      undefined,
-=======
       nitroReader.messageNumber,
->>>>>>> 0afecf01
       nitroReader.l1BaseFee,
       nitroReader.messageData,
       undefined
@@ -317,11 +313,7 @@
       nitroWriter.l2Signer,
       nitroWriter.chainId,
       nitroWriter.sender,
-<<<<<<< HEAD
-      undefined,
-=======
       nitroWriter.messageNumber,
->>>>>>> 0afecf01
       nitroWriter.l1BaseFee,
       nitroWriter.messageData,
       undefined
