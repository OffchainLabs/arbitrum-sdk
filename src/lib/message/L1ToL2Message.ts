--- conflicted
+++ resolved
@@ -35,12 +35,7 @@
 import { L2TransactionReceipt, RedeemTransaction } from './L2Transaction'
 import { getL2Network } from '../../lib/dataEntities/networks'
 import { RetryableMessageParams } from '../dataEntities/message'
-<<<<<<< HEAD
-import { getTransactionReceipt } from '../utils/lib'
-import { parseTypedLogs } from '../dataEntities/event'
-=======
 import { getTransactionReceipt, isDefined } from '../utils/lib'
->>>>>>> 028c5a13
 import { EventFetcher } from '../utils/eventFetcher'
 
 export enum L2TxnType {
