/*
 * Copyright 2021, Offchain Labs, Inc.
 *
 * Licensed under the Apache License, Version 2.0 (the "License");
 * you may not use this file except in compliance with the License.
 * You may obtain a copy of the License at
 *
 *    http://www.apache.org/licenses/LICENSE-2.0
 *
 * Unless required by applicable law or agreed to in writing, software
 * distributed under the License is distributed on an "AS IS" BASIS,
 * WITHOUT WARRANTIES OR CONDITIONS OF ANY KIND, either express or implied.
 * See the License for the specific language governing permissions and
 * limitations under the License.
 */
/* eslint-env node */
'use strict'

import {
  ARB_SYS_ADDRESS,
  NODE_INTERFACE_ADDRESS,
} from '../dataEntities/constants'
import { Provider } from '@ethersproject/abstract-provider'
import { Signer } from '@ethersproject/abstract-signer'
import { BigNumber } from '@ethersproject/bignumber'
import { BlockTag } from '@ethersproject/abstract-provider'

import { ArbSys__factory } from '../abi/factories/ArbSys__factory'
import { Outbox__factory } from '../abi/classic/factories/Outbox__factory'

import { NodeInterface__factory } from '../abi/factories/NodeInterface__factory'
import { L2ToL1TransactionEvent } from '../abi/ArbSys'
import { ContractTransaction, Overrides } from 'ethers'
import { EventFetcher } from '../utils/eventFetcher'
import {
  SignerProviderUtils,
  SignerOrProvider,
} from '../dataEntities/signerOrProvider'
import { isDefined, wait } from '../utils/lib'
import { ArbSdkError } from '../dataEntities/errors'
import { EventArgs } from '../dataEntities/event'
import { L2ToL1MessageStatus } from '../dataEntities/message'
<<<<<<< HEAD
import { getChainNetwork } from '../dataEntities/networks'
=======
import { getChildChain as getL2Network } from '../dataEntities/networks'
>>>>>>> 09a6eb0a

export interface MessageBatchProofInfo {
  /**
   * Merkle proof of message inclusion in outbox entry
   */
  proof: string[]

  /**
   * Merkle path to message
   */
  path: BigNumber

  /**
   * Sender of original message (i.e., caller of ArbSys.sendTxToL1)
   */
  l2Sender: string

  /**
   * Destination address for L1 contract call
   */
  l1Dest: string

  /**
   * L2 block number at which sendTxToL1 call was made
   */
  l2Block: BigNumber

  /**
   * L1 block number at which sendTxToL1 call was made
   */
  l1Block: BigNumber

  /**
   * L2 Timestamp at which sendTxToL1 call was made
   */
  timestamp: BigNumber

  /**
   * Value in L1 message in wei
   */
  amount: BigNumber

  /**
   * ABI-encoded L1 message data
   */
  calldataForL1: string
}

/**
 * Conditional type for Signer or Provider. If T is of type Provider
 * then L2ToL1MessageReaderOrWriter<T> will be of type L2ToL1MessageReader.
 * If T is of type Signer then L2ToL1MessageReaderOrWriter<T> will be of
 * type L2ToL1MessageWriter.
 */
export type L2ToL1MessageReaderOrWriterClassic<T extends SignerOrProvider> =
  T extends Provider ? L2ToL1MessageReaderClassic : L2ToL1MessageWriterClassic

export class L2ToL1MessageClassic {
  /**
   * The number of the batch this message is part of
   */
  public readonly batchNumber: BigNumber

  /**
   * The index of this message in the batch
   */
  public readonly indexInBatch: BigNumber

  protected constructor(batchNumber: BigNumber, indexInBatch: BigNumber) {
    this.batchNumber = batchNumber
    this.indexInBatch = indexInBatch
  }

  /**
   * Instantiates a new `L2ToL1MessageWriterClassic` or `L2ToL1MessageReaderClassic` object.
   *
   * @param {SignerOrProvider} l1SignerOrProvider Signer or provider to be used for executing or reading the L2-to-L1 message.
   * @param {BigNumber} batchNumber The number of the batch containing the L2-to-L1 message.
   * @param {BigNumber} indexInBatch The index of the L2-to-L1 message within the batch.
   * @param {Provider} [l1Provider] Optional. Used to override the Provider which is attached to `l1SignerOrProvider` in case you need more control. This will be a required parameter in a future major version update.
   */
  public static fromBatchNumber<T extends SignerOrProvider>(
    l1SignerOrProvider: T,
    batchNumber: BigNumber,
    indexInBatch: BigNumber,
    l1Provider?: Provider
  ): L2ToL1MessageReaderOrWriterClassic<T>
  public static fromBatchNumber<T extends SignerOrProvider>(
    l1SignerOrProvider: T,
    batchNumber: BigNumber,
    indexInBatch: BigNumber,
    l1Provider?: Provider
  ): L2ToL1MessageReaderClassic | L2ToL1MessageWriterClassic {
    return SignerProviderUtils.isSigner(l1SignerOrProvider)
      ? new L2ToL1MessageWriterClassic(
          l1SignerOrProvider,
          batchNumber,
          indexInBatch,
          l1Provider
        )
      : new L2ToL1MessageReaderClassic(
          l1SignerOrProvider,
          batchNumber,
          indexInBatch
        )
  }

  public static async getL2ToL1Events(
    l2Provider: Provider,
    filter: { fromBlock: BlockTag; toBlock: BlockTag },
    batchNumber?: BigNumber,
    destination?: string,
    uniqueId?: BigNumber,
    indexInBatch?: BigNumber
  ): Promise<
    (EventArgs<L2ToL1TransactionEvent> & { transactionHash: string })[]
  > {
    const eventFetcher = new EventFetcher(l2Provider)
    const events = (
      await eventFetcher.getEvents(
        ArbSys__factory,
        t =>
          t.filters.L2ToL1Transaction(null, destination, uniqueId, batchNumber),
        { ...filter, address: ARB_SYS_ADDRESS }
      )
    ).map(l => ({ ...l.event, transactionHash: l.transactionHash }))

    if (indexInBatch) {
      const indexItems = events.filter(b => b.indexInBatch.eq(indexInBatch))
      if (indexItems.length === 1) {
        return indexItems
      } else if (indexItems.length > 1) {
        throw new ArbSdkError('More than one indexed item found in batch.')
      } else return []
    } else return events
  }
}

/**
 * Provides read-only access for classic l2-to-l1-messages
 */
export class L2ToL1MessageReaderClassic extends L2ToL1MessageClassic {
  constructor(
    protected readonly l1Provider: Provider,
    batchNumber: BigNumber,
    indexInBatch: BigNumber
  ) {
    super(batchNumber, indexInBatch)
  }

  /**
   * Contains the classic outbox address, or set to zero address if this network
   * did not have a classic outbox deployed
   */
  protected outboxAddress: string | null = null

  /**
   * Classic had 2 outboxes, we need to find the correct one for the provided batch number
   * @param l2Provider
   * @param batchNumber
   * @returns
   */
  protected async getOutboxAddress(l2Provider: Provider, batchNumber: number) {
    if (!isDefined(this.outboxAddress)) {
      const l2Network = await getChainNetwork(l2Provider)

      // find the outbox where the activation batch number of the next outbox
      // is greater than the supplied batch
      const outboxes = isDefined(l2Network.ethBridge.classicOutboxes)
        ? Object.entries(l2Network.ethBridge.classicOutboxes)
        : []

      const res = outboxes
        .sort((a, b) => {
          if (a[1] < b[1]) return -1
          else if (a[1] === b[1]) return 0
          else return 1
        })
        .find(
          (_, index, array) =>
            array[index + 1] === undefined || array[index + 1][1] > batchNumber
        )

      if (!res) {
        this.outboxAddress = '0x0000000000000000000000000000000000000000'
      } else {
        this.outboxAddress = res[0]
      }
    }
    return this.outboxAddress
  }

  private async outboxEntryExists(l2Provider: Provider) {
    const outboxAddress = await this.getOutboxAddress(
      l2Provider,
      this.batchNumber.toNumber()
    )

    const outbox = Outbox__factory.connect(outboxAddress, this.l1Provider)
    return await outbox.outboxEntryExists(this.batchNumber)
  }

  public static async tryGetProof(
    l2Provider: Provider,
    batchNumber: BigNumber,
    indexInBatch: BigNumber
  ): Promise<MessageBatchProofInfo | null> {
    const nodeInterface = NodeInterface__factory.connect(
      NODE_INTERFACE_ADDRESS,
      l2Provider
    )
    try {
      return await nodeInterface.legacyLookupMessageBatchProof(
        batchNumber,
        indexInBatch
      )
    } catch (e) {
      const expectedError = "batch doesn't exist"
      const err = e as Error & { error: Error }
      const actualError =
        err && (err.message || (err.error && err.error.message))
      if (actualError.includes(expectedError)) return null
      else throw e
    }
  }

  private proof: MessageBatchProofInfo | null = null

  /**
   * Get the execution proof for this message. Returns null if the batch does not exist yet.
   * @param l2Provider
   * @returns
   */
  public async tryGetProof(
    l2Provider: Provider
  ): Promise<MessageBatchProofInfo | null> {
    if (!isDefined(this.proof)) {
      this.proof = await L2ToL1MessageReaderClassic.tryGetProof(
        l2Provider,
        this.batchNumber,
        this.indexInBatch
      )
    }
    return this.proof
  }

  /**
   * Check if given outbox message has already been executed
   */
  public async hasExecuted(l2Provider: Provider): Promise<boolean> {
    const proofInfo = await this.tryGetProof(l2Provider)
    if (!isDefined(proofInfo)) return false

    const outboxAddress = await this.getOutboxAddress(
      l2Provider,
      this.batchNumber.toNumber()
    )

    const outbox = Outbox__factory.connect(outboxAddress, this.l1Provider)
    try {
      await outbox.callStatic.executeTransaction(
        this.batchNumber,
        proofInfo.proof,
        proofInfo.path,
        proofInfo.l2Sender,
        proofInfo.l1Dest,
        proofInfo.l2Block,
        proofInfo.l1Block,
        proofInfo.timestamp,
        proofInfo.amount,
        proofInfo.calldataForL1
      )
      return false
    } catch (err) {
      const e = err as Error
      if (e?.message?.toString().includes('ALREADY_SPENT')) return true
      if (e?.message?.toString().includes('NO_OUTBOX_ENTRY')) return false
      throw e
    }
  }

  /**
   * Get the status of this message
   * In order to check if the message has been executed proof info must be provided.
   * @param proofInfo
   * @returns
   */
  public async status(l2Provider: Provider): Promise<L2ToL1MessageStatus> {
    try {
      const messageExecuted = await this.hasExecuted(l2Provider)
      if (messageExecuted) {
        return L2ToL1MessageStatus.EXECUTED
      }

      const outboxEntryExists = await this.outboxEntryExists(l2Provider)
      return outboxEntryExists
        ? L2ToL1MessageStatus.CONFIRMED
        : L2ToL1MessageStatus.UNCONFIRMED
    } catch (e) {
      return L2ToL1MessageStatus.UNCONFIRMED
    }
  }

  /**
   * Waits until the outbox entry has been created, and will not return until it has been.
   * WARNING: Outbox entries are only created when the corresponding node is confirmed. Which
   * can take 1 week+, so waiting here could be a very long operation.
   * @param retryDelay
   * @returns
   */
  public async waitUntilOutboxEntryCreated(
    l2Provider: Provider,
    retryDelay = 500
  ): Promise<void> {
    const exists = await this.outboxEntryExists(l2Provider)
    if (exists) {
      return
    } else {
      await wait(retryDelay)
      await this.waitUntilOutboxEntryCreated(l2Provider, retryDelay)
    }
  }

  /**
   * Estimates the L1 block number in which this L2 to L1 tx will be available for execution
   * @param l2Provider
   * @returns Always returns null for classic l2toL1 messages since they can be executed in any block now.
   */
  public async getFirstExecutableBlock(
    // eslint-disable-next-line @typescript-eslint/no-unused-vars
    l2Provider: Provider
  ): Promise<BigNumber | null> {
    return null
  }
}

/**
 * Provides read and write access for classic l2-to-l1-messages
 */
export class L2ToL1MessageWriterClassic extends L2ToL1MessageReaderClassic {
  /**
   * Instantiates a new `L2ToL1MessageWriterClassic` object.
   *
   * @param {Signer} l1Signer The signer to be used for executing the L2-to-L1 message.
   * @param {BigNumber} batchNumber The number of the batch containing the L2-to-L1 message.
   * @param {BigNumber} indexInBatch The index of the L2-to-L1 message within the batch.
   * @param {Provider} [l1Provider] Optional. Used to override the Provider which is attached to `l1Signer` in case you need more control. This will be a required parameter in a future major version update.
   */
  constructor(
    private readonly l1Signer: Signer,
    batchNumber: BigNumber,
    indexInBatch: BigNumber,
    l1Provider?: Provider
  ) {
    super(l1Provider ?? l1Signer.provider!, batchNumber, indexInBatch)
  }

  /**
   * Executes the L2ToL1Message on L1.
   * Will throw an error if the outbox entry has not been created, which happens when the
   * corresponding assertion is confirmed.
   * @returns
   */
  public async execute(
    l2Provider: Provider,
    overrides?: Overrides
  ): Promise<ContractTransaction> {
    const status = await this.status(l2Provider)
    if (status !== L2ToL1MessageStatus.CONFIRMED) {
      throw new ArbSdkError(
        `Cannot execute message. Status is: ${status} but must be ${L2ToL1MessageStatus.CONFIRMED}.`
      )
    }

    const proofInfo = await this.tryGetProof(l2Provider)
    if (!isDefined(proofInfo)) {
      throw new ArbSdkError(
        `Unexpected missing proof: ${this.batchNumber.toString()} ${this.indexInBatch.toString()}}`
      )
    }
    const outboxAddress = await this.getOutboxAddress(
      l2Provider,
      this.batchNumber.toNumber()
    )
    const outbox = Outbox__factory.connect(outboxAddress, this.l1Signer)
    // We can predict and print number of missing blocks
    // if not challenged
    return await outbox.functions.executeTransaction(
      this.batchNumber,
      proofInfo.proof,
      proofInfo.path,
      proofInfo.l2Sender,
      proofInfo.l1Dest,
      proofInfo.l2Block,
      proofInfo.l1Block,
      proofInfo.timestamp,
      proofInfo.amount,
      proofInfo.calldataForL1,
      overrides || {}
    )
  }
}<|MERGE_RESOLUTION|>--- conflicted
+++ resolved
@@ -40,11 +40,7 @@
 import { ArbSdkError } from '../dataEntities/errors'
 import { EventArgs } from '../dataEntities/event'
 import { L2ToL1MessageStatus } from '../dataEntities/message'
-<<<<<<< HEAD
-import { getChainNetwork } from '../dataEntities/networks'
-=======
-import { getChildChain as getL2Network } from '../dataEntities/networks'
->>>>>>> 09a6eb0a
+import { getChildChain } from '../dataEntities/networks'
 
 export interface MessageBatchProofInfo {
   /**
@@ -209,7 +205,7 @@
    */
   protected async getOutboxAddress(l2Provider: Provider, batchNumber: number) {
     if (!isDefined(this.outboxAddress)) {
-      const l2Network = await getChainNetwork(l2Provider)
+      const l2Network = await getChildChain(l2Provider)
 
       // find the outbox where the activation batch number of the next outbox
       // is greater than the supplied batch
