--- conflicted
+++ resolved
@@ -16,20 +16,11 @@
 /* eslint-env node */
 'use strict'
 
-import { JsonRpcProvider, TransactionReceipt } from '@ethersproject/providers'
+import { TransactionReceipt } from '@ethersproject/providers'
 import { BigNumber } from '@ethersproject/bignumber'
-<<<<<<< HEAD
-import { Log, Provider } from '@ethersproject/abstract-provider'
-import { Contract, ContractTransaction, providers } from 'ethers'
-import { getL2Network, L2Network } from '../dataEntities/networks'
-import { ArbTsError } from '../dataEntities/errors'
-=======
-import { Log } from '@ethersproject/abstract-provider'
-import { ArbSys__factory } from '../abi/factories/ArbSys__factory'
-import { L2ToL1TransactionEvent } from '../abi/ArbSys'
+import { Log, } from '@ethersproject/abstract-provider'
 import { ContractTransaction, providers } from 'ethers'
 import { getOutboxAddr, L2Network } from '../dataEntities/networks'
->>>>>>> 401fa424
 import {
   SignerProviderUtils,
   SignerOrProvider,
@@ -135,35 +126,6 @@
     )
   }
 
-<<<<<<< HEAD
-  private getOutboxAddr(network: L2Network, batchNumber: BigNumber) {
-    // find the outbox where the activation batch number of the next outbox
-    // is greater than the supplied batch
-    const res = Object.entries(network.ethBridge.outboxes)
-      .sort((a, b) => {
-        if (a[1] < b[1]) return -1
-        else if (a[1] === b[1]) return 0
-        else return 1
-      })
-      .find(
-        (_, index, array) =>
-          array[index + 1] === undefined ||
-          array[index + 1][1] > batchNumber.toNumber()
-      )
-
-    if (!res) {
-      throw new ArbTsError(
-        `No outbox found for batch number: ${batchNumber.toString()} on network: ${
-          network.chainID
-        }.`
-      )
-    }
-
-    return res[0]
-  }
-
-=======
->>>>>>> 401fa424
   /**
    * Get any l2-to-l1-messages created by this transaction
    * @param l2SignerOrProvider
@@ -180,14 +142,10 @@
     if (!provider) throw new Error('Signer not connected to provider.')
 
     return this.getL2ToL1Events().map(log => {
-<<<<<<< HEAD
-      const outboxAddr = this.getOutboxAddr(
+      const outboxAddr = getOutboxAddr(
         l2Network,
         BigNumber.from(1) // log.batchNumber, CHRIS: TODO: broken
       )
-=======
-      const outboxAddr = getOutboxAddr(l2Network, log.batchNumber)
->>>>>>> 401fa424
 
       return L2ToL1Message.fromEvent(
         l1SignerOrProvider,
