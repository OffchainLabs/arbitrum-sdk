import * as classic from '@arbitrum/sdk-classic'
import * as nitro from '@arbitrum/sdk-nitro'
import { BigNumber, ContractTransaction, Overrides } from 'ethers'
import { JsonRpcProvider } from '@ethersproject/providers'
import {
  ARB_SYS_ADDRESS,
  SEVEN_DAYS_IN_SECONDS,
} from '../dataEntities/constants'
import { GasOverrides as ClassicGasOverrides } from '@arbitrum/sdk-classic/dist/lib/message/L1ToL2MessageGasEstimator'
import { GasOverrides as NitroGasOverrides } from '@arbitrum/sdk-nitro/dist/lib/message/L1ToL2MessageGasEstimator'
import { Provider } from '@ethersproject/abstract-provider'
import { ArbSys__factory } from '../abi/factories/ArbSys__factory'
import { Bridge__factory } from '../abi/factories/Bridge__factory'
import {
  SignerOrProvider,
  SignerProviderUtils,
} from '../dataEntities/signerOrProvider'
import {
  L1ToL2MessageStatus,
  L1ToL2MessageWaitResult,
} from '../message/L1ToL2Message'
import { L2ToL1MessageStatus } from '../message/L2ToL1Message'
import { MessageDeliveredEvent as ClassicMessageDeliveredEvent } from '@arbitrum/sdk-classic/dist/lib/abi/Bridge'
import { FetchedEvent } from './eventFetcher'
import { L2Network as NitroL2Network } from '@arbitrum/sdk-nitro'
import { Inbox__factory } from '@arbitrum/sdk-nitro/dist/lib/abi/factories/Inbox__factory'
import { Bridge__factory as NitroBridgeFactory } from '@arbitrum/sdk-nitro/dist/lib/abi/factories/Bridge__factory'
import { RollupUserLogic__factory } from '@arbitrum/sdk-nitro/dist/lib/abi/factories/RollupUserLogic__factory'

import { l2Networks as classicL2Networks } from '@arbitrum/sdk-classic/dist/lib/dataEntities/networks'
import { l2Networks as nitroL2Networks } from '@arbitrum/sdk-nitro/dist/lib/dataEntities/networks'
import { ArbSdkError } from '../dataEntities/errors'

let isNitro = false

export const generateL2NitroNetwork = async (
  existingNitroL2Network: nitro.L2Network,
  l1Provider: Provider
): Promise<NitroL2Network> => {
  // we know the inbox hasnt changed
  const inboxAddr = existingNitroL2Network.ethBridge.inbox

  const inbox = Inbox__factory.connect(inboxAddr, l1Provider)
  const bridgeAddr = await inbox.bridge()

  // the rollup is the bridge owner
  const bridge = NitroBridgeFactory.connect(bridgeAddr, l1Provider)
  const rollupAddr = await bridge.owner()

  const rollup = RollupUserLogic__factory.connect(rollupAddr, l1Provider)
  const sequencerInboxAddr = await rollup.sequencerBridge()
  const outboxAddr = await rollup.outbox()

  return {
    chainID: existingNitroL2Network.chainID,
    confirmPeriodBlocks: existingNitroL2Network.confirmPeriodBlocks,
    ethBridge: {
      inbox: inboxAddr,
      bridge: bridgeAddr,
      outbox: outboxAddr,
      rollup: rollupAddr,
      sequencerInbox: sequencerInboxAddr,
    },
    explorerUrl: existingNitroL2Network.explorerUrl,
    isArbitrum: existingNitroL2Network.isArbitrum,
    isCustom: existingNitroL2Network.isCustom,
    name: existingNitroL2Network.name,
    partnerChainID: existingNitroL2Network.partnerChainID,
    retryableLifetimeSeconds: existingNitroL2Network.retryableLifetimeSeconds,
    rpcURL: existingNitroL2Network.rpcURL,
    tokenBridge: existingNitroL2Network.tokenBridge,
    gif: existingNitroL2Network.gif,
  }
}

/**
 * New outboxes can be added to the bridge, and withdrawals always use the latest outbox.
 * This function finds the outbox address for a supplied batch number
 * @param network
 * @param batchNumber
 * @returns
 */
export const getOutboxAddr = (
  network: classic.L2Network,
  batchNumber: number
) => {
  // find the outbox where the activation batch number of the next outbox
  // is greater than the supplied batch
  const res = Object.entries(network.ethBridge.outboxes)
    .sort((a, b) => {
      if (a[1] < b[1]) return -1
      else if (a[1] === b[1]) return 0
      else return 1
    })
    .find(
      (_, index, array) =>
        array[index + 1] === undefined || array[index + 1][1].gt(batchNumber)
    )

  if (!res) {
    throw new ArbSdkError(
      `No outbox found for batch number: ${batchNumber} on network: ${network.chainID}.`
    )
  }
<<<<<<< HEAD

  return res[0]
=======

  return res[0]
}

type LastUpdated = { timestamp: number; value: boolean }
const fifthteenMinutesMs = 15 * 60 * 1000

const lastUpdatedL1: LastUpdated = {
  timestamp: 0,
  value: false,
}

const lastUpdatedL2: LastUpdated = {
  timestamp: 0,
  value: false,
>>>>>>> 76c7c314
}

export const isNitroL1 = async (l1Provider: SignerOrProvider) => {
  if (isNitro) return true
<<<<<<< HEAD
  const l1Network = await nitro.getL1Network(l1Provider)
  const partner = l1Network.partnerChainIDs[0]
  const l2Network = await nitro.getL2Network(partner)
  if (!l2Network)
    throw new ArbSdkError(`No l2 network found with chain id ${partner}`)
  try {
    const inboxAddr = l2Network.ethBridge.inbox
    const inbox = Inbox__factory.connect(inboxAddr, l1Provider)
    const bridgeAddr = await inbox.bridge()
    const bridge = Bridge__factory.connect(bridgeAddr, l1Provider)
    const rollupAdd = await bridge.owner()
    const rollup = RollupUserLogic__factory.connect(rollupAdd, l1Provider)
    // this will error if we're not nitro
    await rollup.wasmModuleRoot()

    // when we've switched to nitro we need to regenerate the nitro
    // network config and set it
    const nitroL2Network = await generateL2NitroNetwork(
      l2Network,
      SignerProviderUtils.getProviderOrThrow(l1Provider)
    )

    nitroL2Networks[nitroL2Network.chainID] = nitroL2Network
    isNitro = true
    return true
  } catch (err) {
    return false
=======
  if (Date.now() - lastUpdatedL1.timestamp > fifthteenMinutesMs) {
    const l1Network = await nitro.getL1Network(l1Provider)
    const partner = l1Network.partnerChainIDs[0]
    const l2Network = await nitro.getL2Network(partner)
    if (!l2Network)
      throw new ArbSdkError(`No l2 network found with chain id ${partner}`)
    try {
      const inboxAddr = l2Network.ethBridge.inbox
      const inbox = Inbox__factory.connect(inboxAddr, l1Provider)
      const bridgeAddr = await inbox.bridge()
      const bridge = Bridge__factory.connect(bridgeAddr, l1Provider)
      const rollupAdd = await bridge.owner()
      const rollup = RollupUserLogic__factory.connect(rollupAdd, l1Provider)
      // this will error if we're not nitro
      await rollup.wasmModuleRoot()

      // when we've switched to nitro we need to regenerate the nitro
      // network config and set it
      const nitroL2Network = await generateL2NitroNetwork(
        l2Network,
        SignerProviderUtils.getProviderOrThrow(l1Provider)
      )

      nitroL2Networks[nitroL2Network.chainID] = nitroL2Network
      isNitro = true
      lastUpdatedL1.timestamp = Date.now()
      lastUpdatedL1.value = true
    } catch (err) {
      lastUpdatedL1.timestamp = Date.now()
      lastUpdatedL1.value = false
    }
>>>>>>> 76c7c314
  }
  return lastUpdatedL1.value
}

export const isNitroL2 = async (
  l2SignerOrProvider: SignerOrProvider
): Promise<boolean> => {
  if (isNitro) return true
<<<<<<< HEAD
  const arbSys = ArbSys__factory.connect(ARB_SYS_ADDRESS, l2SignerOrProvider)
  const l2Network = await nitro.getL2Network(l2SignerOrProvider)
  const blockNumber = await arbSys.arbBlockNumber()
  try {
    // will throw an error if pre nitro
    await arbSys.arbBlockHash(blockNumber.sub(1))

    const l1Network = await nitro.getL1Network(l2Network.partnerChainID)
    const l1Provider = new JsonRpcProvider(l1Network.rpcURL)
    // when we've switched to nitro we need to regenerate the nitro
    // network config and set it
    const nitroL2Network = await generateL2NitroNetwork(
      l2Network,
      SignerProviderUtils.getProviderOrThrow(l1Provider)
    )
    nitroL2Networks[nitroL2Network.chainID] = nitroL2Network
    isNitro = true
    return true
  } catch {
    return false
  }
=======
  if (Date.now() - lastUpdatedL2.timestamp > fifthteenMinutesMs) {
    const arbSys = ArbSys__factory.connect(ARB_SYS_ADDRESS, l2SignerOrProvider)
    const l2Network = await nitro.getL2Network(l2SignerOrProvider)
    const blockNumber = await arbSys.arbBlockNumber()
    try {
      // will throw an error if pre nitro
      await arbSys.arbBlockHash(blockNumber.sub(1))

      const l1Network = await nitro.getL1Network(l2Network.partnerChainID)
      const l1Provider = new JsonRpcProvider(l1Network.rpcURL)
      // when we've switched to nitro we need to regenerate the nitro
      // network config and set it
      const nitroL2Network = await generateL2NitroNetwork(
        l2Network,
        SignerProviderUtils.getProviderOrThrow(l1Provider)
      )
      nitroL2Networks[nitroL2Network.chainID] = nitroL2Network
      isNitro = true
      lastUpdatedL2.timestamp = Date.now()
      lastUpdatedL2.value = true
    } catch {
      lastUpdatedL2.timestamp = Date.now()
      lastUpdatedL2.value = false
    }
  }
  return lastUpdatedL2.value
>>>>>>> 76c7c314
}

export const lookupExistingNetwork = (
  l2Network: nitro.L2Network
): classic.L2Network => {
  const classicNetwork = classicL2Networks[l2Network.chainID]
  if (!classicNetwork) {
    throw new ArbSdkError(
      `Unexpected missing classic network for chain ${l2Network.chainID}`
    )
  }
  return classicNetwork
}

export const convertNetworkNitroToClassic = (
  l2Network: nitro.L2Network
): classic.L2Network => {
  return {
    ...l2Network,
    ethBridge: {
      ...l2Network.ethBridge,
      outboxes: {
        [l2Network.ethBridge.outbox]: BigNumber.from(0),
      },
    },
  }
}

export const convertNetworkClassicToNitro = (
  l2Network: classic.L2Network
): nitro.L2Network => {
  const outboxes = Object.keys(l2Network.ethBridge.outboxes)

  return {
    ...l2Network,
    ethBridge: {
      ...l2Network.ethBridge,
      outbox: outboxes[outboxes.length - 1],
    },
    retryableLifetimeSeconds: SEVEN_DAYS_IN_SECONDS,
  }
}

export const convertGasOverrides = (
  gasOverrides?: NitroGasOverrides
): Omit<ClassicGasOverrides, 'sendL2CallValueFromL1'> => {
  return {
    maxGas: gasOverrides?.gasLimit,
    maxSubmissionPrice: gasOverrides?.maxSubmissionFee,
    maxGasPrice: gasOverrides?.maxFeePerGas,
  }
}

export const convertEstimates = (estimates: {
  maxGasBid: BigNumber
  maxSubmissionPriceBid: BigNumber
  maxGasPriceBid: BigNumber
  totalDepositValue: BigNumber
}): {
  gasLimit: BigNumber
  maxSubmissionFee: BigNumber
  maxFeePerGas: BigNumber
  totalL2GasCosts: BigNumber
} => {
  return {
    gasLimit: estimates.maxGasBid,
    maxSubmissionFee: estimates.maxSubmissionPriceBid,
    maxFeePerGas: estimates.maxGasPriceBid,
    totalL2GasCosts: estimates.maxGasPriceBid
      .mul(estimates.maxGasBid)
      .add(estimates.maxSubmissionPriceBid),
  }
}

export const convertL2ToL1Status = (
  status: classic.L2ToL1MessageStatus
): nitro.L2ToL1MessageStatus => {
  switch (status) {
    case classic.L2ToL1MessageStatus.CONFIRMED:
      return nitro.L2ToL1MessageStatus.CONFIRMED
    case classic.L2ToL1MessageStatus.EXECUTED:
      return nitro.L2ToL1MessageStatus.EXECUTED
    case classic.L2ToL1MessageStatus.NOT_FOUND:
      return nitro.L2ToL1MessageStatus.UNCONFIRMED
    case classic.L2ToL1MessageStatus.UNCONFIRMED:
      return nitro.L2ToL1MessageStatus.UNCONFIRMED
  }
}

export interface IL1ToL2MessageReader {
  readonly retryableCreationId: string
  isExpired(): Promise<boolean>
  status(): Promise<L1ToL2MessageStatus>
  waitForStatus(
    confirmations?: number,
    timeout?: number
  ): Promise<L1ToL2MessageWaitResult>
  getTimeout(): Promise<BigNumber>
  getBeneficiary(): Promise<string>
}

export interface IL1ToL2MessageWriter extends IL1ToL2MessageReader {
  redeem(overrides?: Overrides): Promise<ContractTransaction>
  cancel(overrides?: Overrides): Promise<ContractTransaction>
}
export type IL1ToL2MessageReaderOrWriter<T extends SignerOrProvider> =
  T extends Provider ? IL1ToL2MessageReader : IL1ToL2MessageWriter

export type IL2ToL1MessageReaderOrWriter<T extends SignerOrProvider> =
  T extends Provider ? IL2ToL1MessageReader : IL2ToL1MessageWriter

export interface IL2ToL1MessageReader {
  getOutboxProof(
    l2Provider: Provider
  ): Promise<MessageBatchProofInfo | null | string[]>
  status(l2Provider: Provider): Promise<L2ToL1MessageStatus>
  waitUntilReadyToExecute(
    l2Provider: Provider,
    retryDelay?: number
  ): Promise<void>

  getFirstExecutableBlock(l2Provider: Provider): Promise<BigNumber | null>
}
export interface IL2ToL1MessageWriter extends IL2ToL1MessageReader {
  execute(
    l2Provider: Provider,
    overrides?: Overrides
  ): Promise<ContractTransaction>
}

export interface MessageBatchProofInfo {
  /**
   * Merkle proof of message inclusion in outbox entry
   */
  proof: string[]

  /**
   * Merkle path to message
   */
  path: BigNumber

  /**
   * Sender of original message (i.e., caller of ArbSys.sendTxToL1)
   */
  l2Sender: string

  /**
   * Destination address for L1 contract call
   */
  l1Dest: string

  /**
   * L2 block number at which sendTxToL1 call was made
   */
  l2Block: BigNumber

  /**
   * L1 block number at which sendTxToL1 call was made
   */
  l1Block: BigNumber

  /**
   * L2 Timestamp at which sendTxToL1 call was made
   */
  timestamp: BigNumber

  /**
   * Value in L1 message in wei
   */
  amount: BigNumber

  /**
   * ABI-encoded L1 message data
   */
  calldataForL1: string
}
export { ClassicMessageDeliveredEvent }

export type ClassicForceInclusionParams =
  FetchedEvent<ClassicMessageDeliveredEvent> & {
    delayedAcc: string
  }<|MERGE_RESOLUTION|>--- conflicted
+++ resolved
@@ -102,10 +102,6 @@
       `No outbox found for batch number: ${batchNumber} on network: ${network.chainID}.`
     )
   }
-<<<<<<< HEAD
-
-  return res[0]
-=======
 
   return res[0]
 }
@@ -121,40 +117,10 @@
 const lastUpdatedL2: LastUpdated = {
   timestamp: 0,
   value: false,
->>>>>>> 76c7c314
 }
 
 export const isNitroL1 = async (l1Provider: SignerOrProvider) => {
   if (isNitro) return true
-<<<<<<< HEAD
-  const l1Network = await nitro.getL1Network(l1Provider)
-  const partner = l1Network.partnerChainIDs[0]
-  const l2Network = await nitro.getL2Network(partner)
-  if (!l2Network)
-    throw new ArbSdkError(`No l2 network found with chain id ${partner}`)
-  try {
-    const inboxAddr = l2Network.ethBridge.inbox
-    const inbox = Inbox__factory.connect(inboxAddr, l1Provider)
-    const bridgeAddr = await inbox.bridge()
-    const bridge = Bridge__factory.connect(bridgeAddr, l1Provider)
-    const rollupAdd = await bridge.owner()
-    const rollup = RollupUserLogic__factory.connect(rollupAdd, l1Provider)
-    // this will error if we're not nitro
-    await rollup.wasmModuleRoot()
-
-    // when we've switched to nitro we need to regenerate the nitro
-    // network config and set it
-    const nitroL2Network = await generateL2NitroNetwork(
-      l2Network,
-      SignerProviderUtils.getProviderOrThrow(l1Provider)
-    )
-
-    nitroL2Networks[nitroL2Network.chainID] = nitroL2Network
-    isNitro = true
-    return true
-  } catch (err) {
-    return false
-=======
   if (Date.now() - lastUpdatedL1.timestamp > fifthteenMinutesMs) {
     const l1Network = await nitro.getL1Network(l1Provider)
     const partner = l1Network.partnerChainIDs[0]
@@ -186,7 +152,6 @@
       lastUpdatedL1.timestamp = Date.now()
       lastUpdatedL1.value = false
     }
->>>>>>> 76c7c314
   }
   return lastUpdatedL1.value
 }
@@ -195,29 +160,6 @@
   l2SignerOrProvider: SignerOrProvider
 ): Promise<boolean> => {
   if (isNitro) return true
-<<<<<<< HEAD
-  const arbSys = ArbSys__factory.connect(ARB_SYS_ADDRESS, l2SignerOrProvider)
-  const l2Network = await nitro.getL2Network(l2SignerOrProvider)
-  const blockNumber = await arbSys.arbBlockNumber()
-  try {
-    // will throw an error if pre nitro
-    await arbSys.arbBlockHash(blockNumber.sub(1))
-
-    const l1Network = await nitro.getL1Network(l2Network.partnerChainID)
-    const l1Provider = new JsonRpcProvider(l1Network.rpcURL)
-    // when we've switched to nitro we need to regenerate the nitro
-    // network config and set it
-    const nitroL2Network = await generateL2NitroNetwork(
-      l2Network,
-      SignerProviderUtils.getProviderOrThrow(l1Provider)
-    )
-    nitroL2Networks[nitroL2Network.chainID] = nitroL2Network
-    isNitro = true
-    return true
-  } catch {
-    return false
-  }
-=======
   if (Date.now() - lastUpdatedL2.timestamp > fifthteenMinutesMs) {
     const arbSys = ArbSys__factory.connect(ARB_SYS_ADDRESS, l2SignerOrProvider)
     const l2Network = await nitro.getL2Network(l2SignerOrProvider)
@@ -244,7 +186,6 @@
     }
   }
   return lastUpdatedL2.value
->>>>>>> 76c7c314
 }
 
 export const lookupExistingNetwork = (
