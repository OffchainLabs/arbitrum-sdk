--- conflicted
+++ resolved
@@ -426,341 +426,6 @@
   }
 }
 
-<<<<<<< HEAD
-/**
- * Temporary class for helping with x-chain message gas cost estimation.
- * Will be removed in nitro as this functionality will be available on the bridgers
- */
-export class DepositWithdrawEstimator {
-  public constructor(public readonly l2Network: L2Network) {}
-
-  public async ethDepositL1Gas(params: EthDepositParams) {
-    const ethBridger = new EthBridger(this.l2Network)
-
-    return await ethBridger.depositEstimateGas(params)
-  }
-
-  public async ethDepositL2Gas(l2Provider: Provider) {
-    if (await isNitroL2(l2Provider)) {
-      const estimator = new classic.L1ToL2MessageGasEstimator(l2Provider)
-      return {
-        maxGas: BigNumber.from(0),
-        maxSubmissionCost: await estimator.estimateSubmissionPrice(0),
-        maxGasPrice: BigNumber.from(0),
-      }
-    } else {
-      return {
-        maxGas: BigNumber.from(0),
-        maxSubmissionCost: BigNumber.from(0),
-        maxGasPrice: BigNumber.from(0),
-      }
-    }
-  }
-
-  public async erc20Deposit20L1Gas(params: TokenDepositParams) {
-    const erc20Bridger = new Erc20Bridger(this.l2Network)
-
-    return await erc20Bridger.depositEstimateGas(params)
-  }
-
-  /**
-   * Does the provided address look like a weth gateway
-   * @param potentialWethGatewayAddress
-   * @param l1Provider
-   * @returns
-   */
-  private async classiclooksLikeWethGateway(
-    potentialWethGatewayAddress: string,
-    l1Provider: Provider
-  ) {
-    try {
-      const potentialWethGateway = ClassicL1WethGateway__factory.connect(
-        potentialWethGatewayAddress,
-        l1Provider
-      )
-      await potentialWethGateway.callStatic.l1Weth()
-      return true
-    } catch (err) {
-      if (
-        err instanceof Error &&
-        (err as unknown as { code: ErrorCode }).code ===
-          Logger.errors.CALL_EXCEPTION
-      ) {
-        return false
-      } else {
-        throw err
-      }
-    }
-  }
-
-  /**
-   * Is this a known or unknown WETH gateway
-   * @param gatewayAddress
-   * @param l1Provider
-   * @returns
-   */
-  private async classicIsWethGateway(
-    gatewayAddress: string,
-    l1Provider: Provider
-  ): Promise<boolean> {
-    const wethAddress = this.l2Network.tokenBridge.l1WethGateway
-    if (this.l2Network.isCustom) {
-      // For custom network, we do an ad-hoc check to see if it's a WETH gateway
-      if (await this.classiclooksLikeWethGateway(gatewayAddress, l1Provider)) {
-        return true
-      }
-      // ...otherwise we directly check it against the config file
-    } else if (wethAddress === gatewayAddress) {
-      return true
-    }
-    return false
-  }
-
-  /**
-   * Does the provided address look like a weth gateway
-   * @param potentialWethGatewayAddress
-   * @param l1Provider
-   * @returns
-   */
-  private async nitroLooksLikeWethGateway(
-    potentialWethGatewayAddress: string,
-    l1Provider: Provider
-  ) {
-    try {
-      const potentialWethGateway = NitroL1WethGateway__factory.connect(
-        potentialWethGatewayAddress,
-        l1Provider
-      )
-      await potentialWethGateway.callStatic.l1Weth()
-      return true
-    } catch (err) {
-      if (
-        err instanceof Error &&
-        (err as unknown as { code: ErrorCode }).code ===
-          Logger.errors.CALL_EXCEPTION
-      ) {
-        return false
-      } else {
-        throw err
-      }
-    }
-  }
-
-  /**
-   * Is this a known or unknown WETH gateway
-   * @param gatewayAddress
-   * @param l1Provider
-   * @returns
-   */
-  private async nitroIsWethGateway(
-    gatewayAddress: string,
-    l1Provider: Provider
-  ): Promise<boolean> {
-    const wethAddress = this.l2Network.tokenBridge.l1WethGateway
-    if (this.l2Network.isCustom) {
-      // For custom network, we do an ad-hoc check to see if it's a WETH gateway
-      if (await this.nitroLooksLikeWethGateway(gatewayAddress, l1Provider)) {
-        return true
-      }
-      // ...otherwise we directly check it against the config file
-    } else if (wethAddress === gatewayAddress) {
-      return true
-    }
-    return false
-  }
-
-  public async erc20DepositL2Gas(params: TokenDepositParams) {
-    if (await isNitroL2(params.l2Provider)) {
-      const {
-        erc20L1Address,
-        amount,
-        l2Provider,
-        l1Signer,
-        destinationAddress,
-      } = params
-      const { retryableGasOverrides } = params
-      const erc20Bridger = new Erc20Bridger(this.l2Network)
-
-      if (!SignerProviderUtils.signerHasProvider(l1Signer)) {
-        throw new MissingProviderArbTsError('l1Signer')
-      }
-
-      // 1. get the params for a gas estimate
-      const l1GatewayAddress = await erc20Bridger.getL1GatewayAddress(
-        erc20L1Address,
-        l1Signer.provider
-      )
-      const l1Gateway = NitroL1ERC20Gateway__factory.connect(
-        l1GatewayAddress,
-        l1Signer.provider
-      )
-      const sender = await l1Signer.getAddress()
-      const to = destinationAddress ? destinationAddress : sender
-      const depositCalldata = await l1Gateway.getOutboundCalldata(
-        erc20L1Address,
-        sender,
-        to,
-        amount,
-        '0x'
-      )
-
-      // The WETH gateway is the only deposit that requires callvalue in the L2 user-tx (i.e., the recently un-wrapped ETH)
-      // Here we check if this is a WETH deposit, and include the callvalue for the gas estimate query if so
-      const isWeth = await this.nitroIsWethGateway(
-        l1GatewayAddress,
-        l1Signer.provider
-      )
-      const estimateGasCallValue = isWeth ? amount : Zero
-
-      const l2Dest = await l1Gateway.counterpartGateway()
-      const gasEstimator = new nitro.L1ToL2MessageGasEstimator(l2Provider)
-
-      let tokenGasOverrides: GasOverrides | undefined = retryableGasOverrides
-
-      // we also add a hardcoded minimum gas limit for custom gateway deposits
-      if (l1GatewayAddress === this.l2Network.tokenBridge.l1CustomGateway) {
-        if (!tokenGasOverrides) tokenGasOverrides = {}
-        if (!tokenGasOverrides.gasLimit) tokenGasOverrides.gasLimit = {}
-        if (!tokenGasOverrides.gasLimit.min) {
-          tokenGasOverrides.gasLimit.min =
-            Erc20Bridger.MIN_CUSTOM_DEPOSIT_GAS_LIMIT
-        }
-      }
-
-      // 2. get the gas estimates
-      const baseFee = (await l1Signer.provider.getBlock('latest')).baseFeePerGas
-      if (!baseFee) {
-        throw new ArbSdkError(
-          'Latest block did not contain base fee, ensure provider is connected to a network that supports EIP 1559.'
-        )
-      }
-      const excessFeeRefundAddress = sender
-      const callValueRefundAddress = sender
-      const estimates = await gasEstimator.estimateAll(
-        l1GatewayAddress,
-        l2Dest,
-        depositCalldata,
-        estimateGasCallValue,
-        baseFee,
-        excessFeeRefundAddress,
-        callValueRefundAddress,
-        l1Signer.provider,
-        tokenGasOverrides
-      )
-
-      return {
-        maxGas: estimates.gasLimit,
-        maxSubmissionCost: estimates.maxSubmissionFee,
-        maxGasPrice: estimates.maxFeePerGas,
-      }
-    } else {
-      const {
-        erc20L1Address,
-        amount,
-        l2Provider,
-        l1Signer,
-        destinationAddress,
-      } = params
-      const { retryableGasOverrides } = params
-      const erc20Bridger = new Erc20Bridger(this.l2Network)
-
-      if (!SignerProviderUtils.signerHasProvider(l1Signer)) {
-        throw new MissingProviderArbTsError('l1Signer')
-      }
-
-      // 1. get the params for a gas estimate
-      const l1GatewayAddress = await erc20Bridger.getL1GatewayAddress(
-        erc20L1Address,
-        l1Signer.provider
-      )
-      const l1Gateway = ClassicL1ERC20Gateway__factory.connect(
-        l1GatewayAddress,
-        l1Signer.provider
-      )
-      const sender = await l1Signer.getAddress()
-      const to = destinationAddress ? destinationAddress : sender
-      const depositCalldata = await l1Gateway.getOutboundCalldata(
-        erc20L1Address,
-        sender,
-        to,
-        amount,
-        '0x'
-      )
-      // The WETH gateway is the only deposit that requires callvalue in the L2 user-tx (i.e., the recently un-wrapped ETH)
-      // Here we check if this is a WETH deposit, and include the callvalue for the gas estimate query if so
-      const estimateGasCallValue = (await this.classicIsWethGateway(
-        l1GatewayAddress,
-        l1Signer.provider
-      ))
-        ? amount
-        : Zero
-
-      const l2Dest = await l1Gateway.counterpartGateway()
-      const gasEstimator = new classic.L1ToL2MessageGasEstimator(l2Provider)
-
-      let tokenGasOverrides: ClassicGasOverrides | undefined =
-        convertGasOverrides(retryableGasOverrides)
-      if (!tokenGasOverrides) tokenGasOverrides = {}
-      // we never send l2 call value from l1 for tokens
-      // since we check in the router that the value is submission cost
-      // + gas price * gas
-      tokenGasOverrides.sendL2CallValueFromL1 = false
-
-      // we also add a hardcoded minimum maxgas for custom gateway deposits
-      if (l1GatewayAddress === this.l2Network.tokenBridge.l1CustomGateway) {
-        if (!tokenGasOverrides.maxGas) tokenGasOverrides.maxGas = {}
-        tokenGasOverrides.maxGas.min =
-          classic.Erc20Bridger.MIN_CUSTOM_DEPOSIT_MAXGAS
-      }
-
-      // 2. get the gas estimates
-      const estimates = await gasEstimator.estimateMessage(
-        l1GatewayAddress,
-        l2Dest,
-        depositCalldata,
-        estimateGasCallValue,
-        tokenGasOverrides
-      )
-
-      return {
-        maxGas: estimates.maxGasBid,
-        maxSubmissionCost: estimates.maxSubmissionPriceBid,
-        maxGasPrice: estimates.maxGasPriceBid,
-      }
-    }
-  }
-
-  public async ethWithdrawalL1Gas(l2Provider: Provider) {
-    if (await isNitroL2(l2Provider)) {
-      //  measured 126998 - add some padding
-      return BigNumber.from(130000)
-    } else {
-      // measured 161743 - add some padding
-      return BigNumber.from(165000)
-    }
-  }
-
-  public async ethWithdrawalL2Gas(params: EthWithdrawParams) {
-    const ethBridger = new EthBridger(this.l2Network)
-
-    return await ethBridger.withdrawEstimateGas(params)
-  }
-
-  public async erc20WithdrawalL1Gas(l2Provider: Provider) {
-    if (await isNitroL2(l2Provider)) {
-      // measured 157421 - add some padding
-      return BigNumber.from(160000)
-    } else {
-      // measured 218196 - added some padding
-      return BigNumber.from(225000)
-    }
-  }
-
-  public async erc20WithdrawalL2Gas(params: TokenWithdrawParams) {
-    const ethBridger = new Erc20Bridger(this.l2Network)
-
-    return await ethBridger.withdrawEstimateGas(params)
-=======
 export const toClassicRetryableParams = async (
   params: nitro.L1ToL2MessageReader['messageData']
 ): ReturnType<classic.L1ToL2MessageReader['getInputs']> => {
@@ -780,6 +445,342 @@
     l2CallValue: params.l2CallValue,
     maxGas: params.gasLimit,
     maxSubmissionCost: params.maxSubmissionFee,
->>>>>>> eefe2cb8
+  }
+}
+
+/**
+ * Temporary class for helping with x-chain message gas cost estimation.
+ * Will be removed in nitro as this functionality will be available on the bridgers
+ */
+export class DepositWithdrawEstimator {
+  public constructor(public readonly l2Network: L2Network) {}
+
+  public async ethDepositL1Gas(params: EthDepositParams) {
+    const ethBridger = new EthBridger(this.l2Network)
+
+    return await ethBridger.depositEstimateGas(params)
+  }
+
+  public async ethDepositL2Gas(l2Provider: Provider) {
+    if (await isNitroL2(l2Provider)) {
+      return {
+        maxGas: BigNumber.from(0),
+        maxSubmissionCost: BigNumber.from(0),
+        maxGasPrice: BigNumber.from(0),
+      }
+    } else {
+      const estimator = new classic.L1ToL2MessageGasEstimator(l2Provider)
+      return {
+        maxGas: BigNumber.from(0),
+        maxSubmissionCost: (await estimator.estimateSubmissionPrice(0))
+          .submissionPrice,
+        maxGasPrice: BigNumber.from(0),
+      }
+    }
+  }
+
+  public async erc20Deposit20L1Gas(params: TokenDepositParams) {
+    const erc20Bridger = new Erc20Bridger(this.l2Network)
+
+    return await erc20Bridger.depositEstimateGas(params)
+  }
+
+  /**
+   * Does the provided address look like a weth gateway
+   * @param potentialWethGatewayAddress
+   * @param l1Provider
+   * @returns
+   */
+  private async classiclooksLikeWethGateway(
+    potentialWethGatewayAddress: string,
+    l1Provider: Provider
+  ) {
+    try {
+      const potentialWethGateway = ClassicL1WethGateway__factory.connect(
+        potentialWethGatewayAddress,
+        l1Provider
+      )
+      await potentialWethGateway.callStatic.l1Weth()
+      return true
+    } catch (err) {
+      if (
+        err instanceof Error &&
+        (err as unknown as { code: ErrorCode }).code ===
+          Logger.errors.CALL_EXCEPTION
+      ) {
+        return false
+      } else {
+        throw err
+      }
+    }
+  }
+
+  /**
+   * Is this a known or unknown WETH gateway
+   * @param gatewayAddress
+   * @param l1Provider
+   * @returns
+   */
+  private async classicIsWethGateway(
+    gatewayAddress: string,
+    l1Provider: Provider
+  ): Promise<boolean> {
+    const wethAddress = this.l2Network.tokenBridge.l1WethGateway
+    if (this.l2Network.isCustom) {
+      // For custom network, we do an ad-hoc check to see if it's a WETH gateway
+      if (await this.classiclooksLikeWethGateway(gatewayAddress, l1Provider)) {
+        return true
+      }
+      // ...otherwise we directly check it against the config file
+    } else if (wethAddress === gatewayAddress) {
+      return true
+    }
+    return false
+  }
+
+  /**
+   * Does the provided address look like a weth gateway
+   * @param potentialWethGatewayAddress
+   * @param l1Provider
+   * @returns
+   */
+  private async nitroLooksLikeWethGateway(
+    potentialWethGatewayAddress: string,
+    l1Provider: Provider
+  ) {
+    try {
+      const potentialWethGateway = NitroL1WethGateway__factory.connect(
+        potentialWethGatewayAddress,
+        l1Provider
+      )
+      await potentialWethGateway.callStatic.l1Weth()
+      return true
+    } catch (err) {
+      if (
+        err instanceof Error &&
+        (err as unknown as { code: ErrorCode }).code ===
+          Logger.errors.CALL_EXCEPTION
+      ) {
+        return false
+      } else {
+        throw err
+      }
+    }
+  }
+
+  /**
+   * Is this a known or unknown WETH gateway
+   * @param gatewayAddress
+   * @param l1Provider
+   * @returns
+   */
+  private async nitroIsWethGateway(
+    gatewayAddress: string,
+    l1Provider: Provider
+  ): Promise<boolean> {
+    const wethAddress = this.l2Network.tokenBridge.l1WethGateway
+    if (this.l2Network.isCustom) {
+      // For custom network, we do an ad-hoc check to see if it's a WETH gateway
+      if (await this.nitroLooksLikeWethGateway(gatewayAddress, l1Provider)) {
+        return true
+      }
+      // ...otherwise we directly check it against the config file
+    } else if (wethAddress === gatewayAddress) {
+      return true
+    }
+    return false
+  }
+
+  public async erc20DepositL2Gas(params: TokenDepositParams) {
+    if (await isNitroL2(params.l2Provider)) {
+      const {
+        erc20L1Address,
+        amount,
+        l2Provider,
+        l1Signer,
+        destinationAddress,
+      } = params
+      const { retryableGasOverrides } = params
+      const erc20Bridger = new Erc20Bridger(this.l2Network)
+
+      if (!SignerProviderUtils.signerHasProvider(l1Signer)) {
+        throw new MissingProviderArbTsError('l1Signer')
+      }
+
+      // 1. get the params for a gas estimate
+      const l1GatewayAddress = await erc20Bridger.getL1GatewayAddress(
+        erc20L1Address,
+        l1Signer.provider
+      )
+      const l1Gateway = NitroL1ERC20Gateway__factory.connect(
+        l1GatewayAddress,
+        l1Signer.provider
+      )
+      const sender = await l1Signer.getAddress()
+      const to = destinationAddress ? destinationAddress : sender
+      const depositCalldata = await l1Gateway.getOutboundCalldata(
+        erc20L1Address,
+        sender,
+        to,
+        amount,
+        '0x'
+      )
+
+      // The WETH gateway is the only deposit that requires callvalue in the L2 user-tx (i.e., the recently un-wrapped ETH)
+      // Here we check if this is a WETH deposit, and include the callvalue for the gas estimate query if so
+      const isWeth = await this.nitroIsWethGateway(
+        l1GatewayAddress,
+        l1Signer.provider
+      )
+      const estimateGasCallValue = isWeth ? amount : Zero
+
+      const l2Dest = await l1Gateway.counterpartGateway()
+      const gasEstimator = new nitro.L1ToL2MessageGasEstimator(l2Provider)
+
+      let tokenGasOverrides: GasOverrides | undefined = retryableGasOverrides
+
+      // we also add a hardcoded minimum gas limit for custom gateway deposits
+      if (l1GatewayAddress === this.l2Network.tokenBridge.l1CustomGateway) {
+        if (!tokenGasOverrides) tokenGasOverrides = {}
+        if (!tokenGasOverrides.gasLimit) tokenGasOverrides.gasLimit = {}
+        if (!tokenGasOverrides.gasLimit.min) {
+          tokenGasOverrides.gasLimit.min =
+            Erc20Bridger.MIN_CUSTOM_DEPOSIT_GAS_LIMIT
+        }
+      }
+
+      // 2. get the gas estimates
+      const baseFee = (await l1Signer.provider.getBlock('latest')).baseFeePerGas
+      if (!baseFee) {
+        throw new ArbSdkError(
+          'Latest block did not contain base fee, ensure provider is connected to a network that supports EIP 1559.'
+        )
+      }
+      const excessFeeRefundAddress = sender
+      const callValueRefundAddress = sender
+      const estimates = await gasEstimator.estimateAll(
+        l1GatewayAddress,
+        l2Dest,
+        depositCalldata,
+        estimateGasCallValue,
+        baseFee,
+        excessFeeRefundAddress,
+        callValueRefundAddress,
+        l1Signer.provider,
+        tokenGasOverrides
+      )
+
+      return {
+        maxGas: estimates.gasLimit,
+        maxSubmissionCost: estimates.maxSubmissionFee,
+        maxGasPrice: estimates.maxFeePerGas,
+      }
+    } else {
+      const {
+        erc20L1Address,
+        amount,
+        l2Provider,
+        l1Signer,
+        destinationAddress,
+      } = params
+      const { retryableGasOverrides } = params
+      const erc20Bridger = new Erc20Bridger(this.l2Network)
+
+      if (!SignerProviderUtils.signerHasProvider(l1Signer)) {
+        throw new MissingProviderArbTsError('l1Signer')
+      }
+
+      // 1. get the params for a gas estimate
+      const l1GatewayAddress = await erc20Bridger.getL1GatewayAddress(
+        erc20L1Address,
+        l1Signer.provider
+      )
+      const l1Gateway = ClassicL1ERC20Gateway__factory.connect(
+        l1GatewayAddress,
+        l1Signer.provider
+      )
+      const sender = await l1Signer.getAddress()
+      const to = destinationAddress ? destinationAddress : sender
+      const depositCalldata = await l1Gateway.getOutboundCalldata(
+        erc20L1Address,
+        sender,
+        to,
+        amount,
+        '0x'
+      )
+      // The WETH gateway is the only deposit that requires callvalue in the L2 user-tx (i.e., the recently un-wrapped ETH)
+      // Here we check if this is a WETH deposit, and include the callvalue for the gas estimate query if so
+      const estimateGasCallValue = (await this.classicIsWethGateway(
+        l1GatewayAddress,
+        l1Signer.provider
+      ))
+        ? amount
+        : Zero
+
+      const l2Dest = await l1Gateway.counterpartGateway()
+      const gasEstimator = new classic.L1ToL2MessageGasEstimator(l2Provider)
+
+      let tokenGasOverrides: ClassicGasOverrides | undefined =
+        convertGasOverrides(retryableGasOverrides)
+      if (!tokenGasOverrides) tokenGasOverrides = {}
+      // we never send l2 call value from l1 for tokens
+      // since we check in the router that the value is submission cost
+      // + gas price * gas
+      tokenGasOverrides.sendL2CallValueFromL1 = false
+
+      // we also add a hardcoded minimum maxgas for custom gateway deposits
+      if (l1GatewayAddress === this.l2Network.tokenBridge.l1CustomGateway) {
+        if (!tokenGasOverrides.maxGas) tokenGasOverrides.maxGas = {}
+        tokenGasOverrides.maxGas.min =
+          classic.Erc20Bridger.MIN_CUSTOM_DEPOSIT_MAXGAS
+      }
+
+      // 2. get the gas estimates
+      const estimates = await gasEstimator.estimateMessage(
+        l1GatewayAddress,
+        l2Dest,
+        depositCalldata,
+        estimateGasCallValue,
+        tokenGasOverrides
+      )
+
+      return {
+        maxGas: estimates.maxGasBid,
+        maxSubmissionCost: estimates.maxSubmissionPriceBid,
+        maxGasPrice: estimates.maxGasPriceBid,
+      }
+    }
+  }
+
+  public async ethWithdrawalL1Gas(l2Provider: Provider) {
+    if (await isNitroL2(l2Provider)) {
+      //  measured 126998 - add some padding
+      return BigNumber.from(130000)
+    } else {
+      // measured 161743 - add some padding
+      return BigNumber.from(165000)
+    }
+  }
+
+  public async ethWithdrawalL2Gas(params: EthWithdrawParams) {
+    const ethBridger = new EthBridger(this.l2Network)
+
+    return await ethBridger.withdrawEstimateGas(params)
+  }
+
+  public async erc20WithdrawalL1Gas(l2Provider: Provider) {
+    if (await isNitroL2(l2Provider)) {
+      // measured 157421 - add some padding
+      return BigNumber.from(160000)
+    } else {
+      // measured 218196 - added some padding
+      return BigNumber.from(225000)
+    }
+  }
+
+  public async erc20WithdrawalL2Gas(params: TokenWithdrawParams) {
+    const ethBridger = new Erc20Bridger(this.l2Network)
+
+    return await ethBridger.withdrawEstimateGas(params)
   }
 }