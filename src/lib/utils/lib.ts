import { Provider } from '@ethersproject/abstract-provider'
import { TransactionReceipt } from '@ethersproject/providers'
import { ArbSdkError } from '../dataEntities/errors'

export const wait = (ms: number): Promise<void> =>
  new Promise(res => setTimeout(res, ms))

<<<<<<< HEAD
export const getBaseFee = async (provider: Provider) => {
  const baseFee = (await provider.getBlock('latest')).baseFeePerGas
  if (!baseFee) {
    throw new ArbSdkError(
      'Latest block did not contain base fee, ensure provider is connected to a network that supports EIP 1559.'
    )
  }
  return baseFee
}

/**
 * Waits for a transaction receipt if confirmations or timeout is provided
 * Otherwise tries to fetch straight away.
 * @param provider
 * @param txHash
 * @param confirmations
 * @param timeout
 * @returns
 */
export const getTransactionReceipt = async (
  provider: Provider,
  txHash: string,
  confirmations?: number,
  timeout = 900000
): Promise<TransactionReceipt | null> => {
  if (confirmations || timeout) {
    try {
      const receipt = await provider.waitForTransaction(
        txHash,
        confirmations,
        timeout
      )
      return receipt || null
    } catch (err) {
      if ((err as Error).message.includes('timeout exceeded')) {
        // return null
        return null
      } else throw err
    }
  } else {
    const receipt = await provider.getTransactionReceipt(txHash)
    return receipt || null
  }
}
=======
export const isDefined = (val: unknown): boolean =>
  typeof val !== 'undefined' && val !== null
>>>>>>> d2a999a1
<|MERGE_RESOLUTION|>--- conflicted
+++ resolved
@@ -5,7 +5,6 @@
 export const wait = (ms: number): Promise<void> =>
   new Promise(res => setTimeout(res, ms))
 
-<<<<<<< HEAD
 export const getBaseFee = async (provider: Provider) => {
   const baseFee = (await provider.getBlock('latest')).baseFeePerGas
   if (!baseFee) {
@@ -50,7 +49,5 @@
     return receipt || null
   }
 }
-=======
 export const isDefined = (val: unknown): boolean =>
-  typeof val !== 'undefined' && val !== null
->>>>>>> d2a999a1
+  typeof val !== 'undefined' && val !== null