import { BigNumber, constants } from 'ethers'
import { Provider } from '@ethersproject/abstract-provider'
import { TransactionReceipt, JsonRpcProvider } from '@ethersproject/providers'
import { ArbSdkError } from '../dataEntities/errors'
import { ArbitrumProvider } from './arbProvider'
<<<<<<< HEAD
import { L2Network, l2Networks } from '../dataEntities/networks'
import { ArbSys__factory } from '../abi/factories/ArbSys__factory'
import { ARB_SYS_ADDRESS } from '../dataEntities/constants'
import { ERC20__factory } from '../abi/factories/ERC20__factory'
=======
import { ArbSys__factory } from '../abi/factories/ArbSys__factory'
import { ARB_SYS_ADDRESS } from '../dataEntities/constants'
import { getNitroGenesisBlock } from '../dataEntities/networks'
import { BigNumber } from 'ethers'
>>>>>>> 792a7ee3

export const wait = (ms: number): Promise<void> =>
  new Promise(res => setTimeout(res, ms))

export const getBaseFee = async (provider: Provider): Promise<BigNumber> => {
  const baseFee = (await provider.getBlock('latest')).baseFeePerGas
  if (!baseFee) {
    throw new ArbSdkError(
      'Latest block did not contain base fee, ensure provider is connected to a network that supports EIP 1559.'
    )
  }
  return baseFee
}

/**
 * Waits for a transaction receipt if confirmations or timeout is provided
 * Otherwise tries to fetch straight away.
 * @param provider
 * @param txHash
 * @param confirmations
 * @param timeout
 * @returns
 */
export const getTransactionReceipt = async (
  provider: Provider,
  txHash: string,
  confirmations?: number,
  timeout?: number
): Promise<TransactionReceipt | null> => {
  if (confirmations || timeout) {
    try {
      const receipt = await provider.waitForTransaction(
        txHash,
        confirmations,
        timeout
      )
      return receipt || null
    } catch (err) {
      if ((err as Error).message.includes('timeout exceeded')) {
        // return null
        return null
      } else throw err
    }
  } else {
    const receipt = await provider.getTransactionReceipt(txHash)
    return receipt || null
  }
}

export const isDefined = <T>(val: T | null | undefined): val is T =>
  typeof val !== 'undefined' && val !== null

export const isArbitrumChain = async (provider: Provider): Promise<boolean> => {
  try {
    await ArbSys__factory.connect(ARB_SYS_ADDRESS, provider).arbOSVersion()
  } catch (error) {
    return false
  }
  return true
}

type GetFirstBlockForL1BlockProps = {
  arbitrumProvider: JsonRpcProvider
  forL1Block: number
  allowGreater?: boolean
  minArbitrumBlock?: number
  maxArbitrumBlock?: number | 'latest'
}

/**
 * This function performs a binary search to find the first Arbitrum block that corresponds to a given L1 block number.
 * The function returns a Promise that resolves to a number if a block is found, or undefined otherwise.
 *
 * @param {JsonRpcProvider} arbitrumProvider - The Arbitrum provider to use for the search.
 * @param {number} forL1Block - The L1 block number to search for.
 * @param {boolean} [allowGreater=false] - Whether to allow the search to go past the specified `forL1Block`.
 * @param {number|string} minArbitrumBlock - The minimum Arbitrum block number to start the search from. Cannot be below the network's Nitro genesis block.
 * @param {number|string} [maxArbitrumBlock='latest'] - The maximum Arbitrum block number to end the search at. Can be a `number` or `'latest'`. `'latest'` is the current block.
 * @returns {Promise<number | undefined>} - A Promise that resolves to a number if a block is found, or undefined otherwise.
 */
export async function getFirstBlockForL1Block({
  arbitrumProvider,
  forL1Block,
  allowGreater = false,
  minArbitrumBlock,
  maxArbitrumBlock = 'latest',
}: GetFirstBlockForL1BlockProps): Promise<number | undefined> {
  if (!(await isArbitrumChain(arbitrumProvider))) {
    // Provider is L1.
    return forL1Block
  }

  const arbProvider = new ArbitrumProvider(arbitrumProvider)
  const currentArbBlock = await arbProvider.getBlockNumber()
  const arbitrumChainId = (await arbProvider.getNetwork()).chainId
  const nitroGenesisBlock = getNitroGenesisBlock(arbitrumChainId)

  async function getL1Block(forL2Block: number) {
    const { l1BlockNumber } = await arbProvider.getBlock(forL2Block)
    return l1BlockNumber
  }

  if (!minArbitrumBlock) {
    minArbitrumBlock = nitroGenesisBlock
  }

  if (maxArbitrumBlock === 'latest') {
    maxArbitrumBlock = currentArbBlock
  }

  if (minArbitrumBlock >= maxArbitrumBlock) {
    throw new Error(
      `'minArbitrumBlock' (${minArbitrumBlock}) must be lower than 'maxArbitrumBlock' (${maxArbitrumBlock}).`
    )
  }

  if (minArbitrumBlock < nitroGenesisBlock) {
    throw new Error(
      `'minArbitrumBlock' (${minArbitrumBlock}) cannot be below the Nitro genesis block, which is ${nitroGenesisBlock} for the current network.`
    )
  }

  let start = minArbitrumBlock
  let end = maxArbitrumBlock

  let resultForTargetBlock
  let resultForGreaterBlock

  while (start <= end) {
    // Calculate the midpoint of the current range.
    const mid = start + Math.floor((end - start) / 2)

    const l1Block = await getL1Block(mid)

    // If the midpoint matches the target, we've found a match.
    // Adjust the range to search for the first occurrence.
    if (l1Block === forL1Block) {
      end = mid - 1
    } else if (l1Block < forL1Block) {
      start = mid + 1
    } else {
      end = mid - 1
    }

    // Stores last valid Arbitrum block corresponding to the current, or greater, L1 block.
    if (l1Block) {
      if (l1Block === forL1Block) {
        resultForTargetBlock = mid
      }
      if (allowGreater && l1Block > forL1Block) {
        resultForGreaterBlock = mid
      }
    }
  }

  return resultForTargetBlock ?? resultForGreaterBlock
}

export const getBlockRangesForL1Block = async (
  props: GetFirstBlockForL1BlockProps
) => {
  const arbProvider = new ArbitrumProvider(props.arbitrumProvider)
  const currentArbitrumBlock = await arbProvider.getBlockNumber()

  if (!props.maxArbitrumBlock || props.maxArbitrumBlock === 'latest') {
    props.maxArbitrumBlock = currentArbitrumBlock
  }

  const result = await Promise.all([
    getFirstBlockForL1Block({ ...props, allowGreater: false }),
    getFirstBlockForL1Block({
      ...props,
      forL1Block: props.forL1Block + 1,
      allowGreater: true,
    }),
  ])

  if (!result[0]) {
    // If there's no start of the range, there won't be the end either.
    return [undefined, undefined]
  }

  if (result[0] && result[1]) {
    // If both results are defined, we can assume that the previous Arbitrum block for the end of the range will be for 'forL1Block'.
    return [result[0], result[1] - 1]
  }

<<<<<<< HEAD
  return [result[0], props.maxL2Block]
}

export async function getNativeTokenDecimals({
  l1Provider,
  l2Network,
}: {
  l1Provider: Provider
  l2Network: L2Network
}) {
  const nativeTokenAddress = l2Network.nativeToken

  if (!nativeTokenAddress || nativeTokenAddress === constants.AddressZero) {
    return 18
  }

  const nativeTokenContract = ERC20__factory.connect(
    nativeTokenAddress,
    l1Provider
  )

  try {
    return await nativeTokenContract.decimals()
  } catch {
    return 0
  }
}

export function scaleToNativeTokenDecimals({
  amount,
  decimals,
}: {
  amount: BigNumber
  decimals: number
}) {
  // do nothing for 18 decimals
  if (decimals === 18) {
    return amount
  }

  if (decimals < 18) {
    const scaledAmount = amount.div(
      BigNumber.from(10).pow(BigNumber.from(18 - decimals))
    )
    // round up if necessary
    if (
      scaledAmount
        .mul(BigNumber.from(10).pow(BigNumber.from(18 - decimals)))
        .lt(amount)
    ) {
      return scaledAmount.add(BigNumber.from(1))
    }
    return scaledAmount
  }

  // decimals > 18
  return amount.mul(BigNumber.from(10).pow(BigNumber.from(decimals - 18)))
}

export function nativeTokenDecimalsTo18Decimals({
  amount,
  decimals,
}: {
  amount: BigNumber
  decimals: number
}) {
  if (decimals < 18) {
    return amount.mul(BigNumber.from(10).pow(18 - decimals))
  } else if (decimals > 18) {
    return amount.div(BigNumber.from(10).pow(decimals - 18))
  }

  return amount
=======
  return [result[0], props.maxArbitrumBlock]
>>>>>>> 792a7ee3
}<|MERGE_RESOLUTION|>--- conflicted
+++ resolved
@@ -3,17 +3,10 @@
 import { TransactionReceipt, JsonRpcProvider } from '@ethersproject/providers'
 import { ArbSdkError } from '../dataEntities/errors'
 import { ArbitrumProvider } from './arbProvider'
-<<<<<<< HEAD
-import { L2Network, l2Networks } from '../dataEntities/networks'
 import { ArbSys__factory } from '../abi/factories/ArbSys__factory'
 import { ARB_SYS_ADDRESS } from '../dataEntities/constants'
+import { ArbitrumNetwork, getNitroGenesisBlock } from '../dataEntities/networks'
 import { ERC20__factory } from '../abi/factories/ERC20__factory'
-=======
-import { ArbSys__factory } from '../abi/factories/ArbSys__factory'
-import { ARB_SYS_ADDRESS } from '../dataEntities/constants'
-import { getNitroGenesisBlock } from '../dataEntities/networks'
-import { BigNumber } from 'ethers'
->>>>>>> 792a7ee3
 
 export const wait = (ms: number): Promise<void> =>
   new Promise(res => setTimeout(res, ms))
@@ -201,18 +194,17 @@
     return [result[0], result[1] - 1]
   }
 
-<<<<<<< HEAD
-  return [result[0], props.maxL2Block]
+  return [result[0], props.maxArbitrumBlock]
 }
 
 export async function getNativeTokenDecimals({
-  l1Provider,
-  l2Network,
+  parentProvider,
+  childNetwork,
 }: {
-  l1Provider: Provider
-  l2Network: L2Network
+  parentProvider: Provider
+  childNetwork: ArbitrumNetwork
 }) {
-  const nativeTokenAddress = l2Network.nativeToken
+  const nativeTokenAddress = childNetwork.nativeToken
 
   if (!nativeTokenAddress || nativeTokenAddress === constants.AddressZero) {
     return 18
@@ -220,7 +212,7 @@
 
   const nativeTokenContract = ERC20__factory.connect(
     nativeTokenAddress,
-    l1Provider
+    parentProvider
   )
 
   try {
@@ -275,7 +267,4 @@
   }
 
   return amount
-=======
-  return [result[0], props.maxArbitrumBlock]
->>>>>>> 792a7ee3
 }