--- conflicted
+++ resolved
@@ -3,17 +3,10 @@
 import { TransactionReceipt, JsonRpcProvider } from '@ethersproject/providers'
 import { ArbSdkError } from '../dataEntities/errors'
 import { ArbitrumProvider } from './arbProvider'
-<<<<<<< HEAD
 import { ArbSys__factory } from '../abi/factories/ArbSys__factory'
 import { ARB_SYS_ADDRESS } from '../dataEntities/constants'
-import { getNitroGenesisBlock } from '../dataEntities/networks'
-import { BigNumber } from 'ethers'
-=======
-import { L2Network, l2Networks } from '../dataEntities/networks'
-import { ArbSys__factory } from '../abi/factories/ArbSys__factory'
-import { ARB_SYS_ADDRESS } from '../dataEntities/constants'
+import { ArbitrumNetwork, getNitroGenesisBlock } from '../dataEntities/networks'
 import { ERC20__factory } from '../abi/factories/ERC20__factory'
->>>>>>> 647d341f
 
 export const wait = (ms: number): Promise<void> =>
   new Promise(res => setTimeout(res, ms))
@@ -201,10 +194,7 @@
     return [result[0], result[1] - 1]
   }
 
-<<<<<<< HEAD
   return [result[0], props.maxArbitrumBlock]
-=======
-  return [result[0], props.maxL2Block]
 }
 
 export async function getNativeTokenDecimals({
@@ -212,7 +202,7 @@
   l2Network,
 }: {
   l1Provider: Provider
-  l2Network: L2Network
+  l2Network: ArbitrumNetwork
 }) {
   const nativeTokenAddress = l2Network.nativeToken
 
@@ -277,5 +267,4 @@
   }
 
   return amount
->>>>>>> 647d341f
 }