--- conflicted
+++ resolved
@@ -24,19 +24,11 @@
 import { Multicall2__factory } from '../abi/factories/Multicall2__factory'
 import { ArbSdkError } from '../dataEntities/errors'
 import {
-<<<<<<< HEAD
-  isParentChainNetwork,
-  ParentChainNetwork,
-  parentChainNetworks,
-  ChainNetwork,
-  chainNetworks,
-=======
-  isParentChain as isL1Network,
-  ParentChain as L1Network,
-  parentChains as l1Networks,
-  ChildChain as L2Network,
-  childChains as l2Networks,
->>>>>>> 09a6eb0a
+  isParentChain,
+  ParentChain,
+  parentChains,
+  ChildChain,
+  childChains,
 } from '../dataEntities/networks'
 
 /**
@@ -139,10 +131,8 @@
    */
   public static async fromProvider(provider: Provider): Promise<MultiCaller> {
     const chainId = (await provider.getNetwork()).chainId
-    const l2Network = chainNetworks[chainId] as ChainNetwork | undefined
-    const l1Network = parentChainNetworks[chainId] as
-      | ParentChainNetwork
-      | undefined
+    const l2Network = childChains[chainId] as ChildChain | undefined
+    const l1Network = parentChains[chainId] as ParentChain | undefined
 
     const network = l2Network || l1Network
     if (!network) {
@@ -152,13 +142,8 @@
     }
 
     let multiCallAddr: string
-<<<<<<< HEAD
-    if (isParentChainNetwork(network)) {
-      const firstL2 = chainNetworks[network.partnerChainIDs[0]]
-=======
-    if (isL1Network(network)) {
-      const firstL2 = l2Networks[network.childChainIds[0]]
->>>>>>> 09a6eb0a
+    if (isParentChain(network)) {
+      const firstL2 = childChains[network.childChainIds[0]]
       if (!firstL2)
         throw new ArbSdkError(
           `No child chain found l1 network: ${network.chainID} : child chain ids ${network.childChainIds}`
