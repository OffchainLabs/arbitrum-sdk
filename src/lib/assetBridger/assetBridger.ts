--- conflicted
+++ resolved
@@ -22,13 +22,8 @@
 import { L2ContractTransaction } from '../message/L2Transaction'
 
 import {
-<<<<<<< HEAD
-  ParentChain,
-  ChildChain,
-=======
   L1Network,
   ArbitrumNetwork,
->>>>>>> 5f377de7
   getParentForNetwork,
 } from '../dataEntities/networks'
 import {
@@ -43,11 +38,7 @@
   /**
    * Parent chain for the given Arbitrum chain, can be an L1 or an L2
    */
-<<<<<<< HEAD
-  public readonly parentChain: ParentChain | ChildChain
-=======
   public readonly parentChain: L1Network | ArbitrumNetwork
->>>>>>> 5f377de7
 
   /**
    * In case of a chain that uses ETH as its native/gas token, this is either `undefined` or the zero address
@@ -56,11 +47,7 @@
    */
   public readonly nativeToken?: string
 
-<<<<<<< HEAD
-  public constructor(public readonly childChain: ChildChain) {
-=======
   public constructor(public readonly childChain: ArbitrumNetwork) {
->>>>>>> 5f377de7
     this.parentChain = getParentForNetwork(childChain)
     this.nativeToken = childChain.nativeToken
   }
