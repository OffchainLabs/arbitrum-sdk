/*
 * Copyright 2021, Offchain Labs, Inc.
 *
 * Licensed under the Apache License, Version 2.0 (the "License");
 * you may not use this file except in compliance with the License.
 * You may obtain a copy of the License at
 *
 *    http://www.apache.org/licenses/LICENSE-2.0
 *
 * Unless required by applicable law or agreed to in writing, software
 * distributed under the License is distributed on an "AS IS" BASIS,
 * WITHOUT WARRANTIES OR CONDITIONS OF ANY KIND, either express or implied.
 * See the License for the specific language governing permissions and
 * limitations under the License.
 */
/* eslint-env node */
'use strict'

import { ArbSdkError } from '../dataEntities/errors'
import { L1ContractTransaction } from '../message/L1Transaction'
import { L2ContractTransaction } from '../message/L2Transaction'

import {
<<<<<<< HEAD
  parentChainNetworks,
  ParentChainNetwork,
  ChainNetwork,
=======
  parentChains as l1Networks,
  ParentChain as L1Network,
  ChildChain as L2Network,
>>>>>>> 09a6eb0a
} from '../dataEntities/networks'
import {
  SignerOrProvider,
  SignerProviderUtils,
} from '../dataEntities/signerOrProvider'

/**
 * Base for bridging assets from l1 to l2 and back
 */
export abstract class AssetBridger<DepositParams, WithdrawParams> {
  public readonly l1Network: ParentChainNetwork

<<<<<<< HEAD
  public constructor(public readonly l2Network: ChainNetwork) {
    this.l1Network = parentChainNetworks[l2Network.partnerChainID]
=======
  public constructor(public readonly l2Network: L2Network) {
    this.l1Network = l1Networks[l2Network.parentChainId]
>>>>>>> 09a6eb0a
    if (!this.l1Network) {
      throw new ArbSdkError(
        `Unknown l1 network chain id: ${l2Network.parentChainId}`
      )
    }
  }

  /**
   * Check the signer/provider matches the l1Network, throws if not
   * @param sop
   */
  protected async checkL1Network(sop: SignerOrProvider): Promise<void> {
    await SignerProviderUtils.checkNetworkMatches(sop, this.l1Network.chainID)
  }

  /**
   * Check the signer/provider matches the l2Network, throws if not
   * @param sop
   */
  protected async checkL2Network(sop: SignerOrProvider): Promise<void> {
    await SignerProviderUtils.checkNetworkMatches(sop, this.l2Network.chainID)
  }

  /**
   * Transfer assets from L1 to L2
   * @param params
   */
  public abstract deposit(params: DepositParams): Promise<L1ContractTransaction>

  /**
   * Transfer assets from L2 to L1
   * @param params
   */
  public abstract withdraw(
    params: WithdrawParams
  ): Promise<L2ContractTransaction>
}<|MERGE_RESOLUTION|>--- conflicted
+++ resolved
@@ -21,15 +21,10 @@
 import { L2ContractTransaction } from '../message/L2Transaction'
 
 import {
-<<<<<<< HEAD
-  parentChainNetworks,
-  ParentChainNetwork,
-  ChainNetwork,
-=======
   parentChains as l1Networks,
   ParentChain as L1Network,
   ChildChain as L2Network,
->>>>>>> 09a6eb0a
+  ParentChainNetwork,
 } from '../dataEntities/networks'
 import {
   SignerOrProvider,
@@ -42,13 +37,8 @@
 export abstract class AssetBridger<DepositParams, WithdrawParams> {
   public readonly l1Network: ParentChainNetwork
 
-<<<<<<< HEAD
-  public constructor(public readonly l2Network: ChainNetwork) {
-    this.l1Network = parentChainNetworks[l2Network.partnerChainID]
-=======
   public constructor(public readonly l2Network: L2Network) {
     this.l1Network = l1Networks[l2Network.parentChainId]
->>>>>>> 09a6eb0a
     if (!this.l1Network) {
       throw new ArbSdkError(
         `Unknown l1 network chain id: ${l2Network.parentChainId}`
