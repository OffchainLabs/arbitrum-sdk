--- conflicted
+++ resolved
@@ -22,36 +22,21 @@
 import { L2ContractTransaction } from '../message/L2Transaction'
 
 import {
-<<<<<<< HEAD
+  getParentForNetwork,
   parentChains as l1Networks,
   ChildChain as L2Network,
   ParentChain,
-=======
-  L1Network,
-  L2Network,
-  getParentForNetwork,
->>>>>>> a0c71474
 } from '../dataEntities/networks'
 import {
   SignerOrProvider,
   SignerProviderUtils,
 } from '../dataEntities/signerOrProvider'
+import { L1Network } from '../..'
 
 /**
  * Base for bridging assets from l1 to l2 and back
  */
 export abstract class AssetBridger<DepositParams, WithdrawParams> {
-<<<<<<< HEAD
-  public readonly l1Network: ParentChain
-
-  public constructor(public readonly l2Network: L2Network) {
-    this.l1Network = l1Networks[l2Network.parentChainId]
-    if (!this.l1Network) {
-      throw new ArbSdkError(
-        `Unknown l1 network chain id: ${l2Network.parentChainId}`
-      )
-    }
-=======
   /**
    * Parent chain for the given Arbitrum chain, can be an L1 or an L2
    */
@@ -67,7 +52,6 @@
   public constructor(public readonly l2Network: L2Network) {
     this.l1Network = getParentForNetwork(l2Network)
     this.nativeToken = l2Network.nativeToken
->>>>>>> a0c71474
   }
 
   /**
