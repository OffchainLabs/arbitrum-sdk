--- conflicted
+++ resolved
@@ -438,14 +438,14 @@
    * check the underlying form of the contract bytecode to see if it's an erc20, and doesn't ensure the validity
    * of any of the underlying functions on that contract.
    * @param childProvider
-   * @param l2TokenAddr
+   * @param childTokenAddr
    * @returns
    */
   public getChildTokenContract(
     childProvider: Provider,
-    l2TokenAddr: string
+    childTokenAddr: string
   ): L2GatewayToken {
-    return L2GatewayToken__factory.connect(l2TokenAddr, childProvider)
+    return L2GatewayToken__factory.connect(childTokenAddr, childProvider)
   }
 
   /**
@@ -885,7 +885,7 @@
 
     const iErc20Interface = ERC20__factory.createInterface()
     const data = iErc20Interface.encodeFunctionData('approve', [
-      params.erc20L1Address,
+      params.erc20ParentAddress,
       params.amount || Erc20Bridger.MAX_APPROVAL,
     ])
 
@@ -903,16 +903,16 @@
       throw new Error('chain uses ETH as its native/gas token')
     }
 
-    await this.checkL1Network(params.l1Signer)
+    await this.checkParentChain(params.parentSigner)
 
     const approveGasTokenRequest = this.isApproveParams(params)
       ? this.getApproveGasTokenForCustomTokenRegistrationRequest({
           ...params,
-          l1Provider: SignerProviderUtils.getProviderOrThrow(params.l1Signer),
+          parentProvider: SignerProviderUtils.getProviderOrThrow(params.parentSigner),
         })
       : params.txRequest
 
-    return params.l1Signer.sendTransaction({
+    return params.parentSigner.sendTransaction({
       ...approveGasTokenRequest,
       ...params.overrides,
     })
@@ -939,12 +939,8 @@
     await this.checkParentChain(parentSigner)
     await this.checkChildChain(childProvider)
 
-<<<<<<< HEAD
+    const parentProvider = parentSigner.provider!
     const parentSenderAddress = await parentSigner.getAddress()
-=======
-    const l1Provider = l1Signer.provider!
-    const l1SenderAddress = await l1Signer.getAddress()
->>>>>>> 47ba17b8
 
     const parentToken = ICustomToken__factory.connect(
       parentTokenAddress,
@@ -959,42 +955,37 @@
     await parentToken.deployed()
     await childToken.deployed()
 
-<<<<<<< HEAD
-    const l1AddressFromChildChain = await childToken.l1Address()
-    if (l1AddressFromChildChain !== parentTokenAddress) {
-=======
     if (!this.nativeTokenIsEth) {
       const nativeTokenContract = ERC20__factory.connect(
         this.nativeToken!,
-        l1Provider
+        parentProvider
       )
       const allowance = await nativeTokenContract.allowance(
-        l1SenderAddress,
-        l1Token.address
-      )
-
-      const maxFeePerGasOnL2 = (await l2Provider.getFeeData()).maxFeePerGas
-      const maxFeePerGasOnL2WithBuffer = this.percentIncrease(
-        maxFeePerGasOnL2!,
+        parentSenderAddress,
+        parentToken.address
+      )
+
+      const maxFeePerGasOnChild = (await childProvider.getFeeData()).maxFeePerGas
+      const maxFeePerGasOnChildWithBuffer = this.percentIncrease(
+        maxFeePerGasOnChild!,
         BigNumber.from(500)
       )
       // hardcode gas limit to 60k
       const estimatedGasFee = BigNumber.from(60_000).mul(
-        maxFeePerGasOnL2WithBuffer
+        maxFeePerGasOnChildWithBuffer
       )
 
       if (allowance.lt(estimatedGasFee)) {
         throw new Error(
-          `Insufficient allowance. Please increase spending for: owner - ${l1SenderAddress}, spender - ${l1Token.address}.`
+          `Insufficient allowance. Please increase spending for: owner - ${parentSenderAddress}, spender - ${parentToken.address}.`
         )
       }
     }
 
-    const l1AddressFromL2 = await l2Token.l1Address()
-    if (l1AddressFromL2 !== l1TokenAddress) {
->>>>>>> 47ba17b8
+    const parentAddressFromChild = await childToken.l1Address()
+    if (parentAddressFromChild !== parentTokenAddress) {
       throw new ArbSdkError(
-        `L2 token does not have l1 address set. Set address: ${l1AddressFromChildChain}, expected address: ${parentTokenAddress}.`
+        `child token does not have parent address set. Set address: ${parentAddressFromChild}, expected address: ${parentTokenAddress}.`
       )
     }
 
@@ -1046,12 +1037,7 @@
       }
     }
 
-<<<<<<< HEAD
-    const parentProvider = parentSigner.provider!
     const gEstimator = new ParentToChildMessageGasEstimator(childProvider)
-=======
-    const gEstimator = new L1ToL2MessageGasEstimator(l2Provider)
->>>>>>> 47ba17b8
     const setTokenEstimates2 = await gEstimator.populateFunctionParams(
       (params: OmitTyped<ParentToChildMessageGasParams, 'deposit'>) =>
         encodeFuncData(
