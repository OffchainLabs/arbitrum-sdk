/*
 * Copyright 2021, Offchain Labs, Inc.
 *
 * Licensed under the Apache License, Version 2.0 (the "License");
 * you may not use this file except in compliance with the License.
 * You may obtain a copy of the License at
 *
 *    http://www.apache.org/licenses/LICENSE-2.0
 *
 * Unless required by applicable law or agreed to in writing, software
 * distributed under the License is distributed on an "AS IS" BASIS,
 * WITHOUT WARRANTIES OR CONDITIONS OF ANY KIND, either express or implied.
 * See the License for the specific language governing permissions and
 * limitations under the License.
 */
/* eslint-env node */
'use strict'

import { Signer } from '@ethersproject/abstract-signer'
import {
  Provider,
  BlockTag,
  TransactionRequest,
} from '@ethersproject/abstract-provider'
import { PayableOverrides, Overrides } from '@ethersproject/contracts'
import { MaxUint256 } from '@ethersproject/constants'
import { ErrorCode, Logger } from '@ethersproject/logger'
import { BigNumber, BigNumberish, ethers, BytesLike, constants } from 'ethers'

import { L1GatewayRouter__factory } from '../abi/factories/L1GatewayRouter__factory'
import { L2GatewayRouter__factory } from '../abi/factories/L2GatewayRouter__factory'
import { L1WethGateway__factory } from '../abi/factories/L1WethGateway__factory'
import { L2ArbitrumGateway__factory } from '../abi/factories/L2ArbitrumGateway__factory'
import { ERC20__factory } from '../abi/factories/ERC20__factory'
import { ERC20 } from '../abi/ERC20'
import { L2GatewayToken__factory } from '../abi/factories/L2GatewayToken__factory'
import { L2GatewayToken } from '../abi/L2GatewayToken'
import { ICustomToken__factory } from '../abi/factories/ICustomToken__factory'
import { IArbToken__factory } from '../abi/factories/IArbToken__factory'

import { WithdrawalInitiatedEvent } from '../abi/L2ArbitrumGateway'
import { GatewaySetEvent } from '../abi/L1GatewayRouter'
import {
  GasOverrides,
  ParentToChildMessageGasEstimator,
} from '../message/ParentToChildMessageGasEstimator'
import { SignerProviderUtils } from '../dataEntities/signerOrProvider'
import {
  ArbitrumNetwork,
<<<<<<< HEAD
  ArbitrumNetworkWithTokenBridge,
  assertHasTokenBridge,
=======
  TokenBridge,
  assertArbitrumNetworkHasTokenBridge,
>>>>>>> 15e04d1e
  getArbitrumNetwork,
} from '../dataEntities/networks'
import { ArbSdkError, MissingProviderArbSdkError } from '../dataEntities/errors'
import { DISABLED_GATEWAY } from '../dataEntities/constants'
import { EventFetcher } from '../utils/eventFetcher'
import { EthDepositParams, EthWithdrawParams } from './ethBridger'
import { AssetBridger } from './assetBridger'
import {
  ParentContractCallTransaction,
  ParentContractTransaction,
  ParentTransactionReceipt,
} from '../message/ParentTransaction'
import {
  ChildContractTransaction,
  ChildTransactionReceipt,
} from '../message/ChildTransaction'
import {
  isParentToChildTransactionRequest,
  isChildToParentTransactionRequest,
  ChildToParentTransactionRequest,
  ParentToChildTransactionRequest,
} from '../dataEntities/transactionRequest'
import { defaultAbiCoder } from 'ethers/lib/utils'
import { OmitTyped, RequiredPick } from '../utils/types'
import { RetryableDataTools } from '../dataEntities/retryableData'
import { EventArgs } from '../dataEntities/event'
import { ParentToChildMessageGasParams } from '../message/ParentToChildMessageCreator'
import { isArbitrumChain } from '../utils/lib'

export interface TokenApproveParams {
  /**
   * Parent chain address of the ERC20 token contract
   */
  erc20ParentAddress: string
  /**
   * Amount to approve. Defaults to max int.
   */
  amount?: BigNumber
  /**
   * Transaction overrides
   */
  overrides?: PayableOverrides
}

export interface Erc20DepositParams extends EthDepositParams {
  /**
   * A child provider
   */
  childProvider: Provider
  /**
   * Parent chain address of the token ERC20 contract
   */
  erc20ParentAddress: string
  /**
   * Child chain address of the entity receiving the funds. Defaults to the l1FromAddress
   */
  destinationAddress?: string
  /**
   * The maximum cost to be paid for submitting the transaction
   */
  maxSubmissionCost?: BigNumber
  /**
   * The address to return the any gas that was not spent on fees
   */
  excessFeeRefundAddress?: string
  /**
   * The address to refund the call value to in the event the retryable is cancelled, or expires
   */
  callValueRefundAddress?: string
  /**
   * Overrides for the retryable ticket parameters
   */
  retryableGasOverrides?: GasOverrides
  /**
   * Transaction overrides
   */
  overrides?: Overrides
}

export interface Erc20WithdrawParams extends EthWithdrawParams {
  /**
   * Parent chain address of the token ERC20 contract
   */
  erc20ParentAddress: string
}

export type ParentToChildTxReqAndSignerProvider =
  ParentToChildTransactionRequest & {
    parentSigner: Signer
    overrides?: Overrides
  }

export type ChildToParentTxReqAndSigner = ChildToParentTransactionRequest & {
  childSigner: Signer
  overrides?: Overrides
}

type SignerTokenApproveParams = TokenApproveParams & { parentSigner: Signer }
type ProviderTokenApproveParams = TokenApproveParams & {
  parentProvider: Provider
}
export type ApproveParamsOrTxRequest =
  | SignerTokenApproveParams
  | {
      txRequest: Required<Pick<TransactionRequest, 'to' | 'data' | 'value'>>
      parentSigner: Signer
      overrides?: Overrides
    }

/**
 * The deposit request takes the same args as the actual deposit. Except we don't require a signer object
 * only a provider
 */
type DepositRequest = OmitTyped<
  Erc20DepositParams,
  'overrides' | 'parentSigner'
> & {
  parentProvider: Provider
  /**
   * Address that is depositing the assets
   */
  from: string
}

type DefaultedDepositRequest = RequiredPick<
  DepositRequest,
  'callValueRefundAddress' | 'excessFeeRefundAddress' | 'destinationAddress'
>

/**
 * Bridger for moving ERC20 tokens back and forth between parent-to-child
 */
export class Erc20Bridger extends AssetBridger<
  Erc20DepositParams | ParentToChildTxReqAndSignerProvider,
  OmitTyped<Erc20WithdrawParams, 'from'> | ChildToParentTransactionRequest
> {
  public static MAX_APPROVAL: BigNumber = MaxUint256
  public static MIN_CUSTOM_DEPOSIT_GAS_LIMIT = BigNumber.from(275000)

<<<<<<< HEAD
  public readonly childChain: ArbitrumNetworkWithTokenBridge
=======
  public readonly childChain: ArbitrumNetwork & {
    tokenBridge: TokenBridge
  }
>>>>>>> 15e04d1e

  /**
   * Bridger for moving ERC20 tokens back and forth between parent-to-child
   */
  public constructor(childChain: ArbitrumNetwork) {
    super(childChain)
<<<<<<< HEAD
    assertHasTokenBridge(childChain)
=======
    assertArbitrumNetworkHasTokenBridge(childChain)
>>>>>>> 15e04d1e
    this.childChain = childChain
  }

  /**
   * Instantiates a new Erc20Bridger from a child provider
   * @param childProvider
   * @returns
   */
  public static async fromProvider(childProvider: Provider) {
    return new Erc20Bridger(await getArbitrumNetwork(childProvider))
  }

  /**
   * Get the address of the parent gateway for this token
   * @param erc20ParentAddress
   * @param parentProvider
   * @returns
   */
  public async getParentGatewayAddress(
    erc20ParentAddress: string,
    parentProvider: Provider
  ): Promise<string> {
    await this.checkParentChain(parentProvider)

    return await L1GatewayRouter__factory.connect(
      this.childChain.tokenBridge.parentGatewayRouter,
      parentProvider
    ).getGateway(erc20ParentAddress)
  }

  /**
   * Get the address of the child gateway for this token
   * @param erc20ParentAddress
   * @param childProvider
   * @returns
   */
  public async getChildGatewayAddress(
    erc20ParentAddress: string,
    childProvider: Provider
  ): Promise<string> {
    await this.checkChildChain(childProvider)

    return await L2GatewayRouter__factory.connect(
      this.childChain.tokenBridge.childGatewayRouter,
      childProvider
    ).getGateway(erc20ParentAddress)
  }

  /**
   * Creates a transaction request for approving the custom gas token to be spent by the relevant gateway on the parent chain
   * @param params
   */
  public async getApproveGasTokenRequest(
    params: ProviderTokenApproveParams
  ): Promise<Required<Pick<TransactionRequest, 'to' | 'data' | 'value'>>> {
    if (this.nativeTokenIsEth) {
      throw new Error('chain uses ETH as its native/gas token')
    }

    const txRequest = await this.getApproveTokenRequest(params)
    // just reuse the approve token request but direct it towards the native token contract
    return { ...txRequest, to: this.nativeToken! }
  }

  /**
   * Approves the custom gas token to be spent by the relevant gateway on the parent chain
   * @param params
   */
  public async approveGasToken(
    params: ApproveParamsOrTxRequest
  ): Promise<ethers.ContractTransaction> {
    if (this.nativeTokenIsEth) {
      throw new Error('chain uses ETH as its native/gas token')
    }

    await this.checkParentChain(params.parentSigner)

    const approveGasTokenRequest = this.isApproveParams(params)
      ? await this.getApproveGasTokenRequest({
          ...params,
          parentProvider: SignerProviderUtils.getProviderOrThrow(
            params.parentSigner
          ),
        })
      : params.txRequest

    return params.parentSigner.sendTransaction({
      ...approveGasTokenRequest,
      ...params.overrides,
    })
  }

  /**
   * Get a tx request to approve tokens for deposit to the bridge.
   * The tokens will be approved for the relevant gateway.
   * @param params
   * @returns
   */
  public async getApproveTokenRequest(
    params: ProviderTokenApproveParams
  ): Promise<Required<Pick<TransactionRequest, 'to' | 'data' | 'value'>>> {
    // you approve tokens to the gateway that the router will use
    const gatewayAddress = await this.getParentGatewayAddress(
      params.erc20ParentAddress,
      SignerProviderUtils.getProviderOrThrow(params.parentProvider)
    )

    const iErc20Interface = ERC20__factory.createInterface()
    const data = iErc20Interface.encodeFunctionData('approve', [
      gatewayAddress,
      params.amount || Erc20Bridger.MAX_APPROVAL,
    ])

    return {
      to: params.erc20ParentAddress,
      data,
      value: BigNumber.from(0),
    }
  }

  protected isApproveParams(
    params: ApproveParamsOrTxRequest
  ): params is SignerTokenApproveParams {
    return (params as SignerTokenApproveParams).erc20ParentAddress != undefined
  }

  /**
   * Approve tokens for deposit to the bridge. The tokens will be approved for the relevant gateway.
   * @param params
   * @returns
   */
  public async approveToken(
    params: ApproveParamsOrTxRequest
  ): Promise<ethers.ContractTransaction> {
    await this.checkParentChain(params.parentSigner)

    const approveRequest = this.isApproveParams(params)
      ? await this.getApproveTokenRequest({
          ...params,
          parentProvider: SignerProviderUtils.getProviderOrThrow(
            params.parentSigner
          ),
        })
      : params.txRequest
    return await params.parentSigner.sendTransaction({
      ...approveRequest,
      ...params.overrides,
    })
  }

  /**
   * Get the child chain events created by a withdrawal
   * @param childProvider
   * @param gatewayAddress
   * @param parentTokenAddress
   * @param fromAddress
   * @param filter
   * @returns
   */
  public async getWithdrawalEvents(
    childProvider: Provider,
    gatewayAddress: string,
    filter: { fromBlock: BlockTag; toBlock: BlockTag },
    parentTokenAddress?: string,
    fromAddress?: string,
    toAddress?: string
  ): Promise<(EventArgs<WithdrawalInitiatedEvent> & { txHash: string })[]> {
    await this.checkChildChain(childProvider)

    const eventFetcher = new EventFetcher(childProvider)
    const events = (
      await eventFetcher.getEvents(
        L2ArbitrumGateway__factory,
        contract =>
          contract.filters.WithdrawalInitiated(
            null, // parentToken
            fromAddress || null, // _from
            toAddress || null // _to
          ),
        { ...filter, address: gatewayAddress }
      )
    ).map(a => ({ txHash: a.transactionHash, ...a.event }))

    return parentTokenAddress
      ? events.filter(
          log =>
            log.l1Token.toLocaleLowerCase() ===
            parentTokenAddress.toLocaleLowerCase()
        )
      : events
  }

  /**
   * Does the provided address look like a weth gateway
   * @param potentialWethGatewayAddress
   * @param parentProvider
   * @returns
   */
  private async looksLikeWethGateway(
    potentialWethGatewayAddress: string,
    parentProvider: Provider
  ) {
    try {
      const potentialWethGateway = L1WethGateway__factory.connect(
        potentialWethGatewayAddress,
        parentProvider
      )
      await potentialWethGateway.callStatic.l1Weth()
      return true
    } catch (err) {
      if (
        err instanceof Error &&
        (err as unknown as { code: ErrorCode }).code ===
          Logger.errors.CALL_EXCEPTION
      ) {
        return false
      } else {
        throw err
      }
    }
  }

  /**
   * Is this a known or unknown WETH gateway
   * @param gatewayAddress
   * @param parentProvider
   * @returns
   */
  private async isWethGateway(
    gatewayAddress: string,
    parentProvider: Provider
  ): Promise<boolean> {
    const wethAddress = this.childChain.tokenBridge.parentWethGateway
    if (this.childChain.isCustom) {
      // For custom network, we do an ad-hoc check to see if it's a WETH gateway
      if (await this.looksLikeWethGateway(gatewayAddress, parentProvider)) {
        return true
      }
      // ...otherwise we directly check it against the config file
    } else if (wethAddress === gatewayAddress) {
      return true
    }
    return false
  }

  /**
   * Get the child chain token contract at the provided address
   * Note: This function just returns a typed ethers object for the provided address, it doesn't
   * check the underlying form of the contract bytecode to see if it's an erc20, and doesn't ensure the validity
   * of any of the underlying functions on that contract.
   * @param childProvider
   * @param childTokenAddr
   * @returns
   */
  public getChildTokenContract(
    childProvider: Provider,
    childTokenAddr: string
  ): L2GatewayToken {
    return L2GatewayToken__factory.connect(childTokenAddr, childProvider)
  }

  /**
   * Get the parent token contract at the provided address
   * Note: This function just returns a typed ethers object for the provided address, it doesnt
   * check the underlying form of the contract bytecode to see if it's an erc20, and doesn't ensure the validity
   * of any of the underlying functions on that contract.
   * @param parentProvider
   * @param parentTokenAddr
   * @returns
   */
  public getParentTokenContract(
    parentProvider: Provider,
    parentTokenAddr: string
  ): ERC20 {
    return ERC20__factory.connect(parentTokenAddr, parentProvider)
  }

  /**
   * Get the corresponding child chain token address for the provided parent chain token
   * @param erc20ParentAddress
   * @param parentProvider
   * @returns
   */
  public async getChildERC20Address(
    erc20ParentAddress: string,
    parentProvider: Provider
  ): Promise<string> {
    await this.checkParentChain(parentProvider)

    const parentGatewayRouter = L1GatewayRouter__factory.connect(
<<<<<<< HEAD
      this.childChain.tokenBridge.parentGatewayRouter,
=======
      this.childChain.tokenBridge.l1GatewayRouter,
>>>>>>> 15e04d1e
      parentProvider
    )

    return await parentGatewayRouter.functions
      .calculateL2TokenAddress(erc20ParentAddress)
      .then(([res]) => res)
  }

  /**
   * Get the corresponding parent chain address for the provided child chain token
   * Validates the returned address against the child chain router to ensure it is correctly mapped to the provided erc20ChildChainAddress
   * @param erc20ChildChainAddress
   * @param childProvider
   * @returns
   */
  public async getParentERC20Address(
    erc20ChildChainAddress: string,
    childProvider: Provider
  ): Promise<string> {
    await this.checkChildChain(childProvider)

    // child chain WETH contract doesn't have the parentAddress method on it
    if (
      erc20ChildChainAddress.toLowerCase() ===
      this.childChain.tokenBridge.childWeth.toLowerCase()
    ) {
      return this.childChain.tokenBridge.parentWeth
    }

    const arbERC20 = L2GatewayToken__factory.connect(
      erc20ChildChainAddress,
      childProvider
    )
    const parentAddress = await arbERC20.functions
      .l1Address()
      .then(([res]) => res)

    // check that this l1 address is indeed registered to this child token
    const childGatewayRouter = L2GatewayRouter__factory.connect(
<<<<<<< HEAD
      this.childChain.tokenBridge.childGatewayRouter,
=======
      this.childChain.tokenBridge.l2GatewayRouter,
>>>>>>> 15e04d1e
      childProvider
    )

    const childAddress = await childGatewayRouter.calculateL2TokenAddress(
      parentAddress
    )
    if (childAddress.toLowerCase() !== erc20ChildChainAddress.toLowerCase()) {
      throw new ArbSdkError(
        `Unexpected parent address. Parent address from token is not registered to the provided child address. ${parentAddress} ${childAddress} ${erc20ChildChainAddress}`
      )
    }

    return parentAddress
  }

  /**
   * Whether the token has been disabled on the router
   * @param parentTokenAddress
   * @param parentProvider
   * @returns
   */
  public async isDepositDisabled(
    parentTokenAddress: string,
    parentProvider: Provider
  ): Promise<boolean> {
    await this.checkParentChain(parentProvider)

    const parentGatewayRouter = L1GatewayRouter__factory.connect(
<<<<<<< HEAD
      this.childChain.tokenBridge.parentGatewayRouter,
=======
      this.childChain.tokenBridge.l1GatewayRouter,
>>>>>>> 15e04d1e
      parentProvider
    )

    return (
      (await parentGatewayRouter.l1TokenToGateway(parentTokenAddress)) ===
      DISABLED_GATEWAY
    )
  }

  private applyDefaults<T extends DepositRequest>(
    params: T
  ): DefaultedDepositRequest {
    return {
      ...params,
      excessFeeRefundAddress: params.excessFeeRefundAddress || params.from,
      callValueRefundAddress: params.callValueRefundAddress || params.from,
      destinationAddress: params.destinationAddress || params.from,
    }
  }

  /**
   * Get the call value for the deposit transaction request
   * @param depositParams
   * @returns
   */
  private getDepositRequestCallValue(
    depositParams: OmitTyped<ParentToChildMessageGasParams, 'deposit'>
  ) {
    // the call value should be zero when paying with a custom gas token,
    // as the fee amount is packed inside the last parameter (`data`) of the call to `outboundTransfer`, see `getDepositRequestOutboundTransferInnerData`
    if (!this.nativeTokenIsEth) {
      return constants.Zero
    }

    // we dont include the child call value for token deposits because
    // they either have 0 call value, or their call value is withdrawn from
    // a contract by the gateway (weth). So in both of these cases the child call value
    // is not actually deposited in the value field
    return depositParams.gasLimit
      .mul(depositParams.maxFeePerGas)
      .add(depositParams.maxSubmissionCost)
  }

  /**
   * Get the `data` param for call to `outboundTransfer`
   * @param depositParams
   * @returns
   */
  private getDepositRequestOutboundTransferInnerData(
    depositParams: OmitTyped<ParentToChildMessageGasParams, 'deposit'>
  ) {
    if (!this.nativeTokenIsEth) {
      return defaultAbiCoder.encode(
        ['uint256', 'bytes', 'uint256'],
        [
          // maxSubmissionCost
          depositParams.maxSubmissionCost, // will be zero
          // callHookData
          '0x',
          // nativeTokenTotalFee
          depositParams.gasLimit
            .mul(depositParams.maxFeePerGas)
            .add(depositParams.maxSubmissionCost), // will be zero
        ]
      )
    }

    return defaultAbiCoder.encode(
      ['uint256', 'bytes'],
      [
        // maxSubmissionCost
        depositParams.maxSubmissionCost,
        // callHookData
        '0x',
      ]
    )
  }

  /**
   * Get the arguments for calling the deposit function
   * @param params
   * @returns
   */
  public async getDepositRequest(
    params: DepositRequest
  ): Promise<ParentToChildTransactionRequest> {
    await this.checkParentChain(params.parentProvider)
    await this.checkChildChain(params.childProvider)
    const defaultedParams = this.applyDefaults(params)
    const {
      amount,
      destinationAddress,
      erc20ParentAddress,
      parentProvider,
      childProvider,
      retryableGasOverrides,
    } = defaultedParams

    const parentGatewayAddress = await this.getParentGatewayAddress(
      erc20ParentAddress,
      parentProvider
    )
    let tokenGasOverrides: GasOverrides | undefined = retryableGasOverrides
    // we also add a hardcoded minimum gas limit for custom gateway deposits
<<<<<<< HEAD
    if (
      parentGatewayAddress === this.childChain.tokenBridge.parentCustomGateway
    ) {
=======
    if (parentGatewayAddress === this.childChain.tokenBridge.l1CustomGateway) {
>>>>>>> 15e04d1e
      if (!tokenGasOverrides) tokenGasOverrides = {}
      if (!tokenGasOverrides.gasLimit) tokenGasOverrides.gasLimit = {}
      if (!tokenGasOverrides.gasLimit.min) {
        tokenGasOverrides.gasLimit.min =
          Erc20Bridger.MIN_CUSTOM_DEPOSIT_GAS_LIMIT
      }
    }

    const depositFunc = (
      depositParams: OmitTyped<ParentToChildMessageGasParams, 'deposit'>
    ) => {
      depositParams.maxSubmissionCost =
        params.maxSubmissionCost || depositParams.maxSubmissionCost

      const iGatewayRouter = L1GatewayRouter__factory.createInterface()
      const innerData =
        this.getDepositRequestOutboundTransferInnerData(depositParams)

      const functionData =
        defaultedParams.excessFeeRefundAddress !== defaultedParams.from
          ? iGatewayRouter.encodeFunctionData('outboundTransferCustomRefund', [
              erc20ParentAddress,
              defaultedParams.excessFeeRefundAddress,
              destinationAddress,
              amount,
              depositParams.gasLimit,
              depositParams.maxFeePerGas,
              innerData,
            ])
          : iGatewayRouter.encodeFunctionData('outboundTransfer', [
              erc20ParentAddress,
              destinationAddress,
              amount,
              depositParams.gasLimit,
              depositParams.maxFeePerGas,
              innerData,
            ])

      return {
        data: functionData,
        to: this.childChain.tokenBridge.parentGatewayRouter,
        from: defaultedParams.from,
        value: this.getDepositRequestCallValue(depositParams),
      }
    }

    const gasEstimator = new ParentToChildMessageGasEstimator(childProvider)
    const estimates = await gasEstimator.populateFunctionParams(
      depositFunc,
      parentProvider,
      tokenGasOverrides
    )

    return {
      txRequest: {
        to: this.childChain.tokenBridge.parentGatewayRouter,
        data: estimates.data,
        value: estimates.value,
        from: params.from,
      },
      retryableData: {
        ...estimates.retryable,
        ...estimates.estimates,
      },
      isValid: async () => {
        const reEstimates = await gasEstimator.populateFunctionParams(
          depositFunc,
          parentProvider,
          tokenGasOverrides
        )
        return ParentToChildMessageGasEstimator.isValid(
          estimates.estimates,
          reEstimates.estimates
        )
      },
    }
  }

  /**
   * Execute a token deposit from parent to child chain
   * @param params
   * @returns
   */
  public async deposit(
    params: Erc20DepositParams | ParentToChildTxReqAndSignerProvider
  ): Promise<ParentContractCallTransaction> {
    await this.checkParentChain(params.parentSigner)

    // Although the types prevent should alert callers that value is not
    // a valid override, it is possible that they pass it in anyway as it's a common override
    // We do a safety check here
    if ((params.overrides as PayableOverrides | undefined)?.value) {
      throw new ArbSdkError(
        'Parent call value should be set through `l1CallValue` param'
      )
    }

    const parentProvider = SignerProviderUtils.getProviderOrThrow(
      params.parentSigner
    )

    const tokenDeposit = isParentToChildTransactionRequest(params)
      ? params
      : await this.getDepositRequest({
          ...params,
          parentProvider,
          from: await params.parentSigner.getAddress(),
        })

    const tx = await params.parentSigner.sendTransaction({
      ...tokenDeposit.txRequest,
      ...params.overrides,
    })

    return ParentTransactionReceipt.monkeyPatchContractCallWait(tx)
  }

  /**
   * Get the arguments for calling the token withdrawal function
   * @param params
   * @returns
   */
  public async getWithdrawalRequest(
    params: Erc20WithdrawParams
  ): Promise<ChildToParentTransactionRequest> {
    const to = params.destinationAddress

    const routerInterface = L2GatewayRouter__factory.createInterface()
    const functionData =
      // we need to do this since typechain doesnt seem to correctly create
      // encodeFunctionData for functions with overrides
      (
        routerInterface as unknown as {
          encodeFunctionData(
            functionFragment: 'outboundTransfer(address,address,uint256,bytes)',
            values: [string, string, BigNumberish, BytesLike]
          ): string
        }
      ).encodeFunctionData('outboundTransfer(address,address,uint256,bytes)', [
        params.erc20ParentAddress,
        to,
        params.amount,
        '0x',
      ])

    return {
      txRequest: {
        data: functionData,
        to: this.childChain.tokenBridge.childGatewayRouter,
        value: BigNumber.from(0),
        from: params.from,
      },
      // todo: do proper estimation
      estimateParentGasLimit: async (parentProvider: Provider) => {
        if (await isArbitrumChain(parentProvider)) {
          // values for L3 are dependent on the L1 base fee, so hardcoding can never be accurate
          // however, this is only an estimate used for display, so should be good enough
          //
          // measured with token withdrawals from Rari then added some padding
          return BigNumber.from(8_000_000)
        }

        const parentGatewayAddress = await this.getParentGatewayAddress(
          params.erc20ParentAddress,
          parentProvider
        )

        // The WETH gateway is the only deposit that requires callvalue in the Child user-tx (i.e., the recently un-wrapped ETH)
        // Here we check if this is a WETH deposit, and include the callvalue for the gas estimate query if so
        const isWeth = await this.isWethGateway(
          parentGatewayAddress,
          parentProvider
        )

        // measured 157421 - add some padding
        return isWeth ? BigNumber.from(190000) : BigNumber.from(160000)
      },
    }
  }

  /**
   * Withdraw tokens from child to parent chain
   * @param params
   * @returns
   */
  public async withdraw(
    params:
      | (OmitTyped<Erc20WithdrawParams, 'from'> & { childSigner: Signer })
      | ChildToParentTxReqAndSigner
  ): Promise<ChildContractTransaction> {
    if (!SignerProviderUtils.signerHasProvider(params.childSigner)) {
      throw new MissingProviderArbSdkError('childSigner')
    }
    await this.checkChildChain(params.childSigner)

    const withdrawalRequest = isChildToParentTransactionRequest<
      OmitTyped<Erc20WithdrawParams, 'from'> & { childSigner: Signer }
    >(params)
      ? params
      : await this.getWithdrawalRequest({
          ...params,
          from: await params.childSigner.getAddress(),
        })

    const tx = await params.childSigner.sendTransaction({
      ...withdrawalRequest.txRequest,
      ...params.overrides,
    })
    return ChildTransactionReceipt.monkeyPatchWait(tx)
  }
}

/**
 * A token and gateway pair
 */
interface TokenAndGateway {
  tokenAddr: string
  gatewayAddr: string
}

/**
 * Admin functionality for the token bridge
 */
export class AdminErc20Bridger extends Erc20Bridger {
  private percentIncrease(num: BigNumber, increase: BigNumber): BigNumber {
    return num.add(num.mul(increase).div(100))
  }

  public getApproveGasTokenForCustomTokenRegistrationRequest(
    params: ProviderTokenApproveParams
  ): Required<Pick<TransactionRequest, 'to' | 'data' | 'value'>> {
    if (this.nativeTokenIsEth) {
      throw new Error('chain uses ETH as its native/gas token')
    }

    const iErc20Interface = ERC20__factory.createInterface()
    const data = iErc20Interface.encodeFunctionData('approve', [
      params.erc20ParentAddress,
      params.amount || Erc20Bridger.MAX_APPROVAL,
    ])

    return {
      data,
      value: BigNumber.from(0),
      to: this.nativeToken!,
    }
  }

  public async approveGasTokenForCustomTokenRegistration(
    params: ApproveParamsOrTxRequest
  ): Promise<ethers.ContractTransaction> {
    if (this.nativeTokenIsEth) {
      throw new Error('chain uses ETH as its native/gas token')
    }

    await this.checkParentChain(params.parentSigner)

    const approveGasTokenRequest = this.isApproveParams(params)
      ? this.getApproveGasTokenForCustomTokenRegistrationRequest({
          ...params,
          parentProvider: SignerProviderUtils.getProviderOrThrow(
            params.parentSigner
          ),
        })
      : params.txRequest

    return params.parentSigner.sendTransaction({
      ...approveGasTokenRequest,
      ...params.overrides,
    })
  }

  /**
   * Register a custom token on the Arbitrum bridge
   * See https://developer.offchainlabs.com/docs/bridging_assets#the-arbitrum-generic-custom-gateway for more details
   * @param parentTokenAddress Address of the already deployed parent token. Must inherit from https://developer.offchainlabs.com/docs/sol_contract_docs/md_docs/arb-bridge-peripherals/tokenbridge/ethereum/icustomtoken.
   * @param childTokenAddress Address of the already deployed child token. Must inherit from https://developer.offchainlabs.com/docs/sol_contract_docs/md_docs/arb-bridge-peripherals/tokenbridge/arbitrum/iarbtoken.
   * @param parentSigner The signer with the rights to call `registerTokenOnL2` on the parent token
   * @param childProvider Arbitrum rpc provider
   * @returns
   */
  public async registerCustomToken(
    parentTokenAddress: string,
    childTokenAddress: string,
    parentSigner: Signer,
    childProvider: Provider
  ): Promise<ParentContractTransaction> {
    if (!SignerProviderUtils.signerHasProvider(parentSigner)) {
      throw new MissingProviderArbSdkError('parentSigner')
    }
    await this.checkParentChain(parentSigner)
    await this.checkChildChain(childProvider)

    const parentProvider = parentSigner.provider!
    const parentSenderAddress = await parentSigner.getAddress()

    const parentToken = ICustomToken__factory.connect(
      parentTokenAddress,
      parentSigner
    )
    const childToken = IArbToken__factory.connect(
      childTokenAddress,
      childProvider
    )

    // sanity checks
    await parentToken.deployed()
    await childToken.deployed()

<<<<<<< HEAD
    const parentAddressFromChildChain = await childToken.l1Address()
    if (parentAddressFromChildChain !== parentTokenAddress) {
      throw new ArbSdkError(
        `Child token does not have parent address set. Set address: ${parentAddressFromChildChain}, expected address: ${parentTokenAddress}.`
=======
    if (!this.nativeTokenIsEth) {
      const nativeTokenContract = ERC20__factory.connect(
        this.nativeToken!,
        parentProvider
      )
      const allowance = await nativeTokenContract.allowance(
        parentSenderAddress,
        parentToken.address
      )

      const maxFeePerGasOnChild = (await childProvider.getFeeData())
        .maxFeePerGas
      const maxFeePerGasOnChildWithBuffer = this.percentIncrease(
        maxFeePerGasOnChild!,
        BigNumber.from(500)
      )
      // hardcode gas limit to 60k
      const estimatedGasFee = BigNumber.from(60_000).mul(
        maxFeePerGasOnChildWithBuffer
      )

      if (allowance.lt(estimatedGasFee)) {
        throw new Error(
          `Insufficient allowance. Please increase spending for: owner - ${parentSenderAddress}, spender - ${parentToken.address}.`
        )
      }
    }

    const parentAddressFromChild = await childToken.l1Address()
    if (parentAddressFromChild !== parentTokenAddress) {
      throw new ArbSdkError(
        `child token does not have parent address set. Set address: ${parentAddressFromChild}, expected address: ${parentTokenAddress}.`
>>>>>>> 15e04d1e
      )
    }

    type GasParams = {
      maxSubmissionCost: BigNumber
      gasLimit: BigNumber
    }
    const from = await parentSigner.getAddress()
    const encodeFuncData = (
      setTokenGas: GasParams,
      setGatewayGas: GasParams,
      maxFeePerGas: BigNumber
    ) => {
      // if we set maxFeePerGas to be the error triggering param then it will
      // always trigger for the setToken call and never make it ti setGateways
      // so we here we just use the gas limit to trigger retryable data
      const doubleFeePerGas = maxFeePerGas.eq(
        RetryableDataTools.ErrorTriggeringParams.maxFeePerGas
      )
        ? RetryableDataTools.ErrorTriggeringParams.maxFeePerGas.mul(2)
        : maxFeePerGas
      const setTokenDeposit = setTokenGas.gasLimit
        .mul(doubleFeePerGas)
        .add(setTokenGas.maxSubmissionCost)
      const setGatewayDeposit = setGatewayGas.gasLimit
        .mul(doubleFeePerGas)
        .add(setGatewayGas.maxSubmissionCost)

      const data = parentToken.interface.encodeFunctionData(
        'registerTokenOnL2',
        [
          childTokenAddress,
          setTokenGas.maxSubmissionCost,
          setGatewayGas.maxSubmissionCost,
          setTokenGas.gasLimit,
          setGatewayGas.gasLimit,
          doubleFeePerGas,
          setTokenDeposit,
          setGatewayDeposit,
          parentSenderAddress,
        ]
      )

      return {
        data,
        value: setTokenDeposit.add(setGatewayDeposit),
        to: parentToken.address,
        from,
      }
    }

    const gEstimator = new ParentToChildMessageGasEstimator(childProvider)
    const setTokenEstimates2 = await gEstimator.populateFunctionParams(
      (params: OmitTyped<ParentToChildMessageGasParams, 'deposit'>) =>
        encodeFuncData(
          {
            gasLimit: params.gasLimit,
            maxSubmissionCost: params.maxSubmissionCost,
          },
          {
            gasLimit: RetryableDataTools.ErrorTriggeringParams.gasLimit,
            maxSubmissionCost: BigNumber.from(1),
          },
          params.maxFeePerGas
        ),
      parentProvider
    )

    const setGatewayEstimates2 = await gEstimator.populateFunctionParams(
      (params: OmitTyped<ParentToChildMessageGasParams, 'deposit'>) =>
        encodeFuncData(
          {
            gasLimit: setTokenEstimates2.estimates.gasLimit,
            maxSubmissionCost: setTokenEstimates2.estimates.maxSubmissionCost,
          },
          {
            gasLimit: params.gasLimit,
            maxSubmissionCost: params.maxSubmissionCost,
          },
          params.maxFeePerGas
        ),
      parentProvider
    )

    const registerTx = await parentSigner.sendTransaction({
      to: parentToken.address,
      data: setGatewayEstimates2.data,
      value: setGatewayEstimates2.value,
    })

    return ParentTransactionReceipt.monkeyPatchWait(registerTx)
  }

  /**
   * Get all the gateway set events on the Parent gateway router
   * @param parentProvider
   * @param customNetworkParentGatewayRouter
   * @returns
   */
  public async getParentGatewaySetEvents(
    parentProvider: Provider,
    filter: { fromBlock: BlockTag; toBlock: BlockTag }
  ): Promise<EventArgs<GatewaySetEvent>[]> {
    await this.checkParentChain(parentProvider)

    const parentGatewayRouterAddress =
<<<<<<< HEAD
      this.childChain.tokenBridge.parentGatewayRouter
=======
      this.childChain.tokenBridge.l1GatewayRouter
>>>>>>> 15e04d1e
    const eventFetcher = new EventFetcher(parentProvider)
    return (
      await eventFetcher.getEvents(
        L1GatewayRouter__factory,
        t => t.filters.GatewaySet(),
        { ...filter, address: parentGatewayRouterAddress }
      )
    ).map(a => a.event)
  }

  /**
   * Get all the gateway set events on the L2 gateway router
   * @param parentProvider
   * @param customNetworkParentGatewayRouter
   * @returns
   */
  public async getChildGatewaySetEvents(
    childProvider: Provider,
    filter: { fromBlock: BlockTag; toBlock: BlockTag },
    customNetworkL2GatewayRouter?: string
  ): Promise<EventArgs<GatewaySetEvent>[]> {
    if (this.childChain.isCustom && !customNetworkL2GatewayRouter) {
      throw new ArbSdkError(
        'Must supply customNetworkL2GatewayRouter for custom network '
      )
    }
    await this.checkChildChain(childProvider)

    const childGatewayRouterAddress =
      customNetworkL2GatewayRouter ||
      this.childChain.tokenBridge.childGatewayRouter

    const eventFetcher = new EventFetcher(childProvider)
    return (
      await eventFetcher.getEvents(
        L1GatewayRouter__factory,
        t => t.filters.GatewaySet(),
        { ...filter, address: childGatewayRouterAddress }
      )
    ).map(a => a.event)
  }

  /**
   * Register the provided token addresses against the provided gateways
   * @param parentSigner
   * @param childProvider
   * @param tokenGateways
   * @returns
   */
  public async setGateways(
    parentSigner: Signer,
    childProvider: Provider,
    tokenGateways: TokenAndGateway[],
    options?: GasOverrides
  ): Promise<ParentContractCallTransaction> {
    if (!SignerProviderUtils.signerHasProvider(parentSigner)) {
      throw new MissingProviderArbSdkError('parentSigner')
    }
    await this.checkParentChain(parentSigner)
    await this.checkChildChain(childProvider)

    const from = await parentSigner.getAddress()

    const parentGatewayRouter = L1GatewayRouter__factory.connect(
<<<<<<< HEAD
      this.childChain.tokenBridge.parentGatewayRouter,
=======
      this.childChain.tokenBridge.l1GatewayRouter,
>>>>>>> 15e04d1e
      parentSigner
    )

    const setGatewaysFunc = (
      params: OmitTyped<ParentToChildMessageGasParams, 'deposit'>
    ) => {
      return {
        data: parentGatewayRouter.interface.encodeFunctionData('setGateways', [
          tokenGateways.map(tG => tG.tokenAddr),
          tokenGateways.map(tG => tG.gatewayAddr),
          params.gasLimit,
          params.maxFeePerGas,
          params.maxSubmissionCost,
        ]),
        from,
        value: params.gasLimit
          .mul(params.maxFeePerGas)
          .add(params.maxSubmissionCost),
        to: parentGatewayRouter.address,
      }
    }
    const gEstimator = new ParentToChildMessageGasEstimator(childProvider)
    const estimates = await gEstimator.populateFunctionParams(
      setGatewaysFunc,
      parentSigner.provider,
      options
    )

    const res = await parentSigner.sendTransaction({
      to: estimates.to,
      data: estimates.data,
      value: estimates.estimates.deposit,
    })

    return ParentTransactionReceipt.monkeyPatchContractCallWait(res)
  }
}<|MERGE_RESOLUTION|>--- conflicted
+++ resolved
@@ -47,13 +47,8 @@
 import { SignerProviderUtils } from '../dataEntities/signerOrProvider'
 import {
   ArbitrumNetwork,
-<<<<<<< HEAD
-  ArbitrumNetworkWithTokenBridge,
-  assertHasTokenBridge,
-=======
   TokenBridge,
   assertArbitrumNetworkHasTokenBridge,
->>>>>>> 15e04d1e
   getArbitrumNetwork,
 } from '../dataEntities/networks'
 import { ArbSdkError, MissingProviderArbSdkError } from '../dataEntities/errors'
@@ -193,24 +188,16 @@
   public static MAX_APPROVAL: BigNumber = MaxUint256
   public static MIN_CUSTOM_DEPOSIT_GAS_LIMIT = BigNumber.from(275000)
 
-<<<<<<< HEAD
-  public readonly childChain: ArbitrumNetworkWithTokenBridge
-=======
   public readonly childChain: ArbitrumNetwork & {
     tokenBridge: TokenBridge
   }
->>>>>>> 15e04d1e
 
   /**
    * Bridger for moving ERC20 tokens back and forth between parent-to-child
    */
   public constructor(childChain: ArbitrumNetwork) {
     super(childChain)
-<<<<<<< HEAD
-    assertHasTokenBridge(childChain)
-=======
     assertArbitrumNetworkHasTokenBridge(childChain)
->>>>>>> 15e04d1e
     this.childChain = childChain
   }
 
@@ -501,11 +488,7 @@
     await this.checkParentChain(parentProvider)
 
     const parentGatewayRouter = L1GatewayRouter__factory.connect(
-<<<<<<< HEAD
       this.childChain.tokenBridge.parentGatewayRouter,
-=======
-      this.childChain.tokenBridge.l1GatewayRouter,
->>>>>>> 15e04d1e
       parentProvider
     )
 
@@ -545,11 +528,7 @@
 
     // check that this l1 address is indeed registered to this child token
     const childGatewayRouter = L2GatewayRouter__factory.connect(
-<<<<<<< HEAD
       this.childChain.tokenBridge.childGatewayRouter,
-=======
-      this.childChain.tokenBridge.l2GatewayRouter,
->>>>>>> 15e04d1e
       childProvider
     )
 
@@ -578,11 +557,7 @@
     await this.checkParentChain(parentProvider)
 
     const parentGatewayRouter = L1GatewayRouter__factory.connect(
-<<<<<<< HEAD
       this.childChain.tokenBridge.parentGatewayRouter,
-=======
-      this.childChain.tokenBridge.l1GatewayRouter,
->>>>>>> 15e04d1e
       parentProvider
     )
 
@@ -687,13 +662,9 @@
     )
     let tokenGasOverrides: GasOverrides | undefined = retryableGasOverrides
     // we also add a hardcoded minimum gas limit for custom gateway deposits
-<<<<<<< HEAD
     if (
       parentGatewayAddress === this.childChain.tokenBridge.parentCustomGateway
     ) {
-=======
-    if (parentGatewayAddress === this.childChain.tokenBridge.l1CustomGateway) {
->>>>>>> 15e04d1e
       if (!tokenGasOverrides) tokenGasOverrides = {}
       if (!tokenGasOverrides.gasLimit) tokenGasOverrides.gasLimit = {}
       if (!tokenGasOverrides.gasLimit.min) {
@@ -1003,12 +974,6 @@
     await parentToken.deployed()
     await childToken.deployed()
 
-<<<<<<< HEAD
-    const parentAddressFromChildChain = await childToken.l1Address()
-    if (parentAddressFromChildChain !== parentTokenAddress) {
-      throw new ArbSdkError(
-        `Child token does not have parent address set. Set address: ${parentAddressFromChildChain}, expected address: ${parentTokenAddress}.`
-=======
     if (!this.nativeTokenIsEth) {
       const nativeTokenContract = ERC20__factory.connect(
         this.nativeToken!,
@@ -1041,7 +1006,6 @@
     if (parentAddressFromChild !== parentTokenAddress) {
       throw new ArbSdkError(
         `child token does not have parent address set. Set address: ${parentAddressFromChild}, expected address: ${parentTokenAddress}.`
->>>>>>> 15e04d1e
       )
     }
 
@@ -1148,11 +1112,7 @@
     await this.checkParentChain(parentProvider)
 
     const parentGatewayRouterAddress =
-<<<<<<< HEAD
       this.childChain.tokenBridge.parentGatewayRouter
-=======
-      this.childChain.tokenBridge.l1GatewayRouter
->>>>>>> 15e04d1e
     const eventFetcher = new EventFetcher(parentProvider)
     return (
       await eventFetcher.getEvents(
@@ -1217,11 +1177,7 @@
     const from = await parentSigner.getAddress()
 
     const parentGatewayRouter = L1GatewayRouter__factory.connect(
-<<<<<<< HEAD
       this.childChain.tokenBridge.parentGatewayRouter,
-=======
-      this.childChain.tokenBridge.l1GatewayRouter,
->>>>>>> 15e04d1e
       parentSigner
     )
 
