--- conflicted
+++ resolved
@@ -45,15 +45,7 @@
   L1ToL2MessageGasEstimator as ParentToChildMessageGasEstimator,
 } from '../message/L1ToL2MessageGasEstimator'
 import { SignerProviderUtils } from '../dataEntities/signerOrProvider'
-<<<<<<< HEAD
-import {
-  L2Network as ChildChain,
-  getL2Network as getChildChain,
-  isChildChain,
-} from '../dataEntities/networks'
-=======
 import { ArbitrumNetwork, getArbitrumNetwork } from '../dataEntities/networks'
->>>>>>> 5f377de7
 import { ArbSdkError, MissingProviderArbSdkError } from '../dataEntities/errors'
 import { DISABLED_GATEWAY } from '../dataEntities/constants'
 import { EventFetcher } from '../utils/eventFetcher'
@@ -194,11 +186,7 @@
   /**
    * Bridger for moving ERC20 tokens back and forth between parent-to-child
    */
-<<<<<<< HEAD
-  public constructor(childChain: ChildChain) {
-=======
   public constructor(childChain: ArbitrumNetwork) {
->>>>>>> 5f377de7
     super(childChain)
   }
 
@@ -208,11 +196,7 @@
    * @returns
    */
   public static async fromProvider(childProvider: Provider) {
-<<<<<<< HEAD
-    return new Erc20Bridger(await getChildChain(childProvider))
-=======
     return new Erc20Bridger(await getArbitrumNetwork(childProvider))
->>>>>>> 5f377de7
   }
 
   /**
@@ -435,13 +419,6 @@
     gatewayAddress: string,
     parentProvider: Provider
   ): Promise<boolean> {
-<<<<<<< HEAD
-    if (!isChildChain(this.childChain)) {
-      throw new ArbSdkError('Parent chain must have token bridge')
-    }
-
-=======
->>>>>>> 5f377de7
     const wethAddress = this.childChain.tokenBridge.l1WethGateway
     if (this.childChain.isCustom) {
       // For custom network, we do an ad-hoc check to see if it's a WETH gateway
@@ -563,13 +540,6 @@
     parentProvider: Provider
   ): Promise<boolean> {
     await this.checkParentChain(parentProvider)
-<<<<<<< HEAD
-
-    if (!isChildChain(this.childChain)) {
-      throw new ArbSdkError('Parent chain must have token bridge deployed')
-    }
-=======
->>>>>>> 5f377de7
 
     const l1GatewayRouter = L1GatewayRouter__factory.connect(
       this.childChain.tokenBridge.l1GatewayRouter,
@@ -676,12 +646,6 @@
       parentProvider
     )
     let tokenGasOverrides: GasOverrides | undefined = retryableGasOverrides
-<<<<<<< HEAD
-    if (!isChildChain(this.childChain)) {
-      throw new ArbSdkError('Parent chain must have token bridge deployed')
-    }
-=======
->>>>>>> 5f377de7
     // we also add a hardcoded minimum gas limit for custom gateway deposits
     if (l1GatewayAddress === this.childChain.tokenBridge.l1CustomGateway) {
       if (!tokenGasOverrides) tokenGasOverrides = {}
