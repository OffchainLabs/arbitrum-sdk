/*
 * Copyright 2021, Offchain Labs, Inc.
 *
 * Licensed under the Apache License, Version 2.0 (the "License");
 * you may not use this file except in compliance with the License.
 * You may obtain a copy of the License at
 *
 *    http://www.apache.org/licenses/LICENSE-2.0
 *
 * Unless required by applicable law or agreed to in writing, software
 * distributed under the License is distributed on an "AS IS" BASIS,
 * WITHOUT WARRANTIES OR CONDITIONS OF ANY KIND, either express or implied.
 * See the License for the specific language governing permissions and
 * limitations under the License.
 */
/* eslint-env node */
'use strict'

import { Signer } from '@ethersproject/abstract-signer'
import {
  Provider,
  BlockTag,
  TransactionRequest,
} from '@ethersproject/abstract-provider'
import { PayableOverrides, Overrides } from '@ethersproject/contracts'
import { MaxUint256 } from '@ethersproject/constants'
import { ErrorCode, Logger } from '@ethersproject/logger'
import { BigNumber, BigNumberish, ethers, BytesLike, constants } from 'ethers'

import { L1GatewayRouter__factory } from '../abi/factories/L1GatewayRouter__factory'
import { L2GatewayRouter__factory } from '../abi/factories/L2GatewayRouter__factory'
import { L1WethGateway__factory } from '../abi/factories/L1WethGateway__factory'
import { L2ArbitrumGateway__factory } from '../abi/factories/L2ArbitrumGateway__factory'
import { ERC20__factory } from '../abi/factories/ERC20__factory'
import { ERC20 } from '../abi/ERC20'
import { L2GatewayToken__factory } from '../abi/factories/L2GatewayToken__factory'
import { L2GatewayToken } from '../abi/L2GatewayToken'
import { ICustomToken__factory } from '../abi/factories/ICustomToken__factory'
import { IArbToken__factory } from '../abi/factories/IArbToken__factory'

import { WithdrawalInitiatedEvent } from '../abi/L2ArbitrumGateway'
import { GatewaySetEvent } from '../abi/L1GatewayRouter'
import {
  GasOverrides,
  ParentToChildMessageGasEstimator,
} from '../message/ParentToChildMessageGasEstimator'
import { SignerProviderUtils } from '../dataEntities/signerOrProvider'
import {
  ArbitrumNetwork,
  TokenBridge,
  assertArbitrumNetworkHasTokenBridge,
  getArbitrumNetwork,
} from '../dataEntities/networks'
import { ArbSdkError, MissingProviderArbSdkError } from '../dataEntities/errors'
import { DISABLED_GATEWAY } from '../dataEntities/constants'
import { EventFetcher } from '../utils/eventFetcher'
import {
  EthDepositParams,
  EthWithdrawParams,
  L1ToL2TxReqAndSigner,
} from './ethBridger'
import { AssetBridger } from './assetBridger'
import {
  ParentContractCallTransaction,
  ParentContractTransaction,
  ParentTransactionReceipt,
} from '../message/ParentTransaction'
import {
  ChildContractTransaction,
  ChildTransactionReceipt,
} from '../message/ChildTransaction'
import {
  isParentToChildTransactionRequest,
  isChildToParentTransactionRequest,
  ChildToParentTransactionRequest,
  ParentToChildTransactionRequest,
} from '../dataEntities/transactionRequest'
import { defaultAbiCoder } from 'ethers/lib/utils'
import { OmitTyped, RequiredPick } from '../utils/types'
import { RetryableDataTools } from '../dataEntities/retryableData'
import { EventArgs } from '../dataEntities/event'
import { ParentToChildMessageGasParams } from '../message/ParentToChildMessageCreator'
import { isArbitrumChain } from '../utils/lib'
import { L2ERC20Gateway__factory } from '../abi/factories/L2ERC20Gateway__factory'

export interface TokenApproveParams {
  /**
   * Parent chain address of the ERC20 token contract
   */
  erc20ParentAddress: string
  /**
   * Amount to approve. Defaults to max int.
   */
  amount?: BigNumber
  /**
   * Transaction overrides
   */
  overrides?: PayableOverrides
}

export interface Erc20DepositParams extends EthDepositParams {
  /**
   * A child provider
   */
  childProvider: Provider
  /**
   * Parent chain address of the token ERC20 contract
   */
  erc20ParentAddress: string
  /**
   * Child chain address of the entity receiving the funds. Defaults to the l1FromAddress
   */
  destinationAddress?: string
  /**
   * The maximum cost to be paid for submitting the transaction
   */
  maxSubmissionCost?: BigNumber
  /**
   * The address to return the any gas that was not spent on fees
   */
  excessFeeRefundAddress?: string
  /**
   * The address to refund the call value to in the event the retryable is cancelled, or expires
   */
  callValueRefundAddress?: string
  /**
   * Overrides for the retryable ticket parameters
   */
  retryableGasOverrides?: GasOverrides
  /**
   * Transaction overrides
   */
  overrides?: Overrides
}

export interface Erc20WithdrawParams extends EthWithdrawParams {
  /**
   * Parent chain address of the token ERC20 contract
   */
  erc20ParentAddress: string
}

<<<<<<< HEAD
export type L1ToL2TxReqAndSignerProvider = L1ToL2TransactionRequest & {
  l1Signer: Signer
  l2Provider: Provider
  overrides?: Overrides
}
=======
export type ParentToChildTxReqAndSignerProvider =
  ParentToChildTransactionRequest & {
    parentSigner: Signer
    overrides?: Overrides
  }
>>>>>>> 965c5035

export type ChildToParentTxReqAndSigner = ChildToParentTransactionRequest & {
  childSigner: Signer
  overrides?: Overrides
}

type SignerTokenApproveParams = TokenApproveParams & { parentSigner: Signer }
type ProviderTokenApproveParams = TokenApproveParams & {
  parentProvider: Provider
}
export type ApproveParamsOrTxRequest =
  | SignerTokenApproveParams
  | {
      txRequest: Required<Pick<TransactionRequest, 'to' | 'data' | 'value'>>
      parentSigner: Signer
      overrides?: Overrides
    }

/**
 * The deposit request takes the same args as the actual deposit. Except we don't require a signer object
 * only a provider
 */
type DepositRequest = OmitTyped<
  Erc20DepositParams,
  'overrides' | 'parentSigner'
> & {
  parentProvider: Provider
  /**
   * Address that is depositing the assets
   */
  from: string
}

type DefaultedDepositRequest = RequiredPick<
  DepositRequest,
  'callValueRefundAddress' | 'excessFeeRefundAddress' | 'destinationAddress'
>

/**
 * Bridger for moving ERC20 tokens back and forth between parent-to-child
 */
export class Erc20Bridger extends AssetBridger<
  Erc20DepositParams | ParentToChildTxReqAndSignerProvider,
  OmitTyped<Erc20WithdrawParams, 'from'> | ChildToParentTransactionRequest
> {
  public static MAX_APPROVAL: BigNumber = MaxUint256
  public static MIN_CUSTOM_DEPOSIT_GAS_LIMIT = BigNumber.from(275000)

  public readonly childChain: ArbitrumNetwork & {
    tokenBridge: TokenBridge
  }

  /**
   * Bridger for moving ERC20 tokens back and forth between parent-to-child
   */
  public constructor(childChain: ArbitrumNetwork) {
    super(childChain)
    assertArbitrumNetworkHasTokenBridge(childChain)
    this.childChain = childChain
  }

  /**
   * Instantiates a new Erc20Bridger from a child provider
   * @param childProvider
   * @returns
   */
  public static async fromProvider(childProvider: Provider) {
    return new Erc20Bridger(await getArbitrumNetwork(childProvider))
  }

  /**
   * Get the address of the parent gateway for this token
   * @param erc20ParentAddress
   * @param parentProvider
   * @returns
   */
  public async getParentGatewayAddress(
    erc20ParentAddress: string,
    parentProvider: Provider
  ): Promise<string> {
    await this.checkParentChain(parentProvider)

    return await L1GatewayRouter__factory.connect(
      this.childChain.tokenBridge.l1GatewayRouter,
      parentProvider
    ).getGateway(erc20ParentAddress)
  }

  /**
   * Get the address of the child gateway for this token
   * @param erc20ParentAddress
   * @param childProvider
   * @returns
   */
  public async getChildGatewayAddress(
    erc20ParentAddress: string,
    childProvider: Provider
  ): Promise<string> {
    await this.checkChildChain(childProvider)

    return await L2GatewayRouter__factory.connect(
      this.childChain.tokenBridge.l2GatewayRouter,
      childProvider
    ).getGateway(erc20ParentAddress)
  }

  /**
   * Creates a transaction request for approving the custom gas token to be spent by the relevant gateway on the parent chain
   * @param params
   */
  public async getApproveGasTokenRequest(
    params: ProviderTokenApproveParams
  ): Promise<Required<Pick<TransactionRequest, 'to' | 'data' | 'value'>>> {
    if (this.nativeTokenIsEth) {
      throw new Error('chain uses ETH as its native/gas token')
    }

    const txRequest = await this.getApproveTokenRequest(params)
    // just reuse the approve token request but direct it towards the native token contract
    return { ...txRequest, to: this.nativeToken! }
  }

  /**
   * Approves the custom gas token to be spent by the relevant gateway on the parent chain
   * @param params
   */
  public async approveGasToken(
    params: ApproveParamsOrTxRequest
  ): Promise<ethers.ContractTransaction> {
    if (this.nativeTokenIsEth) {
      throw new Error('chain uses ETH as its native/gas token')
    }

    await this.checkParentChain(params.parentSigner)

    const approveGasTokenRequest = this.isApproveParams(params)
      ? await this.getApproveGasTokenRequest({
          ...params,
          parentProvider: SignerProviderUtils.getProviderOrThrow(
            params.parentSigner
          ),
        })
      : params.txRequest

    return params.parentSigner.sendTransaction({
      ...approveGasTokenRequest,
      ...params.overrides,
    })
  }

  /**
   * Get a tx request to approve tokens for deposit to the bridge.
   * The tokens will be approved for the relevant gateway.
   * @param params
   * @returns
   */
  public async getApproveTokenRequest(
    params: ProviderTokenApproveParams
  ): Promise<Required<Pick<TransactionRequest, 'to' | 'data' | 'value'>>> {
    // you approve tokens to the gateway that the router will use
    const gatewayAddress = await this.getParentGatewayAddress(
      params.erc20ParentAddress,
      SignerProviderUtils.getProviderOrThrow(params.parentProvider)
    )

    const iErc20Interface = ERC20__factory.createInterface()
    const data = iErc20Interface.encodeFunctionData('approve', [
      gatewayAddress,
      params.amount || Erc20Bridger.MAX_APPROVAL,
    ])

    return {
      to: params.erc20ParentAddress,
      data,
      value: BigNumber.from(0),
    }
  }

  protected isApproveParams(
    params: ApproveParamsOrTxRequest
  ): params is SignerTokenApproveParams {
    return (params as SignerTokenApproveParams).erc20ParentAddress != undefined
  }

  /**
   * Approve tokens for deposit to the bridge. The tokens will be approved for the relevant gateway.
   * @param params
   * @returns
   */
  public async approveToken(
    params: ApproveParamsOrTxRequest
  ): Promise<ethers.ContractTransaction> {
    await this.checkParentChain(params.parentSigner)

    const approveRequest = this.isApproveParams(params)
      ? await this.getApproveTokenRequest({
          ...params,
          parentProvider: SignerProviderUtils.getProviderOrThrow(
            params.parentSigner
          ),
        })
      : params.txRequest
    return await params.parentSigner.sendTransaction({
      ...approveRequest,
      ...params.overrides,
    })
  }

  /**
   * Get the child chain events created by a withdrawal
   * @param childProvider
   * @param gatewayAddress
   * @param parentTokenAddress
   * @param fromAddress
   * @param filter
   * @returns
   */
  public async getWithdrawalEvents(
    childProvider: Provider,
    gatewayAddress: string,
    filter: { fromBlock: BlockTag; toBlock: BlockTag },
    parentTokenAddress?: string,
    fromAddress?: string,
    toAddress?: string
  ): Promise<(EventArgs<WithdrawalInitiatedEvent> & { txHash: string })[]> {
    await this.checkChildChain(childProvider)

    const eventFetcher = new EventFetcher(childProvider)
    const events = (
      await eventFetcher.getEvents(
        L2ArbitrumGateway__factory,
        contract =>
          contract.filters.WithdrawalInitiated(
            null, // parentToken
            fromAddress || null, // _from
            toAddress || null // _to
          ),
        { ...filter, address: gatewayAddress }
      )
    ).map(a => ({ txHash: a.transactionHash, ...a.event }))

    return parentTokenAddress
      ? events.filter(
          log =>
            log.l1Token.toLocaleLowerCase() ===
            parentTokenAddress.toLocaleLowerCase()
        )
      : events
  }

  /**
   * Does the provided address look like a weth gateway
   * @param potentialWethGatewayAddress
   * @param parentProvider
   * @returns
   */
  private async looksLikeWethGateway(
    potentialWethGatewayAddress: string,
    parentProvider: Provider
  ) {
    try {
      const potentialWethGateway = L1WethGateway__factory.connect(
        potentialWethGatewayAddress,
        parentProvider
      )
      await potentialWethGateway.callStatic.l1Weth()
      return true
    } catch (err) {
      if (
        err instanceof Error &&
        (err as unknown as { code: ErrorCode }).code ===
          Logger.errors.CALL_EXCEPTION
      ) {
        return false
      } else {
        throw err
      }
    }
  }

  /**
   * Is this a known or unknown WETH gateway
   * @param gatewayAddress
   * @param parentProvider
   * @returns
   */
  private async isWethGateway(
    gatewayAddress: string,
    parentProvider: Provider
  ): Promise<boolean> {
    const wethAddress = this.childChain.tokenBridge.l1WethGateway
    if (this.childChain.isCustom) {
      // For custom network, we do an ad-hoc check to see if it's a WETH gateway
      if (await this.looksLikeWethGateway(gatewayAddress, parentProvider)) {
        return true
      }
      // ...otherwise we directly check it against the config file
    } else if (wethAddress === gatewayAddress) {
      return true
    }
    return false
  }

  /**
   * Get the child chain token contract at the provided address
   * Note: This function just returns a typed ethers object for the provided address, it doesn't
   * check the underlying form of the contract bytecode to see if it's an erc20, and doesn't ensure the validity
   * of any of the underlying functions on that contract.
   * @param childProvider
   * @param childTokenAddr
   * @returns
   */
  public getChildTokenContract(
    childProvider: Provider,
    childTokenAddr: string
  ): L2GatewayToken {
    return L2GatewayToken__factory.connect(childTokenAddr, childProvider)
  }

  /**
   * Get the parent token contract at the provided address
   * Note: This function just returns a typed ethers object for the provided address, it doesnt
   * check the underlying form of the contract bytecode to see if it's an erc20, and doesn't ensure the validity
   * of any of the underlying functions on that contract.
   * @param parentProvider
   * @param parentTokenAddr
   * @returns
   */
  public getParentTokenContract(
    parentProvider: Provider,
    parentTokenAddr: string
  ): ERC20 {
    return ERC20__factory.connect(parentTokenAddr, parentProvider)
  }

  /**
   * Get the corresponding child chain token address for the provided parent chain token
   * @param erc20ParentAddress
   * @param parentProvider
   * @returns
   */
  public async getChildERC20Address(
    erc20ParentAddress: string,
    parentProvider: Provider
  ): Promise<string> {
    await this.checkParentChain(parentProvider)

    const parentGatewayRouter = L1GatewayRouter__factory.connect(
      this.childChain.tokenBridge.l1GatewayRouter,
      parentProvider
    )

    return await parentGatewayRouter.functions
      .calculateL2TokenAddress(erc20ParentAddress)
      .then(([res]) => res)
  }

  /**
   * Get the corresponding parent chain address for the provided child chain token
   * Validates the returned address against the child chain router to ensure it is correctly mapped to the provided erc20ChildChainAddress
   * @param erc20ChildChainAddress
   * @param childProvider
   * @returns
   */
  public async getParentERC20Address(
    erc20ChildChainAddress: string,
    childProvider: Provider
  ): Promise<string> {
    await this.checkChildChain(childProvider)

    // child chain WETH contract doesn't have the parentAddress method on it
    if (
      erc20ChildChainAddress.toLowerCase() ===
      this.childChain.tokenBridge.l2Weth.toLowerCase()
    ) {
      return this.childChain.tokenBridge.l1Weth
    }

    const arbERC20 = L2GatewayToken__factory.connect(
      erc20ChildChainAddress,
      childProvider
    )
    const parentAddress = await arbERC20.functions
      .l1Address()
      .then(([res]) => res)

    // check that this l1 address is indeed registered to this child token
    const childGatewayRouter = L2GatewayRouter__factory.connect(
      this.childChain.tokenBridge.l2GatewayRouter,
      childProvider
    )

    const childAddress = await childGatewayRouter.calculateL2TokenAddress(
      parentAddress
    )
    if (childAddress.toLowerCase() !== erc20ChildChainAddress.toLowerCase()) {
      throw new ArbSdkError(
        `Unexpected parent address. Parent address from token is not registered to the provided child address. ${parentAddress} ${childAddress} ${erc20ChildChainAddress}`
      )
    }

    return parentAddress
  }

  /**
   * Whether the token has been disabled on the router
   * @param parentTokenAddress
   * @param parentProvider
   * @returns
   */
  public async isDepositDisabled(
    parentTokenAddress: string,
    parentProvider: Provider
  ): Promise<boolean> {
    await this.checkParentChain(parentProvider)

    const parentGatewayRouter = L1GatewayRouter__factory.connect(
      this.childChain.tokenBridge.l1GatewayRouter,
      parentProvider
    )

    return (
      (await parentGatewayRouter.l1TokenToGateway(parentTokenAddress)) ===
      DISABLED_GATEWAY
    )
  }

  private applyDefaults<T extends DepositRequest>(
    params: T
  ): DefaultedDepositRequest {
    return {
      ...params,
      excessFeeRefundAddress: params.excessFeeRefundAddress || params.from,
      callValueRefundAddress: params.callValueRefundAddress || params.from,
      destinationAddress: params.destinationAddress || params.from,
    }
  }

  private getErc20L1AddressFromL1ToL2TxRequest(
    txReq: L1ToL2TxReqAndSigner
  ): string {
    const {
      txRequest: { data },
    } = txReq

    const iGatewayRouter = L1GatewayRouter__factory.createInterface()

    try {
      const decodedData = iGatewayRouter.decodeFunctionData(
        'outboundTransfer',
        data
      )

      return decodedData['_token']
    } catch {
      try {
        const decodedData = iGatewayRouter.decodeFunctionData(
          'outboundTransferCustomRefund',
          data
        )

        return decodedData['_token']
      } catch {
        throw new Error('data signature not matching deposits methods')
      }
    }
  }

  /**
   * Get the call value for the deposit transaction request
   * @param depositParams
   * @returns
   */
  private getDepositRequestCallValue(
    depositParams: OmitTyped<ParentToChildMessageGasParams, 'deposit'>
  ) {
    // the call value should be zero when paying with a custom gas token,
    // as the fee amount is packed inside the last parameter (`data`) of the call to `outboundTransfer`, see `getDepositRequestOutboundTransferInnerData`
    if (!this.nativeTokenIsEth) {
      return constants.Zero
    }

    // we dont include the child call value for token deposits because
    // they either have 0 call value, or their call value is withdrawn from
    // a contract by the gateway (weth). So in both of these cases the child call value
    // is not actually deposited in the value field
    return depositParams.gasLimit
      .mul(depositParams.maxFeePerGas)
      .add(depositParams.maxSubmissionCost)
  }

  /**
   * Get the `data` param for call to `outboundTransfer`
   * @param depositParams
   * @returns
   */
  private getDepositRequestOutboundTransferInnerData(
    depositParams: OmitTyped<ParentToChildMessageGasParams, 'deposit'>
  ) {
    if (!this.nativeTokenIsEth) {
      return defaultAbiCoder.encode(
        ['uint256', 'bytes', 'uint256'],
        [
          // maxSubmissionCost
          depositParams.maxSubmissionCost, // will be zero
          // callHookData
          '0x',
          // nativeTokenTotalFee
          depositParams.gasLimit
            .mul(depositParams.maxFeePerGas)
            .add(depositParams.maxSubmissionCost), // will be zero
        ]
      )
    }

    return defaultAbiCoder.encode(
      ['uint256', 'bytes'],
      [
        // maxSubmissionCost
        depositParams.maxSubmissionCost,
        // callHookData
        '0x',
      ]
    )
  }

  /**
   * Get the arguments for calling the deposit function
   * @param params
   * @returns
   */
  public async getDepositRequest(
    params: DepositRequest
  ): Promise<ParentToChildTransactionRequest> {
    await this.checkParentChain(params.parentProvider)
    await this.checkChildChain(params.childProvider)
    const defaultedParams = this.applyDefaults(params)
    const {
      amount,
      destinationAddress,
      erc20ParentAddress,
      parentProvider,
      childProvider,
      retryableGasOverrides,
    } = defaultedParams

    const parentGatewayAddress = await this.getParentGatewayAddress(
      erc20ParentAddress,
      parentProvider
    )
    let tokenGasOverrides: GasOverrides | undefined = retryableGasOverrides
    // we also add a hardcoded minimum gas limit for custom gateway deposits
    if (parentGatewayAddress === this.childChain.tokenBridge.l1CustomGateway) {
      if (!tokenGasOverrides) tokenGasOverrides = {}
      if (!tokenGasOverrides.gasLimit) tokenGasOverrides.gasLimit = {}
      if (!tokenGasOverrides.gasLimit.min) {
        tokenGasOverrides.gasLimit.min =
          Erc20Bridger.MIN_CUSTOM_DEPOSIT_GAS_LIMIT
      }
    }

    const depositFunc = (
      depositParams: OmitTyped<ParentToChildMessageGasParams, 'deposit'>
    ) => {
      depositParams.maxSubmissionCost =
        params.maxSubmissionCost || depositParams.maxSubmissionCost

      const iGatewayRouter = L1GatewayRouter__factory.createInterface()
      const innerData =
        this.getDepositRequestOutboundTransferInnerData(depositParams)

      const functionData =
        defaultedParams.excessFeeRefundAddress !== defaultedParams.from
          ? iGatewayRouter.encodeFunctionData('outboundTransferCustomRefund', [
              erc20ParentAddress,
              defaultedParams.excessFeeRefundAddress,
              destinationAddress,
              amount,
              depositParams.gasLimit,
              depositParams.maxFeePerGas,
              innerData,
            ])
          : iGatewayRouter.encodeFunctionData('outboundTransfer', [
              erc20ParentAddress,
              destinationAddress,
              amount,
              depositParams.gasLimit,
              depositParams.maxFeePerGas,
              innerData,
            ])

      return {
        data: functionData,
        to: this.childChain.tokenBridge.l1GatewayRouter,
        from: defaultedParams.from,
        value: this.getDepositRequestCallValue(depositParams),
      }
    }

    const gasEstimator = new ParentToChildMessageGasEstimator(childProvider)
    const estimates = await gasEstimator.populateFunctionParams(
      depositFunc,
      parentProvider,
      tokenGasOverrides
    )

    return {
      txRequest: {
        to: this.childChain.tokenBridge.l1GatewayRouter,
        data: estimates.data,
        value: estimates.value,
        from: params.from,
      },
      retryableData: {
        ...estimates.retryable,
        ...estimates.estimates,
      },
      isValid: async () => {
        const reEstimates = await gasEstimator.populateFunctionParams(
          depositFunc,
          parentProvider,
          tokenGasOverrides
        )
        return ParentToChildMessageGasEstimator.isValid(
          estimates.estimates,
          reEstimates.estimates
        )
      },
    }
  }

  /**
   * Execute a token deposit from parent to child chain
   * @param params
   * @returns
   */
  public async deposit(
    params: Erc20DepositParams | ParentToChildTxReqAndSignerProvider
  ): Promise<ParentContractCallTransaction> {
    await this.checkParentChain(params.parentSigner)

    // Although the types prevent should alert callers that value is not
    // a valid override, it is possible that they pass it in anyway as it's a common override
    // We do a safety check here
    if ((params.overrides as PayableOverrides | undefined)?.value) {
      throw new ArbSdkError(
        'Parent call value should be set through `l1CallValue` param'
      )
    }

<<<<<<< HEAD
    const l1Provider = SignerProviderUtils.getProviderOrThrow(params.l1Signer)

    if (
      !this.isCustomGatewayRegistered({
        erc20L1Address: isL1ToL2TransactionRequest(params)
          ? this.getErc20L1AddressFromL1ToL2TxRequest(params)
          : params.erc20L1Address,
        l1Provider,
        l2Provider: params.l2Provider,
      })
    ) {
      throw new Error('Token not registered on the gateway')
    }

    const tokenDeposit = isL1ToL2TransactionRequest(params)
=======
    const parentProvider = SignerProviderUtils.getProviderOrThrow(
      params.parentSigner
    )

    const tokenDeposit = isParentToChildTransactionRequest(params)
>>>>>>> 965c5035
      ? params
      : await this.getDepositRequest({
          ...params,
          parentProvider,
          from: await params.parentSigner.getAddress(),
        })

    const tx = await params.parentSigner.sendTransaction({
      ...tokenDeposit.txRequest,
      ...params.overrides,
    })

    return ParentTransactionReceipt.monkeyPatchContractCallWait(tx)
  }

  /**
   * Get the arguments for calling the token withdrawal function
   * @param params
   * @returns
   */
  public async getWithdrawalRequest(
    params: Erc20WithdrawParams
  ): Promise<ChildToParentTransactionRequest> {
    const to = params.destinationAddress

    const routerInterface = L2GatewayRouter__factory.createInterface()
    const functionData =
      // we need to do this since typechain doesnt seem to correctly create
      // encodeFunctionData for functions with overrides
      (
        routerInterface as unknown as {
          encodeFunctionData(
            functionFragment: 'outboundTransfer(address,address,uint256,bytes)',
            values: [string, string, BigNumberish, BytesLike]
          ): string
        }
      ).encodeFunctionData('outboundTransfer(address,address,uint256,bytes)', [
        params.erc20ParentAddress,
        to,
        params.amount,
        '0x',
      ])

    return {
      txRequest: {
        data: functionData,
        to: this.childChain.tokenBridge.l2GatewayRouter,
        value: BigNumber.from(0),
        from: params.from,
      },
      // todo: do proper estimation
      estimateParentGasLimit: async (parentProvider: Provider) => {
        if (await isArbitrumChain(parentProvider)) {
          // values for L3 are dependent on the L1 base fee, so hardcoding can never be accurate
          // however, this is only an estimate used for display, so should be good enough
          //
          // measured with token withdrawals from Rari then added some padding
          return BigNumber.from(8_000_000)
        }

        const parentGatewayAddress = await this.getParentGatewayAddress(
          params.erc20ParentAddress,
          parentProvider
        )

        // The WETH gateway is the only deposit that requires callvalue in the Child user-tx (i.e., the recently un-wrapped ETH)
        // Here we check if this is a WETH deposit, and include the callvalue for the gas estimate query if so
        const isWeth = await this.isWethGateway(
          parentGatewayAddress,
          parentProvider
        )

        // measured 157421 - add some padding
        return isWeth ? BigNumber.from(190000) : BigNumber.from(160000)
      },
    }
  }

  /**
   * Withdraw tokens from child to parent chain
   * @param params
   * @returns
   */
  public async withdraw(
    params:
      | (OmitTyped<Erc20WithdrawParams, 'from'> & { childSigner: Signer })
      | ChildToParentTxReqAndSigner
  ): Promise<ChildContractTransaction> {
    if (!SignerProviderUtils.signerHasProvider(params.childSigner)) {
      throw new MissingProviderArbSdkError('childSigner')
    }
    await this.checkChildChain(params.childSigner)

    const withdrawalRequest = isChildToParentTransactionRequest<
      OmitTyped<Erc20WithdrawParams, 'from'> & { childSigner: Signer }
    >(params)
      ? params
      : await this.getWithdrawalRequest({
          ...params,
          from: await params.childSigner.getAddress(),
        })

    const tx = await params.childSigner.sendTransaction({
      ...withdrawalRequest.txRequest,
      ...params.overrides,
    })
    return ChildTransactionReceipt.monkeyPatchWait(tx)
  }

  /**
   * Checks if custom gateway has been registered
   * @param erc20L1Address
   * @param l1Provider
   * @param l2Provider
   * @returns
   */
  public async isCustomGatewayRegistered({
    erc20L1Address,
    l1Provider,
    l2Provider,
  }: {
    erc20L1Address: string
    l1Provider: Provider
    l2Provider: Provider
  }) {
    const tokenL2AddressFromL1GatewayRouter = await this.getL2ERC20Address(
      erc20L1Address,
      l1Provider
    )

    const l2GatewayAddressFromL2Router = await this.getL2GatewayAddress(
      erc20L1Address,
      l2Provider
    )

    const l2AddressFromL2Gateway = await L2ERC20Gateway__factory.connect(
      l2GatewayAddressFromL2Router,
      l2Provider
    ).calculateL2TokenAddress(erc20L1Address)

    return tokenL2AddressFromL1GatewayRouter === l2AddressFromL2Gateway
  }
}

/**
 * A token and gateway pair
 */
interface TokenAndGateway {
  tokenAddr: string
  gatewayAddr: string
}

/**
 * Admin functionality for the token bridge
 */
export class AdminErc20Bridger extends Erc20Bridger {
  private percentIncrease(num: BigNumber, increase: BigNumber): BigNumber {
    return num.add(num.mul(increase).div(100))
  }

  public getApproveGasTokenForCustomTokenRegistrationRequest(
    params: ProviderTokenApproveParams
  ): Required<Pick<TransactionRequest, 'to' | 'data' | 'value'>> {
    if (this.nativeTokenIsEth) {
      throw new Error('chain uses ETH as its native/gas token')
    }

    const iErc20Interface = ERC20__factory.createInterface()
    const data = iErc20Interface.encodeFunctionData('approve', [
      params.erc20ParentAddress,
      params.amount || Erc20Bridger.MAX_APPROVAL,
    ])

    return {
      data,
      value: BigNumber.from(0),
      to: this.nativeToken!,
    }
  }

  public async approveGasTokenForCustomTokenRegistration(
    params: ApproveParamsOrTxRequest
  ): Promise<ethers.ContractTransaction> {
    if (this.nativeTokenIsEth) {
      throw new Error('chain uses ETH as its native/gas token')
    }

    await this.checkParentChain(params.parentSigner)

    const approveGasTokenRequest = this.isApproveParams(params)
      ? this.getApproveGasTokenForCustomTokenRegistrationRequest({
          ...params,
          parentProvider: SignerProviderUtils.getProviderOrThrow(
            params.parentSigner
          ),
        })
      : params.txRequest

    return params.parentSigner.sendTransaction({
      ...approveGasTokenRequest,
      ...params.overrides,
    })
  }

  /**
   * Register a custom token on the Arbitrum bridge
   * See https://developer.offchainlabs.com/docs/bridging_assets#the-arbitrum-generic-custom-gateway for more details
   * @param parentTokenAddress Address of the already deployed parent token. Must inherit from https://developer.offchainlabs.com/docs/sol_contract_docs/md_docs/arb-bridge-peripherals/tokenbridge/ethereum/icustomtoken.
   * @param childTokenAddress Address of the already deployed child token. Must inherit from https://developer.offchainlabs.com/docs/sol_contract_docs/md_docs/arb-bridge-peripherals/tokenbridge/arbitrum/iarbtoken.
   * @param parentSigner The signer with the rights to call `registerTokenOnL2` on the parent token
   * @param childProvider Arbitrum rpc provider
   * @returns
   */
  public async registerCustomToken(
    parentTokenAddress: string,
    childTokenAddress: string,
    parentSigner: Signer,
    childProvider: Provider
  ): Promise<ParentContractTransaction> {
    if (!SignerProviderUtils.signerHasProvider(parentSigner)) {
      throw new MissingProviderArbSdkError('parentSigner')
    }
    await this.checkParentChain(parentSigner)
    await this.checkChildChain(childProvider)

    const parentProvider = parentSigner.provider!
    const l1SenderAddress = await parentSigner.getAddress()

    const parentToken = ICustomToken__factory.connect(
      parentTokenAddress,
      parentSigner
    )
    const childToken = IArbToken__factory.connect(
      childTokenAddress,
      childProvider
    )

    // sanity checks
    await parentToken.deployed()
    await childToken.deployed()

    if (!this.nativeTokenIsEth) {
      const nativeTokenContract = ERC20__factory.connect(
        this.nativeToken!,
        parentProvider
      )
      const allowance = await nativeTokenContract.allowance(
        l1SenderAddress,
        parentToken.address
      )

      const maxFeePerGasOnL2 = (await childProvider.getFeeData()).maxFeePerGas
      const maxFeePerGasOnL2WithBuffer = this.percentIncrease(
        maxFeePerGasOnL2!,
        BigNumber.from(500)
      )
      // hardcode gas limit to 60k
      const estimatedGasFee = BigNumber.from(60_000).mul(
        maxFeePerGasOnL2WithBuffer
      )

      if (allowance.lt(estimatedGasFee)) {
        throw new Error(
          `Insufficient allowance. Please increase spending for: owner - ${l1SenderAddress}, spender - ${parentToken.address}.`
        )
      }
    }

    const l1AddressFromL2 = await childToken.l1Address()
    if (l1AddressFromL2 !== parentTokenAddress) {
      throw new ArbSdkError(
        `L2 token does not have l1 address set. Set address: ${l1AddressFromL2}, expected address: ${parentTokenAddress}.`
      )
    }

    type GasParams = {
      maxSubmissionCost: BigNumber
      gasLimit: BigNumber
    }
    const from = await parentSigner.getAddress()
    const encodeFuncData = (
      setTokenGas: GasParams,
      setGatewayGas: GasParams,
      maxFeePerGas: BigNumber
    ) => {
      // if we set maxFeePerGas to be the error triggering param then it will
      // always trigger for the setToken call and never make it ti setGateways
      // so we here we just use the gas limit to trigger retryable data
      const doubleFeePerGas = maxFeePerGas.eq(
        RetryableDataTools.ErrorTriggeringParams.maxFeePerGas
      )
        ? RetryableDataTools.ErrorTriggeringParams.maxFeePerGas.mul(2)
        : maxFeePerGas
      const setTokenDeposit = setTokenGas.gasLimit
        .mul(doubleFeePerGas)
        .add(setTokenGas.maxSubmissionCost)
      const setGatewayDeposit = setGatewayGas.gasLimit
        .mul(doubleFeePerGas)
        .add(setGatewayGas.maxSubmissionCost)

      const data = parentToken.interface.encodeFunctionData(
        'registerTokenOnL2',
        [
          childTokenAddress,
          setTokenGas.maxSubmissionCost,
          setGatewayGas.maxSubmissionCost,
          setTokenGas.gasLimit,
          setGatewayGas.gasLimit,
          doubleFeePerGas,
          setTokenDeposit,
          setGatewayDeposit,
          l1SenderAddress,
        ]
      )

      return {
        data,
        value: setTokenDeposit.add(setGatewayDeposit),
        to: parentToken.address,
        from,
      }
    }

    const gEstimator = new ParentToChildMessageGasEstimator(childProvider)
    const setTokenEstimates2 = await gEstimator.populateFunctionParams(
      (params: OmitTyped<ParentToChildMessageGasParams, 'deposit'>) =>
        encodeFuncData(
          {
            gasLimit: params.gasLimit,
            maxSubmissionCost: params.maxSubmissionCost,
          },
          {
            gasLimit: RetryableDataTools.ErrorTriggeringParams.gasLimit,
            maxSubmissionCost: BigNumber.from(1),
          },
          params.maxFeePerGas
        ),
      parentProvider
    )

    const setGatewayEstimates2 = await gEstimator.populateFunctionParams(
      (params: OmitTyped<ParentToChildMessageGasParams, 'deposit'>) =>
        encodeFuncData(
          {
            gasLimit: setTokenEstimates2.estimates.gasLimit,
            maxSubmissionCost: setTokenEstimates2.estimates.maxSubmissionCost,
          },
          {
            gasLimit: params.gasLimit,
            maxSubmissionCost: params.maxSubmissionCost,
          },
          params.maxFeePerGas
        ),
      parentProvider
    )

    const registerTx = await parentSigner.sendTransaction({
      to: parentToken.address,
      data: setGatewayEstimates2.data,
      value: setGatewayEstimates2.value,
    })

    return ParentTransactionReceipt.monkeyPatchWait(registerTx)
  }

  /**
   * Get all the gateway set events on the Parent gateway router
   * @param parentProvider
   * @param customNetworkParentGatewayRouter
   * @returns
   */
  public async getParentGatewaySetEvents(
    parentProvider: Provider,
    filter: { fromBlock: BlockTag; toBlock: BlockTag }
  ): Promise<EventArgs<GatewaySetEvent>[]> {
    await this.checkParentChain(parentProvider)

    const parentGatewayRouterAddress =
      this.childChain.tokenBridge.l1GatewayRouter
    const eventFetcher = new EventFetcher(parentProvider)
    return (
      await eventFetcher.getEvents(
        L1GatewayRouter__factory,
        t => t.filters.GatewaySet(),
        { ...filter, address: parentGatewayRouterAddress }
      )
    ).map(a => a.event)
  }

  /**
   * Get all the gateway set events on the L2 gateway router
   * @param parentProvider
   * @param customNetworkParentGatewayRouter
   * @returns
   */
  public async getChildGatewaySetEvents(
    childProvider: Provider,
    filter: { fromBlock: BlockTag; toBlock: BlockTag },
    customNetworkL2GatewayRouter?: string
  ): Promise<EventArgs<GatewaySetEvent>[]> {
    if (this.childChain.isCustom && !customNetworkL2GatewayRouter) {
      throw new ArbSdkError(
        'Must supply customNetworkL2GatewayRouter for custom network '
      )
    }
    await this.checkChildChain(childProvider)

    const childGatewayRouterAddress =
      customNetworkL2GatewayRouter ||
      this.childChain.tokenBridge.l2GatewayRouter

    const eventFetcher = new EventFetcher(childProvider)
    return (
      await eventFetcher.getEvents(
        L2GatewayRouter__factory,
        t => t.filters.GatewaySet(),
        { ...filter, address: childGatewayRouterAddress }
      )
    ).map(a => a.event)
  }

  /**
   * Register the provided token addresses against the provided gateways
   * @param parentSigner
   * @param childProvider
   * @param tokenGateways
   * @returns
   */
  public async setGateways(
    parentSigner: Signer,
    childProvider: Provider,
    tokenGateways: TokenAndGateway[],
    options?: GasOverrides
  ): Promise<ParentContractCallTransaction> {
    if (!SignerProviderUtils.signerHasProvider(parentSigner)) {
      throw new MissingProviderArbSdkError('parentSigner')
    }
    await this.checkParentChain(parentSigner)
    await this.checkChildChain(childProvider)

    const from = await parentSigner.getAddress()

    const parentGatewayRouter = L1GatewayRouter__factory.connect(
      this.childChain.tokenBridge.l1GatewayRouter,
      parentSigner
    )

    const setGatewaysFunc = (
      params: OmitTyped<ParentToChildMessageGasParams, 'deposit'>
    ) => {
      return {
        data: parentGatewayRouter.interface.encodeFunctionData('setGateways', [
          tokenGateways.map(tG => tG.tokenAddr),
          tokenGateways.map(tG => tG.gatewayAddr),
          params.gasLimit,
          params.maxFeePerGas,
          params.maxSubmissionCost,
        ]),
        from,
        value: params.gasLimit
          .mul(params.maxFeePerGas)
          .add(params.maxSubmissionCost),
        to: parentGatewayRouter.address,
      }
    }
    const gEstimator = new ParentToChildMessageGasEstimator(childProvider)
    const estimates = await gEstimator.populateFunctionParams(
      setGatewaysFunc,
      parentSigner.provider,
      options
    )

    const res = await parentSigner.sendTransaction({
      to: estimates.to,
      data: estimates.data,
      value: estimates.estimates.deposit,
    })

    return ParentTransactionReceipt.monkeyPatchContractCallWait(res)
  }
}<|MERGE_RESOLUTION|>--- conflicted
+++ resolved
@@ -57,7 +57,7 @@
 import {
   EthDepositParams,
   EthWithdrawParams,
-  L1ToL2TxReqAndSigner,
+  ParentToChildTxReqAndSigner,
 } from './ethBridger'
 import { AssetBridger } from './assetBridger'
 import {
@@ -140,19 +140,12 @@
   erc20ParentAddress: string
 }
 
-<<<<<<< HEAD
-export type L1ToL2TxReqAndSignerProvider = L1ToL2TransactionRequest & {
-  l1Signer: Signer
-  l2Provider: Provider
-  overrides?: Overrides
-}
-=======
 export type ParentToChildTxReqAndSignerProvider =
   ParentToChildTransactionRequest & {
     parentSigner: Signer
+    childProvider: Provider
     overrides?: Overrides
   }
->>>>>>> 965c5035
 
 export type ChildToParentTxReqAndSigner = ChildToParentTransactionRequest & {
   childSigner: Signer
@@ -591,8 +584,8 @@
     }
   }
 
-  private getErc20L1AddressFromL1ToL2TxRequest(
-    txReq: L1ToL2TxReqAndSigner
+  private getErc20ParentAddressFromParentToChildTxRequest(
+    txReq: ParentToChildTxReqAndSigner
   ): string {
     const {
       txRequest: { data },
@@ -803,29 +796,23 @@
       )
     }
 
-<<<<<<< HEAD
-    const l1Provider = SignerProviderUtils.getProviderOrThrow(params.l1Signer)
+    const parentProvider = SignerProviderUtils.getProviderOrThrow(
+      params.parentSigner
+    )
 
     if (
       !this.isCustomGatewayRegistered({
-        erc20L1Address: isL1ToL2TransactionRequest(params)
-          ? this.getErc20L1AddressFromL1ToL2TxRequest(params)
-          : params.erc20L1Address,
-        l1Provider,
-        l2Provider: params.l2Provider,
+        erc20ParentAddress: isParentToChildTransactionRequest(params)
+          ? this.getErc20ParentAddressFromParentToChildTxRequest(params)
+          : params.erc20ParentAddress,
+        parentProvider,
+        childProvider: params.childProvider,
       })
     ) {
       throw new Error('Token not registered on the gateway')
     }
 
-    const tokenDeposit = isL1ToL2TransactionRequest(params)
-=======
-    const parentProvider = SignerProviderUtils.getProviderOrThrow(
-      params.parentSigner
-    )
-
     const tokenDeposit = isParentToChildTransactionRequest(params)
->>>>>>> 965c5035
       ? params
       : await this.getDepositRequest({
           ...params,
@@ -943,30 +930,28 @@
    * @returns
    */
   public async isCustomGatewayRegistered({
-    erc20L1Address,
-    l1Provider,
-    l2Provider,
+    erc20ParentAddress,
+    parentProvider,
+    childProvider,
   }: {
-    erc20L1Address: string
-    l1Provider: Provider
-    l2Provider: Provider
+    erc20ParentAddress: string
+    parentProvider: Provider
+    childProvider: Provider
   }) {
-    const tokenL2AddressFromL1GatewayRouter = await this.getL2ERC20Address(
-      erc20L1Address,
-      l1Provider
-    )
-
-    const l2GatewayAddressFromL2Router = await this.getL2GatewayAddress(
-      erc20L1Address,
-      l2Provider
-    )
-
-    const l2AddressFromL2Gateway = await L2ERC20Gateway__factory.connect(
-      l2GatewayAddressFromL2Router,
-      l2Provider
-    ).calculateL2TokenAddress(erc20L1Address)
-
-    return tokenL2AddressFromL1GatewayRouter === l2AddressFromL2Gateway
+    const tokenChildAddressFromParentGatewayRouter =
+      await this.getChildERC20Address(erc20ParentAddress, parentProvider)
+
+    const childGatewayAddressFromChildRouter =
+      await this.getChildGatewayAddress(erc20ParentAddress, childProvider)
+
+    const childAddressFromChildGateway = await L2ERC20Gateway__factory.connect(
+      childGatewayAddressFromChildRouter,
+      childProvider
+    ).calculateL2TokenAddress(erc20ParentAddress)
+
+    return (
+      tokenChildAddressFromParentGatewayRouter === childAddressFromChildGateway
+    )
   }
 }
 
