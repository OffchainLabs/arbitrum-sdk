/*
 * Copyright 2021, Offchain Labs, Inc.
 *
 * Licensed under the Apache License, Version 2.0 (the "License");
 * you may not use this file except in compliance with the License.
 * You may obtain a copy of the License at
 *
 *    http://www.apache.org/licenses/LICENSE-2.0
 *
 * Unless required by applicable law or agreed to in writing, software
 * distributed under the License is distributed on an "AS IS" BASIS,
 * WITHOUT WARRANTIES OR CONDITIONS OF ANY KIND, either express or implied.
 * See the License for the specific language governing permissions and
 * limitations under the License.
 */
/* eslint-env node */
'use strict'

import { Signer } from '@ethersproject/abstract-signer'
import {
  Provider,
  BlockTag,
  TransactionRequest,
} from '@ethersproject/abstract-provider'
import { PayableOverrides, Overrides } from '@ethersproject/contracts'
import { MaxUint256 } from '@ethersproject/constants'
import { ErrorCode, Logger } from '@ethersproject/logger'
import { BigNumber, BigNumberish, ethers, BytesLike, constants } from 'ethers'

import { L1GatewayRouter__factory } from '../abi/factories/L1GatewayRouter__factory'
import { L2GatewayRouter__factory } from '../abi/factories/L2GatewayRouter__factory'
import { L1WethGateway__factory } from '../abi/factories/L1WethGateway__factory'
import { L2ArbitrumGateway__factory } from '../abi/factories/L2ArbitrumGateway__factory'
import { ERC20__factory } from '../abi/factories/ERC20__factory'
import { ERC20 } from '../abi/ERC20'
import { L2GatewayToken__factory } from '../abi/factories/L2GatewayToken__factory'
import { L2GatewayToken } from '../abi/L2GatewayToken'
import { ICustomToken__factory } from '../abi/factories/ICustomToken__factory'
import { IArbToken__factory } from '../abi/factories/IArbToken__factory'

import { WithdrawalInitiatedEvent } from '../abi/L2ArbitrumGateway'
import { GatewaySetEvent } from '../abi/L1GatewayRouter'
import {
  GasOverrides,
  L1ToL2MessageGasEstimator,
} from '../message/L1ToL2MessageGasEstimator'
import { SignerProviderUtils } from '../dataEntities/signerOrProvider'
import { L2Network, getL2Network } from '../dataEntities/networks'
import { ArbSdkError, MissingProviderArbSdkError } from '../dataEntities/errors'
import { DISABLED_GATEWAY } from '../dataEntities/constants'
import { EventFetcher } from '../utils/eventFetcher'
import { EthDepositParams, EthWithdrawParams } from './ethBridger'
import { AssetBridger } from './assetBridger'
import {
  L1ContractCallTransaction,
  L1ContractTransaction,
  L1TransactionReceipt,
} from '../message/L1Transaction'
import {
  L2ContractTransaction,
  L2TransactionReceipt,
} from '../message/L2Transaction'
import {
  isL1ToL2TransactionRequest,
  isL2ToL1TransactionRequest,
  L1ToL2TransactionRequest,
  L2ToL1TransactionRequest,
} from '../dataEntities/transactionRequest'
import { defaultAbiCoder } from 'ethers/lib/utils'
import { OmitTyped, RequiredPick } from '../utils/types'
import { RetryableDataTools } from '../dataEntities/retryableData'
import { EventArgs } from '../dataEntities/event'
import { L1ToL2MessageGasParams } from '../message/L1ToL2MessageCreator'

export interface TokenApproveParams {
  /**
   * L1 address of the ERC20 token contract
   */
  erc20L1Address: string
  /**
   * Amount to approve. Defaults to max int.
   */
  amount?: BigNumber
  /**
   * Transaction overrides
   */
  overrides?: PayableOverrides
}

export interface Erc20DepositParams extends EthDepositParams {
  /**
   * An L2 provider
   */
  l2Provider: Provider
  /**
   * L1 address of the token ERC20 contract
   */
  erc20L1Address: string
  /**
   * L2 address of the entity receiving the funds. Defaults to the l1FromAddress
   */
  destinationAddress?: string
  /**
   * The maximum cost to be paid for submitting the transaction
   */
  maxSubmissionCost?: BigNumber
  /**
   * The address to return the any gas that was not spent on fees
   */
  excessFeeRefundAddress?: string
  /**
   * The address to refund the call value to in the event the retryable is cancelled, or expires
   */
  callValueRefundAddress?: string
  /**
   * Overrides for the retryable ticket parameters
   */
  retryableGasOverrides?: GasOverrides
  /**
   * Transaction overrides
   */
  overrides?: Overrides
}

export interface Erc20WithdrawParams extends EthWithdrawParams {
  /**
   * L1 address of the token ERC20 contract
   */
  erc20l1Address: string
}

export type L1ToL2TxReqAndSignerProvider = L1ToL2TransactionRequest & {
  l1Signer: Signer
  overrides?: Overrides
}

export type L2ToL1TxReqAndSigner = L2ToL1TransactionRequest & {
  l2Signer: Signer
  overrides?: Overrides
}

type SignerTokenApproveParams = TokenApproveParams & { l1Signer: Signer }
type ProviderTokenApproveParams = TokenApproveParams & { l1Provider: Provider }
export type ApproveParamsOrTxRequest =
  | SignerTokenApproveParams
  | {
      txRequest: Required<Pick<TransactionRequest, 'to' | 'data' | 'value'>>
      l1Signer: Signer
      overrides?: Overrides
    }

/**
 * The deposit request takes the same args as the actual deposit. Except we dont require a signer object
 * only a provider
 */
type DepositRequest = OmitTyped<
  Erc20DepositParams,
  'overrides' | 'l1Signer'
> & {
  l1Provider: Provider
  /**
   * Address that is depositing the assets
   */
  from: string
}

type DefaultedDepositRequest = RequiredPick<
  DepositRequest,
  'callValueRefundAddress' | 'excessFeeRefundAddress' | 'destinationAddress'
>

/**
 * Bridger for moving ERC20 tokens back and forth between L1 to L2
 */
export class Erc20Bridger extends AssetBridger<
  Erc20DepositParams | L1ToL2TxReqAndSignerProvider,
  OmitTyped<Erc20WithdrawParams, 'from'> | L2ToL1TransactionRequest
> {
  public static MAX_APPROVAL: BigNumber = MaxUint256
  public static MIN_CUSTOM_DEPOSIT_GAS_LIMIT = BigNumber.from(275000)

  /**
   * Bridger for moving ERC20 tokens back and forth between L1 to L2
   */
  public constructor(l2Network: L2Network) {
    super(l2Network)
  }

  /**
   * Instantiates a new Erc20Bridger from an L2 Provider
   * @param l2Provider
   * @returns
   */
  public static async fromProvider(l2Provider: Provider) {
    return new Erc20Bridger(await getL2Network(l2Provider))
  }

  /**
   * Get the address of the l1 gateway for this token
   * @param erc20L1Address
   * @param l1Provider
   * @returns
   */
  public async getL1GatewayAddress(
    erc20L1Address: string,
    l1Provider: Provider
  ): Promise<string> {
    await this.checkL1Network(l1Provider)

    return await L1GatewayRouter__factory.connect(
      this.l2Network.tokenBridge.l1GatewayRouter,
      l1Provider
    ).getGateway(erc20L1Address)
  }

  /**
   * Get the address of the l2 gateway for this token
   * @param erc20L1Address
   * @param l2Provider
   * @returns
   */
  public async getL2GatewayAddress(
    erc20L1Address: string,
    l2Provider: Provider
  ): Promise<string> {
    await this.checkL2Network(l2Provider)

    return await L2GatewayRouter__factory.connect(
      this.l2Network.tokenBridge.l2GatewayRouter,
      l2Provider
    ).getGateway(erc20L1Address)
  }

  /**
   * Creates a transaction request for approving the custom gas token to be spent by the relevant gateway on the parent chain
   * @param params
   */
  public async getApproveGasTokenRequest(
    params: ProviderTokenApproveParams
  ): Promise<Required<Pick<TransactionRequest, 'to' | 'data' | 'value'>>> {
    if (this.nativeTokenIsEth) {
      throw new Error('chain uses ETH as its native/gas token')
    }

    const txRequest = await this.getApproveTokenRequest(params)
    // just reuse the approve token request but direct it towards the native token contract
    return { ...txRequest, to: this.nativeToken! }
  }

  /**
   * Approves the custom gas token to be spent by the relevant gateway on the parent chain
   * @param params
   */
  public async approveGasToken(
    params: ApproveParamsOrTxRequest
  ): Promise<ethers.ContractTransaction> {
    if (this.nativeTokenIsEth) {
      throw new Error('chain uses ETH as its native/gas token')
    }

    await this.checkL1Network(params.l1Signer)

    const approveGasTokenRequest = this.isApproveParams(params)
      ? await this.getApproveGasTokenRequest({
          ...params,
          l1Provider: SignerProviderUtils.getProviderOrThrow(params.l1Signer),
        })
      : params.txRequest

    return params.l1Signer.sendTransaction({
      ...approveGasTokenRequest,
      ...params.overrides,
    })
  }

  /**
   * Get a tx request to approve tokens for deposit to the bridge.
   * The tokens will be approved for the relevant gateway.
   * @param params
   * @returns
   */
  public async getApproveTokenRequest(
    params: ProviderTokenApproveParams
  ): Promise<Required<Pick<TransactionRequest, 'to' | 'data' | 'value'>>> {
    // you approve tokens to the gateway that the router will use
    const gatewayAddress = await this.getL1GatewayAddress(
      params.erc20L1Address,
      SignerProviderUtils.getProviderOrThrow(params.l1Provider)
    )

    const iErc20Interface = ERC20__factory.createInterface()
    const data = iErc20Interface.encodeFunctionData('approve', [
      gatewayAddress,
      params.amount || Erc20Bridger.MAX_APPROVAL,
    ])

    return {
      to: params.erc20L1Address,
      data,
      value: BigNumber.from(0),
    }
  }

  private isApproveParams(
    params: ApproveParamsOrTxRequest
  ): params is SignerTokenApproveParams {
    return (params as SignerTokenApproveParams).erc20L1Address != undefined
  }

  /**
   * Approve tokens for deposit to the bridge. The tokens will be approved for the relevant gateway.
   * @param params
   * @returns
   */
  public async approveToken(
    params: ApproveParamsOrTxRequest
  ): Promise<ethers.ContractTransaction> {
    await this.checkL1Network(params.l1Signer)

    const approveRequest = this.isApproveParams(params)
      ? await this.getApproveTokenRequest({
          ...params,
          l1Provider: SignerProviderUtils.getProviderOrThrow(params.l1Signer),
        })
      : params.txRequest
    return await params.l1Signer.sendTransaction({
      ...approveRequest,
      ...params.overrides,
    })
  }

  /**
   * Get the L2 events created by a withdrawal
   * @param l2Provider
   * @param gatewayAddress
   * @param l1TokenAddress
   * @param fromAddress
   * @param filter
   * @returns
   */
  public async getL2WithdrawalEvents(
    l2Provider: Provider,
    gatewayAddress: string,
    filter: { fromBlock: BlockTag; toBlock: BlockTag },
    l1TokenAddress?: string,
    fromAddress?: string,
    toAddress?: string
  ): Promise<(EventArgs<WithdrawalInitiatedEvent> & { txHash: string })[]> {
    await this.checkL2Network(l2Provider)

    const eventFetcher = new EventFetcher(l2Provider)
    const events = (
      await eventFetcher.getEvents(
        L2ArbitrumGateway__factory,
        contract =>
          contract.filters.WithdrawalInitiated(
            null, // l1Token
            fromAddress || null, // _from
            toAddress || null // _to
          ),
        { ...filter, address: gatewayAddress }
      )
    ).map(a => ({ txHash: a.transactionHash, ...a.event }))

    return l1TokenAddress
      ? events.filter(
          log =>
            log.l1Token.toLocaleLowerCase() ===
            l1TokenAddress.toLocaleLowerCase()
        )
      : events
  }

  /**
   * Does the provided address look like a weth gateway
   * @param potentialWethGatewayAddress
   * @param l1Provider
   * @returns
   */
  private async looksLikeWethGateway(
    potentialWethGatewayAddress: string,
    l1Provider: Provider
  ) {
    try {
      const potentialWethGateway = L1WethGateway__factory.connect(
        potentialWethGatewayAddress,
        l1Provider
      )
      await potentialWethGateway.callStatic.l1Weth()
      return true
    } catch (err) {
      if (
        err instanceof Error &&
        (err as unknown as { code: ErrorCode }).code ===
          Logger.errors.CALL_EXCEPTION
      ) {
        return false
      } else {
        throw err
      }
    }
  }

  /**
   * Is this a known or unknown WETH gateway
   * @param gatewayAddress
   * @param l1Provider
   * @returns
   */
  private async isWethGateway(
    gatewayAddress: string,
    l1Provider: Provider
  ): Promise<boolean> {
    const wethAddress = this.l2Network.tokenBridge.l1WethGateway
    if (this.l2Network.isCustom) {
      // For custom network, we do an ad-hoc check to see if it's a WETH gateway
      if (await this.looksLikeWethGateway(gatewayAddress, l1Provider)) {
        return true
      }
      // ...otherwise we directly check it against the config file
    } else if (wethAddress === gatewayAddress) {
      return true
    }
    return false
  }

  /**
   * Get the L2 token contract at the provided address
   * Note: This function just returns a typed ethers object for the provided address, it doesnt
   * check the underlying form of the contract bytecode to see if it's an erc20, and doesn't ensure the validity
   * of any of the underlying functions on that contract.
   * @param l2Provider
   * @param l2TokenAddr
   * @returns
   */
  public getL2TokenContract(
    l2Provider: Provider,
    l2TokenAddr: string
  ): L2GatewayToken {
    return L2GatewayToken__factory.connect(l2TokenAddr, l2Provider)
  }

  /**
   * Get the L1 token contract at the provided address
   * Note: This function just returns a typed ethers object for the provided address, it doesnt
   * check the underlying form of the contract bytecode to see if it's an erc20, and doesn't ensure the validity
   * of any of the underlying functions on that contract.
   * @param l1Provider
   * @param l1TokenAddr
   * @returns
   */
  public getL1TokenContract(l1Provider: Provider, l1TokenAddr: string): ERC20 {
    return ERC20__factory.connect(l1TokenAddr, l1Provider)
  }

  /**
   * Get the corresponding L2 for the provided L1 token
   * @param erc20L1Address
   * @param l1Provider
   * @returns
   */
  public async getL2ERC20Address(
    erc20L1Address: string,
    l1Provider: Provider
  ): Promise<string> {
    await this.checkL1Network(l1Provider)

    const l1GatewayRouter = L1GatewayRouter__factory.connect(
      this.l2Network.tokenBridge.l1GatewayRouter,
      l1Provider
    )

    return await l1GatewayRouter.functions
      .calculateL2TokenAddress(erc20L1Address)
      .then(([res]) => res)
  }

  /**
   * Get the corresponding L1 for the provided L2 token
   * Validates the returned address against the l2 router to ensure it is correctly mapped to the provided erc20L2Address
   * @param erc20L2Address
   * @param l2Provider
   * @returns
   */
  public async getL1ERC20Address(
    erc20L2Address: string,
    l2Provider: Provider
  ): Promise<string> {
    await this.checkL2Network(l2Provider)

    // L2 WETH contract doesn't have the l1Address method on it
    if (
      erc20L2Address.toLowerCase() ===
      this.l2Network.tokenBridge.l2Weth.toLowerCase()
    ) {
      return this.l2Network.tokenBridge.l1Weth
    }

    const arbERC20 = L2GatewayToken__factory.connect(erc20L2Address, l2Provider)
    const l1Address = await arbERC20.functions.l1Address().then(([res]) => res)

    // check that this l1 address is indeed registered to this l2 token
    const l2GatewayRouter = L2GatewayRouter__factory.connect(
      this.l2Network.tokenBridge.l2GatewayRouter,
      l2Provider
    )

    const l2Address = await l2GatewayRouter.calculateL2TokenAddress(l1Address)
    if (l2Address.toLowerCase() !== erc20L2Address.toLowerCase()) {
      throw new ArbSdkError(
        `Unexpected l1 address. L1 address from token is not registered to the provided l2 address. ${l1Address} ${l2Address} ${erc20L2Address}`
      )
    }

    return l1Address
  }

  /**
   * Whether the token has been disabled on the router
   * @param l1TokenAddress
   * @param l1Provider
   * @returns
   */
  public async l1TokenIsDisabled(
    l1TokenAddress: string,
    l1Provider: Provider
  ): Promise<boolean> {
    await this.checkL1Network(l1Provider)

    const l1GatewayRouter = L1GatewayRouter__factory.connect(
      this.l2Network.tokenBridge.l1GatewayRouter,
      l1Provider
    )

    return (
      (await l1GatewayRouter.l1TokenToGateway(l1TokenAddress)) ===
      DISABLED_GATEWAY
    )
  }

  private applyDefaults<T extends DepositRequest>(
    params: T
  ): DefaultedDepositRequest {
    return {
      ...params,
      excessFeeRefundAddress: params.excessFeeRefundAddress || params.from,
      callValueRefundAddress: params.callValueRefundAddress || params.from,
      destinationAddress: params.destinationAddress || params.from,
    }
  }

  /**
   * Get the call value for the deposit transaction request
   * @param depositParams
   * @returns
   */
  private getDepositRequestCallValue(
    depositParams: OmitTyped<L1ToL2MessageGasParams, 'deposit'>
  ) {
    // the call value should be zero when paying with a custom gas token,
    // as the fee amount is packed inside the last parameter (`data`) of the call to `outboundTransfer`, see `getDepositRequestOutboundTransferDataParam`
    if (!this.nativeTokenIsEth) {
      return constants.Zero
    }

    // we dont include the l2 call value for token deposits because
    // they either have 0 call value, or their call value is withdrawn from
    // a contract by the gateway (weth). So in both of these cases the l2 call value
    // is not actually deposited in the value field
    return depositParams.gasLimit
      .mul(depositParams.maxFeePerGas)
      .add(depositParams.maxSubmissionCost)
  }

  /**
   * Get the `data` param for call to `outboundTransfer`
   * @param depositParams
   * @returns
   */
  private getDepositRequestOutboundTransferDataParam(
    depositParams: OmitTyped<L1ToL2MessageGasParams, 'deposit'>
  ) {
    if (!this.nativeTokenIsEth) {
      return defaultAbiCoder.encode(
        ['uint256', 'bytes', 'uint256'],
        [
          // maxSubmissionCost
          constants.Zero,
          // callHookData
          '0x',
          // nativeTokenTotalFee
          depositParams.gasLimit
            .mul(depositParams.maxFeePerGas)
            .add(depositParams.maxSubmissionCost), // will be zero
        ]
      )
    }

    return defaultAbiCoder.encode(
      ['uint256', 'bytes'],
      [
        // maxSubmissionCost
        depositParams.maxSubmissionCost,
        // callHookData
        '0x',
      ]
    )
  }

  /**
   * Get the arguments for calling the deposit function
   * @param params
   * @returns
   */
  public async getDepositRequest(
    params: DepositRequest
  ): Promise<L1ToL2TransactionRequest> {
    await this.checkL1Network(params.l1Provider)
    await this.checkL2Network(params.l2Provider)
    const defaultedParams = this.applyDefaults(params)
    const {
      amount,
      destinationAddress,
      erc20L1Address,
      l1Provider,
      l2Provider,
      retryableGasOverrides,
    } = defaultedParams

    const l1GatewayAddress = await this.getL1GatewayAddress(
      erc20L1Address,
      l1Provider
    )
    let tokenGasOverrides: GasOverrides | undefined = retryableGasOverrides

    // we also add a hardcoded minimum gas limit for custom gateway deposits
    if (l1GatewayAddress === this.l2Network.tokenBridge.l1CustomGateway) {
      if (!tokenGasOverrides) tokenGasOverrides = {}
      if (!tokenGasOverrides.gasLimit) tokenGasOverrides.gasLimit = {}
      if (!tokenGasOverrides.gasLimit.min) {
        tokenGasOverrides.gasLimit.min =
          Erc20Bridger.MIN_CUSTOM_DEPOSIT_GAS_LIMIT
      }
    }

    const depositFunc = (
      depositParams: OmitTyped<L1ToL2MessageGasParams, 'deposit'>
    ) => {
<<<<<<< HEAD
=======
      depositParams.maxSubmissionCost =
        params.maxSubmissionCost || depositParams.maxSubmissionCost

      const innerData = defaultAbiCoder.encode(
        ['uint256', 'bytes'],
        [depositParams.maxSubmissionCost, '0x']
      )
>>>>>>> 2979308c
      const iGatewayRouter = L1GatewayRouter__factory.createInterface()

      const functionData =
        defaultedParams.excessFeeRefundAddress !== defaultedParams.from
          ? iGatewayRouter.encodeFunctionData('outboundTransferCustomRefund', [
              erc20L1Address,
              defaultedParams.excessFeeRefundAddress,
              destinationAddress,
              amount,
              depositParams.gasLimit,
              depositParams.maxFeePerGas,
              innerData,
            ])
          : iGatewayRouter.encodeFunctionData('outboundTransfer', [
              erc20L1Address,
              destinationAddress,
              amount,
              depositParams.gasLimit,
              depositParams.maxFeePerGas,
              innerData,
            ])

      return {
<<<<<<< HEAD
        data: iGatewayRouter.encodeFunctionData('outboundTransfer', [
          erc20L1Address,
          destinationAddress,
          amount,
          depositParams.gasLimit,
          depositParams.maxFeePerGas,
          this.getDepositRequestOutboundTransferDataParam(depositParams),
        ]),
=======
        data: functionData,
>>>>>>> 2979308c
        to: this.l2Network.tokenBridge.l1GatewayRouter,
        from: defaultedParams.from,
        value: this.getDepositRequestCallValue(depositParams),
      }
    }

    const gasEstimator = new L1ToL2MessageGasEstimator(l2Provider)
    const estimates = await gasEstimator.populateFunctionParams(
      depositFunc,
      l1Provider,
      tokenGasOverrides
    )

    return {
      txRequest: {
        to: this.l2Network.tokenBridge.l1GatewayRouter,
        data: estimates.data,
        value: estimates.value,
        from: params.from,
      },
      retryableData: {
        ...estimates.retryable,
        ...estimates.estimates,
      },
      isValid: async () => {
        const reEstimates = await gasEstimator.populateFunctionParams(
          depositFunc,
          l1Provider,
          tokenGasOverrides
        )
        return L1ToL2MessageGasEstimator.isValid(
          estimates.estimates,
          reEstimates.estimates
        )
      },
    }
  }

  /**
   * Execute a token deposit from L1 to L2
   * @param params
   * @returns
   */
  public async deposit(
    params: Erc20DepositParams | L1ToL2TxReqAndSignerProvider
  ): Promise<L1ContractCallTransaction> {
    await this.checkL1Network(params.l1Signer)

    // Although the types prevent should alert callers that value is not
    // a valid override, it is possible that they pass it in anyway as it's a common override
    // We do a safety check here
    if ((params.overrides as PayableOverrides | undefined)?.value) {
      throw new ArbSdkError(
        'L1 call value should be set through l1CallValue param'
      )
    }

    const l1Provider = SignerProviderUtils.getProviderOrThrow(params.l1Signer)
    const tokenDeposit = isL1ToL2TransactionRequest(params)
      ? params
      : await this.getDepositRequest({
          ...params,
          l1Provider,
          from: await params.l1Signer.getAddress(),
        })

    const tx = await params.l1Signer.sendTransaction({
      ...tokenDeposit.txRequest,
      ...params.overrides,
    })

    return L1TransactionReceipt.monkeyPatchContractCallWait(tx)
  }

  /**
   * Get the arguments for calling the token withdrawal function
   * @param params
   * @returns
   */
  public async getWithdrawalRequest(
    params: Erc20WithdrawParams
  ): Promise<L2ToL1TransactionRequest> {
    const to = params.destinationAddress

    const routerInterface = L2GatewayRouter__factory.createInterface()
    const functionData =
      // we need to do this since typechain doesnt seem to correctly create
      // encodeFunctionData for functions with overrides
      (
        routerInterface as unknown as {
          encodeFunctionData(
            functionFragment: 'outboundTransfer(address,address,uint256,bytes)',
            values: [string, string, BigNumberish, BytesLike]
          ): string
        }
      ).encodeFunctionData('outboundTransfer(address,address,uint256,bytes)', [
        params.erc20l1Address,
        to,
        params.amount,
        '0x',
      ])

    return {
      txRequest: {
        data: functionData,
        to: this.l2Network.tokenBridge.l2GatewayRouter,
        value: BigNumber.from(0),
        from: params.from,
      },
      // we make this async and expect a provider since we
      // in the future we want to do proper estimation here
      /* eslint-disable @typescript-eslint/no-unused-vars */
      estimateL1GasLimit: async (l1Provider: Provider) => {
        if (!this.nativeTokenIsEth) {
          // measured 172867 - add some padding
          return BigNumber.from(200000)
        }

        const l1GatewayAddress = await this.getL1GatewayAddress(
          params.erc20l1Address,
          l1Provider
        )

        // The WETH gateway is the only deposit that requires callvalue in the L2 user-tx (i.e., the recently un-wrapped ETH)
        // Here we check if this is a WETH deposit, and include the callvalue for the gas estimate query if so
        const isWeth = await this.isWethGateway(l1GatewayAddress, l1Provider)

        // measured 157421 - add some padding
        return isWeth ? BigNumber.from(190000) : BigNumber.from(160000)
      },
    }
  }

  /**
   * Withdraw tokens from L2 to L1
   * @param params
   * @returns
   */
  public async withdraw(
    params:
      | (OmitTyped<Erc20WithdrawParams, 'from'> & { l2Signer: Signer })
      | L2ToL1TxReqAndSigner
  ): Promise<L2ContractTransaction> {
    if (!SignerProviderUtils.signerHasProvider(params.l2Signer)) {
      throw new MissingProviderArbSdkError('l2Signer')
    }
    await this.checkL2Network(params.l2Signer)

    const withdrawalRequest = isL2ToL1TransactionRequest<
      OmitTyped<Erc20WithdrawParams, 'from'> & { l2Signer: Signer }
    >(params)
      ? params
      : await this.getWithdrawalRequest({
          ...params,
          from: await params.l2Signer.getAddress(),
        })

    const tx = await params.l2Signer.sendTransaction({
      ...withdrawalRequest.txRequest,
      ...params.overrides,
    })
    return L2TransactionReceipt.monkeyPatchWait(tx)
  }
}

/**
 * A token and gateway pair
 */
interface TokenAndGateway {
  tokenAddr: string
  gatewayAddr: string
}

/**
 * Admin functionality for the token bridge
 */
export class AdminErc20Bridger extends Erc20Bridger {
  /**
   * Register a custom token on the Arbitrum bridge
   * See https://developer.offchainlabs.com/docs/bridging_assets#the-arbitrum-generic-custom-gateway for more details
   * @param l1TokenAddress Address of the already deployed l1 token. Must inherit from https://developer.offchainlabs.com/docs/sol_contract_docs/md_docs/arb-bridge-peripherals/tokenbridge/ethereum/icustomtoken.
   * @param l2TokenAddress Address of the already deployed l2 token. Must inherit from https://developer.offchainlabs.com/docs/sol_contract_docs/md_docs/arb-bridge-peripherals/tokenbridge/arbitrum/iarbtoken.
   * @param l1Signer The signer with the rights to call registerTokenOnL2 on the l1 token
   * @param l2Provider Arbitrum rpc provider
   * @returns
   */
  public async registerCustomToken(
    l1TokenAddress: string,
    l2TokenAddress: string,
    l1Signer: Signer,
    l2Provider: Provider
  ): Promise<L1ContractTransaction> {
    if (!SignerProviderUtils.signerHasProvider(l1Signer)) {
      throw new MissingProviderArbSdkError('l1Signer')
    }
    await this.checkL1Network(l1Signer)
    await this.checkL2Network(l2Provider)

    const l1SenderAddress = await l1Signer.getAddress()

    const l1Token = ICustomToken__factory.connect(l1TokenAddress, l1Signer)
    const l2Token = IArbToken__factory.connect(l2TokenAddress, l2Provider)

    // sanity checks
    await l1Token.deployed()
    await l2Token.deployed()

    const l1AddressFromL2 = await l2Token.l1Address()
    if (l1AddressFromL2 !== l1TokenAddress) {
      throw new ArbSdkError(
        `L2 token does not have l1 address set. Set address: ${l1AddressFromL2}, expected address: ${l1TokenAddress}.`
      )
    }

    type GasParams = {
      maxSubmissionCost: BigNumber
      gasLimit: BigNumber
    }
    const from = await l1Signer.getAddress()
    const encodeFuncData = (
      setTokenGas: GasParams,
      setGatewayGas: GasParams,
      maxFeePerGas: BigNumber
    ) => {
      // if we set maxFeePerGas to be the error triggering param then it will
      // always trigger for the setToken call and never make it ti setGateways
      // so we here we just use the gas limit to trigger retryable data
      const doubleFeePerGas = maxFeePerGas.eq(
        RetryableDataTools.ErrorTriggeringParams.maxFeePerGas
      )
        ? RetryableDataTools.ErrorTriggeringParams.maxFeePerGas.mul(2)
        : maxFeePerGas
      const setTokenDeposit = setTokenGas.gasLimit
        .mul(doubleFeePerGas)
        .add(setTokenGas.maxSubmissionCost)
      const setGatewayDeposit = setGatewayGas.gasLimit
        .mul(doubleFeePerGas)
        .add(setGatewayGas.maxSubmissionCost)

      const data = l1Token.interface.encodeFunctionData('registerTokenOnL2', [
        l2TokenAddress,
        setTokenGas.maxSubmissionCost,
        setGatewayGas.maxSubmissionCost,
        setTokenGas.gasLimit,
        setGatewayGas.gasLimit,
        doubleFeePerGas,
        setTokenDeposit,
        setGatewayDeposit,
        l1SenderAddress,
      ])

      return {
        data,
        value: setTokenDeposit.add(setGatewayDeposit),
        to: l1Token.address,
        from,
      }
    }

    const l1Provider = l1Signer.provider!
    const gEstimator = new L1ToL2MessageGasEstimator(l2Provider)
    const setTokenEstimates2 = await gEstimator.populateFunctionParams(
      (params: OmitTyped<L1ToL2MessageGasParams, 'deposit'>) =>
        encodeFuncData(
          {
            gasLimit: params.gasLimit,
            maxSubmissionCost: params.maxSubmissionCost,
          },
          {
            gasLimit: RetryableDataTools.ErrorTriggeringParams.gasLimit,
            maxSubmissionCost: BigNumber.from(1),
          },
          params.maxFeePerGas
        ),
      l1Provider
    )

    const setGatewayEstimates2 = await gEstimator.populateFunctionParams(
      (params: OmitTyped<L1ToL2MessageGasParams, 'deposit'>) =>
        encodeFuncData(
          {
            gasLimit: setTokenEstimates2.estimates.gasLimit,
            maxSubmissionCost: setTokenEstimates2.estimates.maxSubmissionCost,
          },
          {
            gasLimit: params.gasLimit,
            maxSubmissionCost: params.maxSubmissionCost,
          },
          params.maxFeePerGas
        ),
      l1Provider
    )

    const registerTx = await l1Signer.sendTransaction({
      to: l1Token.address,
      data: setGatewayEstimates2.data,
      value: setGatewayEstimates2.value,
    })

    return L1TransactionReceipt.monkeyPatchWait(registerTx)
  }

  /**
   * Get all the gateway set events on the L1 gateway router
   * @param l1Provider
   * @param customNetworkL1GatewayRouter
   * @returns
   */
  public async getL1GatewaySetEvents(
    l1Provider: Provider,
    filter: { fromBlock: BlockTag; toBlock: BlockTag }
  ): Promise<EventArgs<GatewaySetEvent>[]> {
    await this.checkL1Network(l1Provider)

    const l1GatewayRouterAddress = this.l2Network.tokenBridge.l1GatewayRouter
    const eventFetcher = new EventFetcher(l1Provider)
    return (
      await eventFetcher.getEvents(
        L1GatewayRouter__factory,
        t => t.filters.GatewaySet(),
        { ...filter, address: l1GatewayRouterAddress }
      )
    ).map(a => a.event)
  }

  /**
   * Get all the gateway set events on the L2 gateway router
   * @param l1Provider
   * @param customNetworkL1GatewayRouter
   * @returns
   */
  public async getL2GatewaySetEvents(
    l2Provider: Provider,
    filter: { fromBlock: BlockTag; toBlock: BlockTag },
    customNetworkL2GatewayRouter?: string
  ): Promise<EventArgs<GatewaySetEvent>[]> {
    if (this.l2Network.isCustom && !customNetworkL2GatewayRouter) {
      throw new ArbSdkError(
        'Must supply customNetworkL2GatewayRouter for custom network '
      )
    }
    await this.checkL2Network(l2Provider)

    const l2GatewayRouterAddress =
      customNetworkL2GatewayRouter || this.l2Network.tokenBridge.l2GatewayRouter

    const eventFetcher = new EventFetcher(l2Provider)
    return (
      await eventFetcher.getEvents(
        L1GatewayRouter__factory,
        t => t.filters.GatewaySet(),
        { ...filter, address: l2GatewayRouterAddress }
      )
    ).map(a => a.event)
  }

  /**
   * Register the provided token addresses against the provided gateways
   * @param l1Signer
   * @param l2Provider
   * @param tokenGateways
   * @returns
   */
  public async setGateways(
    l1Signer: Signer,
    l2Provider: Provider,
    tokenGateways: TokenAndGateway[],
    options?: GasOverrides
  ): Promise<L1ContractCallTransaction> {
    if (!SignerProviderUtils.signerHasProvider(l1Signer)) {
      throw new MissingProviderArbSdkError('l1Signer')
    }
    await this.checkL1Network(l1Signer)
    await this.checkL2Network(l2Provider)

    const from = await l1Signer.getAddress()

    const l1GatewayRouter = L1GatewayRouter__factory.connect(
      this.l2Network.tokenBridge.l1GatewayRouter,
      l1Signer
    )

    const setGatewaysFunc = (
      params: OmitTyped<L1ToL2MessageGasParams, 'deposit'>
    ) => {
      return {
        data: l1GatewayRouter.interface.encodeFunctionData('setGateways', [
          tokenGateways.map(tG => tG.tokenAddr),
          tokenGateways.map(tG => tG.gatewayAddr),
          params.gasLimit,
          params.maxFeePerGas,
          params.maxSubmissionCost,
        ]),
        from,
        value: params.gasLimit
          .mul(params.maxFeePerGas)
          .add(params.maxSubmissionCost),
        to: l1GatewayRouter.address,
      }
    }
    const gEstimator = new L1ToL2MessageGasEstimator(l2Provider)
    const estimates = await gEstimator.populateFunctionParams(
      setGatewaysFunc,
      l1Signer.provider,
      options
    )

    const res = await l1Signer.sendTransaction({
      to: estimates.to,
      data: estimates.data,
      value: estimates.estimates.deposit,
    })

    return L1TransactionReceipt.monkeyPatchContractCallWait(res)
  }
}<|MERGE_RESOLUTION|>--- conflicted
+++ resolved
@@ -646,16 +646,9 @@
     const depositFunc = (
       depositParams: OmitTyped<L1ToL2MessageGasParams, 'deposit'>
     ) => {
-<<<<<<< HEAD
-=======
       depositParams.maxSubmissionCost =
         params.maxSubmissionCost || depositParams.maxSubmissionCost
 
-      const innerData = defaultAbiCoder.encode(
-        ['uint256', 'bytes'],
-        [depositParams.maxSubmissionCost, '0x']
-      )
->>>>>>> 2979308c
       const iGatewayRouter = L1GatewayRouter__factory.createInterface()
 
       const functionData =
@@ -667,7 +660,7 @@
               amount,
               depositParams.gasLimit,
               depositParams.maxFeePerGas,
-              innerData,
+              this.getDepositRequestOutboundTransferDataParam(depositParams),
             ])
           : iGatewayRouter.encodeFunctionData('outboundTransfer', [
               erc20L1Address,
@@ -675,22 +668,11 @@
               amount,
               depositParams.gasLimit,
               depositParams.maxFeePerGas,
-              innerData,
+              this.getDepositRequestOutboundTransferDataParam(depositParams),
             ])
 
       return {
-<<<<<<< HEAD
-        data: iGatewayRouter.encodeFunctionData('outboundTransfer', [
-          erc20L1Address,
-          destinationAddress,
-          amount,
-          depositParams.gasLimit,
-          depositParams.maxFeePerGas,
-          this.getDepositRequestOutboundTransferDataParam(depositParams),
-        ]),
-=======
         data: functionData,
->>>>>>> 2979308c
         to: this.l2Network.tokenBridge.l1GatewayRouter,
         from: defaultedParams.from,
         value: this.getDepositRequestCallValue(depositParams),
