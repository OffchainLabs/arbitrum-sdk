--- conflicted
+++ resolved
@@ -75,17 +75,12 @@
 import { OmitTyped, RequiredPick } from '../utils/types'
 import { RetryableDataTools } from '../dataEntities/retryableData'
 import { EventArgs } from '../dataEntities/event'
-<<<<<<< HEAD
 import { ParentToChildMessageGasParams } from '../message/ParentToChildMessageCreator'
-import { isArbitrumChain } from '../utils/lib'
-=======
-import { L1ToL2MessageGasParams } from '../message/L1ToL2MessageCreator'
 import {
   getNativeTokenDecimals,
   isArbitrumChain,
   scaleToNativeTokenDecimals,
 } from '../utils/lib'
->>>>>>> 647d341f
 import { L2ERC20Gateway__factory } from '../abi/factories/L2ERC20Gateway__factory'
 import { getErc20ParentAddressFromParentToChildTxRequest } from '../utils/calldata'
 
@@ -619,12 +614,8 @@
    * @returns
    */
   private getDepositRequestOutboundTransferInnerData(
-<<<<<<< HEAD
-    depositParams: OmitTyped<ParentToChildMessageGasParams, 'deposit'>
-=======
-    depositParams: OmitTyped<L1ToL2MessageGasParams, 'deposit'>,
+    depositParams: OmitTyped<ParentToChildMessageGasParams, 'deposit'>,
     decimals: number
->>>>>>> 647d341f
   ) {
     if (!this.nativeTokenIsEth) {
       return defaultAbiCoder.encode(
@@ -694,8 +685,8 @@
     }
 
     const decimals = await getNativeTokenDecimals({
-      l1Provider,
-      l2Network: this.l2Network,
+      l1Provider: parentProvider,
+      l2Network: this.childNetwork,
     })
 
     const depositFunc = (
@@ -1105,8 +1096,8 @@
     }
 
     const nativeTokenDecimals = await getNativeTokenDecimals({
-      l1Provider,
-      l2Network: this.l2Network,
+      l1Provider: parentProvider,
+      l2Network: this.childNetwork,
     })
 
     type GasParams = {
@@ -1134,7 +1125,6 @@
         .mul(doubleFeePerGas)
         .add(setGatewayGas.maxSubmissionCost)
 
-<<<<<<< HEAD
       const data = parentToken.interface.encodeFunctionData(
         'registerTokenOnL2',
         [
@@ -1144,42 +1134,24 @@
           setTokenGas.gasLimit,
           setGatewayGas.gasLimit,
           doubleFeePerGas,
-          setTokenDeposit,
-          setGatewayDeposit,
+          scaleToNativeTokenDecimals({
+            amount: setTokenDeposit,
+            decimals: nativeTokenDecimals,
+          }),
+          scaleToNativeTokenDecimals({
+            amount: setGatewayDeposit,
+            decimals: nativeTokenDecimals,
+          }),
           parentSenderAddress,
         ]
       )
-
-      return {
-        data,
-        value: setTokenDeposit.add(setGatewayDeposit),
-        to: parentToken.address,
-=======
-      const data = l1Token.interface.encodeFunctionData('registerTokenOnL2', [
-        l2TokenAddress,
-        setTokenGas.maxSubmissionCost,
-        setGatewayGas.maxSubmissionCost,
-        setTokenGas.gasLimit,
-        setGatewayGas.gasLimit,
-        doubleFeePerGas,
-        scaleToNativeTokenDecimals({
-          amount: setTokenDeposit,
-          decimals: nativeTokenDecimals,
-        }),
-        scaleToNativeTokenDecimals({
-          amount: setGatewayDeposit,
-          decimals: nativeTokenDecimals,
-        }),
-        l1SenderAddress,
-      ])
 
       return {
         data,
         value: this.nativeTokenIsEth
           ? setTokenDeposit.add(setGatewayDeposit)
           : BigNumber.from(0),
-        to: l1Token.address,
->>>>>>> 647d341f
+        to: parentToken.address,
         from,
       }
     }
