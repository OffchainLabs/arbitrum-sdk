/*
 * Copyright 2021, Offchain Labs, Inc.
 *
 * Licensed under the Apache License, Version 2.0 (the "License");
 * you may not use this file except in compliance with the License.
 * You may obtain a copy of the License at
 *
 *    http://www.apache.org/licenses/LICENSE-2.0
 *
 * Unless required by applicable law or agreed to in writing, software
 * distributed under the License is distributed on an "AS IS" BASIS,
 * WITHOUT WARRANTIES OR CONDITIONS OF ANY KIND, either express or implied.
 * See the License for the specific language governing permissions and
 * limitations under the License.
 */
/* eslint-env node */
'use strict'

import { Signer } from '@ethersproject/abstract-signer'
import {
  Provider,
  BlockTag,
  TransactionRequest,
} from '@ethersproject/abstract-provider'
import { PayableOverrides, Overrides } from '@ethersproject/contracts'
import { MaxUint256 } from '@ethersproject/constants'
import { ErrorCode, Logger } from '@ethersproject/logger'
import { BigNumber, BigNumberish, ethers, BytesLike, constants } from 'ethers'

import { L1GatewayRouter__factory } from '../abi/factories/L1GatewayRouter__factory'
import { L2GatewayRouter__factory } from '../abi/factories/L2GatewayRouter__factory'
import { L1WethGateway__factory } from '../abi/factories/L1WethGateway__factory'
import { L2ArbitrumGateway__factory } from '../abi/factories/L2ArbitrumGateway__factory'
import { ERC20__factory } from '../abi/factories/ERC20__factory'
import { ERC20 } from '../abi/ERC20'
import { L2GatewayToken__factory } from '../abi/factories/L2GatewayToken__factory'
import { L2GatewayToken } from '../abi/L2GatewayToken'
import { ICustomToken__factory } from '../abi/factories/ICustomToken__factory'
import { IArbToken__factory } from '../abi/factories/IArbToken__factory'

import { WithdrawalInitiatedEvent } from '../abi/L2ArbitrumGateway'
import { GatewaySetEvent } from '../abi/L1GatewayRouter'
import {
  GasOverrides,
  ParentToChildMessageGasEstimator,
} from '../message/ParentToChildMessageGasEstimator'
import { SignerProviderUtils } from '../dataEntities/signerOrProvider'
import {
  ArbitrumNetwork,
<<<<<<< HEAD
  ArbitrumNetworkWithTokenBridge,
  assertHasTokenBridge,
=======
  TokenBridge,
  assertArbitrumNetworkHasTokenBridge,
>>>>>>> c421573a
  getArbitrumNetwork,
} from '../dataEntities/networks'
import { ArbSdkError, MissingProviderArbSdkError } from '../dataEntities/errors'
import { DISABLED_GATEWAY } from '../dataEntities/constants'
import { EventFetcher } from '../utils/eventFetcher'
import { EthDepositParams, EthWithdrawParams } from './ethBridger'
import { AssetBridger } from './assetBridger'
import {
  ParentContractCallTransaction,
  ParentContractTransaction,
  ParentTransactionReceipt,
} from '../message/ParentTransaction'
import {
  ChildContractTransaction,
  ChildTransactionReceipt,
} from '../message/ChildTransaction'
import {
  isParentToChildTransactionRequest,
  isChildToParentTransactionRequest,
  ChildToParentTransactionRequest,
  ParentToChildTransactionRequest,
} from '../dataEntities/transactionRequest'
import { defaultAbiCoder } from 'ethers/lib/utils'
import { OmitTyped, RequiredPick } from '../utils/types'
import { RetryableDataTools } from '../dataEntities/retryableData'
import { EventArgs } from '../dataEntities/event'
import { ParentToChildMessageGasParams } from '../message/ParentToChildMessageCreator'
import { isArbitrumChain } from '../utils/lib'

export interface TokenApproveParams {
  /**
   * Parent chain address of the ERC20 token contract
   */
  erc20ParentAddress: string
  /**
   * Amount to approve. Defaults to max int.
   */
  amount?: BigNumber
  /**
   * Transaction overrides
   */
  overrides?: PayableOverrides
}

export interface Erc20DepositParams extends EthDepositParams {
  /**
   * A child provider
   */
  childProvider: Provider
  /**
   * Parent chain address of the token ERC20 contract
   */
  erc20ParentAddress: string
  /**
   * Child chain address of the entity receiving the funds. Defaults to the l1FromAddress
   */
  destinationAddress?: string
  /**
   * The maximum cost to be paid for submitting the transaction
   */
  maxSubmissionCost?: BigNumber
  /**
   * The address to return the any gas that was not spent on fees
   */
  excessFeeRefundAddress?: string
  /**
   * The address to refund the call value to in the event the retryable is cancelled, or expires
   */
  callValueRefundAddress?: string
  /**
   * Overrides for the retryable ticket parameters
   */
  retryableGasOverrides?: GasOverrides
  /**
   * Transaction overrides
   */
  overrides?: Overrides
}

export interface Erc20WithdrawParams extends EthWithdrawParams {
  /**
   * Parent chain address of the token ERC20 contract
   */
  erc20ParentAddress: string
}

export type ParentToChildTxReqAndSignerProvider =
  ParentToChildTransactionRequest & {
    parentSigner: Signer
    overrides?: Overrides
  }

export type ChildToParentTxReqAndSigner = ChildToParentTransactionRequest & {
  childSigner: Signer
  overrides?: Overrides
}

type SignerTokenApproveParams = TokenApproveParams & { parentSigner: Signer }
type ProviderTokenApproveParams = TokenApproveParams & {
  parentProvider: Provider
}
export type ApproveParamsOrTxRequest =
  | SignerTokenApproveParams
  | {
      txRequest: Required<Pick<TransactionRequest, 'to' | 'data' | 'value'>>
      parentSigner: Signer
      overrides?: Overrides
    }

/**
 * The deposit request takes the same args as the actual deposit. Except we don't require a signer object
 * only a provider
 */
type DepositRequest = OmitTyped<
  Erc20DepositParams,
  'overrides' | 'parentSigner'
> & {
  parentProvider: Provider
  /**
   * Address that is depositing the assets
   */
  from: string
}

type DefaultedDepositRequest = RequiredPick<
  DepositRequest,
  'callValueRefundAddress' | 'excessFeeRefundAddress' | 'destinationAddress'
>

/**
 * Bridger for moving ERC20 tokens back and forth between parent-to-child
 */
export class Erc20Bridger extends AssetBridger<
  Erc20DepositParams | ParentToChildTxReqAndSignerProvider,
  OmitTyped<Erc20WithdrawParams, 'from'> | ChildToParentTransactionRequest
> {
  public static MAX_APPROVAL: BigNumber = MaxUint256
  public static MIN_CUSTOM_DEPOSIT_GAS_LIMIT = BigNumber.from(275000)

<<<<<<< HEAD
  public readonly childChain: ArbitrumNetworkWithTokenBridge
=======
  public readonly childChain: ArbitrumNetwork & {
    tokenBridge: TokenBridge
  }
>>>>>>> c421573a

  /**
   * Bridger for moving ERC20 tokens back and forth between parent-to-child
   */
  public constructor(childChain: ArbitrumNetwork) {
    super(childChain)
<<<<<<< HEAD
    assertHasTokenBridge(childChain)
=======
    assertArbitrumNetworkHasTokenBridge(childChain)
>>>>>>> c421573a
    this.childChain = childChain
  }

  /**
   * Instantiates a new Erc20Bridger from a child provider
   * @param childProvider
   * @returns
   */
  public static async fromProvider(childProvider: Provider) {
    return new Erc20Bridger(await getArbitrumNetwork(childProvider))
  }

  /**
   * Get the address of the parent gateway for this token
   * @param erc20ParentAddress
   * @param parentProvider
   * @returns
   */
  public async getParentGatewayAddress(
    erc20ParentAddress: string,
    parentProvider: Provider
  ): Promise<string> {
    await this.checkParentChain(parentProvider)

    return await L1GatewayRouter__factory.connect(
      this.childChain.tokenBridge.l1GatewayRouter,
      parentProvider
    ).getGateway(erc20ParentAddress)
  }

  /**
   * Get the address of the child gateway for this token
   * @param erc20ParentAddress
   * @param childProvider
   * @returns
   */
  public async getChildGatewayAddress(
    erc20ParentAddress: string,
    childProvider: Provider
  ): Promise<string> {
    await this.checkChildChain(childProvider)

    return await L2GatewayRouter__factory.connect(
      this.childChain.tokenBridge.l2GatewayRouter,
      childProvider
    ).getGateway(erc20ParentAddress)
  }

  /**
   * Creates a transaction request for approving the custom gas token to be spent by the relevant gateway on the parent chain
   * @param params
   */
  public async getApproveGasTokenRequest(
    params: ProviderTokenApproveParams
  ): Promise<Required<Pick<TransactionRequest, 'to' | 'data' | 'value'>>> {
    if (this.nativeTokenIsEth) {
      throw new Error('chain uses ETH as its native/gas token')
    }

    const txRequest = await this.getApproveTokenRequest(params)
    // just reuse the approve token request but direct it towards the native token contract
    return { ...txRequest, to: this.nativeToken! }
  }

  /**
   * Approves the custom gas token to be spent by the relevant gateway on the parent chain
   * @param params
   */
  public async approveGasToken(
    params: ApproveParamsOrTxRequest
  ): Promise<ethers.ContractTransaction> {
    if (this.nativeTokenIsEth) {
      throw new Error('chain uses ETH as its native/gas token')
    }

    await this.checkParentChain(params.parentSigner)

    const approveGasTokenRequest = this.isApproveParams(params)
      ? await this.getApproveGasTokenRequest({
          ...params,
          parentProvider: SignerProviderUtils.getProviderOrThrow(
            params.parentSigner
          ),
        })
      : params.txRequest

    return params.parentSigner.sendTransaction({
      ...approveGasTokenRequest,
      ...params.overrides,
    })
  }

  /**
   * Get a tx request to approve tokens for deposit to the bridge.
   * The tokens will be approved for the relevant gateway.
   * @param params
   * @returns
   */
  public async getApproveTokenRequest(
    params: ProviderTokenApproveParams
  ): Promise<Required<Pick<TransactionRequest, 'to' | 'data' | 'value'>>> {
    // you approve tokens to the gateway that the router will use
    const gatewayAddress = await this.getParentGatewayAddress(
      params.erc20ParentAddress,
      SignerProviderUtils.getProviderOrThrow(params.parentProvider)
    )

    const iErc20Interface = ERC20__factory.createInterface()
    const data = iErc20Interface.encodeFunctionData('approve', [
      gatewayAddress,
      params.amount || Erc20Bridger.MAX_APPROVAL,
    ])

    return {
      to: params.erc20ParentAddress,
      data,
      value: BigNumber.from(0),
    }
  }

  protected isApproveParams(
    params: ApproveParamsOrTxRequest
  ): params is SignerTokenApproveParams {
    return (params as SignerTokenApproveParams).erc20ParentAddress != undefined
  }

  /**
   * Approve tokens for deposit to the bridge. The tokens will be approved for the relevant gateway.
   * @param params
   * @returns
   */
  public async approveToken(
    params: ApproveParamsOrTxRequest
  ): Promise<ethers.ContractTransaction> {
    await this.checkParentChain(params.parentSigner)

    const approveRequest = this.isApproveParams(params)
      ? await this.getApproveTokenRequest({
          ...params,
          parentProvider: SignerProviderUtils.getProviderOrThrow(
            params.parentSigner
          ),
        })
      : params.txRequest
    return await params.parentSigner.sendTransaction({
      ...approveRequest,
      ...params.overrides,
    })
  }

  /**
   * Get the child chain events created by a withdrawal
   * @param childProvider
   * @param gatewayAddress
   * @param parentTokenAddress
   * @param fromAddress
   * @param filter
   * @returns
   */
  public async getWithdrawalEvents(
    childProvider: Provider,
    gatewayAddress: string,
    filter: { fromBlock: BlockTag; toBlock: BlockTag },
    parentTokenAddress?: string,
    fromAddress?: string,
    toAddress?: string
  ): Promise<(EventArgs<WithdrawalInitiatedEvent> & { txHash: string })[]> {
    await this.checkChildChain(childProvider)

    const eventFetcher = new EventFetcher(childProvider)
    const events = (
      await eventFetcher.getEvents(
        L2ArbitrumGateway__factory,
        contract =>
          contract.filters.WithdrawalInitiated(
            null, // parentToken
            fromAddress || null, // _from
            toAddress || null // _to
          ),
        { ...filter, address: gatewayAddress }
      )
    ).map(a => ({ txHash: a.transactionHash, ...a.event }))

    return parentTokenAddress
      ? events.filter(
          log =>
            log.l1Token.toLocaleLowerCase() ===
            parentTokenAddress.toLocaleLowerCase()
        )
      : events
  }

  /**
   * Does the provided address look like a weth gateway
   * @param potentialWethGatewayAddress
   * @param parentProvider
   * @returns
   */
  private async looksLikeWethGateway(
    potentialWethGatewayAddress: string,
    parentProvider: Provider
  ) {
    try {
      const potentialWethGateway = L1WethGateway__factory.connect(
        potentialWethGatewayAddress,
        parentProvider
      )
      await potentialWethGateway.callStatic.l1Weth()
      return true
    } catch (err) {
      if (
        err instanceof Error &&
        (err as unknown as { code: ErrorCode }).code ===
          Logger.errors.CALL_EXCEPTION
      ) {
        return false
      } else {
        throw err
      }
    }
  }

  /**
   * Is this a known or unknown WETH gateway
   * @param gatewayAddress
   * @param parentProvider
   * @returns
   */
  private async isWethGateway(
    gatewayAddress: string,
    parentProvider: Provider
  ): Promise<boolean> {
    const wethAddress = this.childChain.tokenBridge.l1WethGateway
    if (this.childChain.isCustom) {
      // For custom network, we do an ad-hoc check to see if it's a WETH gateway
      if (await this.looksLikeWethGateway(gatewayAddress, parentProvider)) {
        return true
      }
      // ...otherwise we directly check it against the config file
    } else if (wethAddress === gatewayAddress) {
      return true
    }
    return false
  }

  /**
   * Get the child chain token contract at the provided address
   * Note: This function just returns a typed ethers object for the provided address, it doesn't
   * check the underlying form of the contract bytecode to see if it's an erc20, and doesn't ensure the validity
   * of any of the underlying functions on that contract.
   * @param childProvider
   * @param childTokenAddr
   * @returns
   */
  public getChildTokenContract(
    childProvider: Provider,
    childTokenAddr: string
  ): L2GatewayToken {
    return L2GatewayToken__factory.connect(childTokenAddr, childProvider)
  }

  /**
   * Get the parent token contract at the provided address
   * Note: This function just returns a typed ethers object for the provided address, it doesnt
   * check the underlying form of the contract bytecode to see if it's an erc20, and doesn't ensure the validity
   * of any of the underlying functions on that contract.
   * @param parentProvider
   * @param parentTokenAddr
   * @returns
   */
  public getParentTokenContract(
    parentProvider: Provider,
    parentTokenAddr: string
  ): ERC20 {
    return ERC20__factory.connect(parentTokenAddr, parentProvider)
  }

  /**
   * Get the corresponding child chain token address for the provided parent chain token
   * @param erc20ParentAddress
   * @param parentProvider
   * @returns
   */
  public async getChildERC20Address(
    erc20ParentAddress: string,
    parentProvider: Provider
  ): Promise<string> {
    await this.checkParentChain(parentProvider)

    const parentGatewayRouter = L1GatewayRouter__factory.connect(
      this.childChain.tokenBridge.l1GatewayRouter,
      parentProvider
    )

    return await parentGatewayRouter.functions
      .calculateL2TokenAddress(erc20ParentAddress)
      .then(([res]) => res)
  }

  /**
   * Get the corresponding parent chain address for the provided child chain token
   * Validates the returned address against the child chain router to ensure it is correctly mapped to the provided erc20ChildChainAddress
   * @param erc20ChildChainAddress
   * @param childProvider
   * @returns
   */
  public async getParentERC20Address(
    erc20ChildChainAddress: string,
    childProvider: Provider
  ): Promise<string> {
    await this.checkChildChain(childProvider)

    // child chain WETH contract doesn't have the parentAddress method on it
    if (
      erc20ChildChainAddress.toLowerCase() ===
      this.childChain.tokenBridge.l2Weth.toLowerCase()
    ) {
      return this.childChain.tokenBridge.l1Weth
    }

    const arbERC20 = L2GatewayToken__factory.connect(
      erc20ChildChainAddress,
      childProvider
    )
    const parentAddress = await arbERC20.functions
      .l1Address()
      .then(([res]) => res)

    // check that this l1 address is indeed registered to this child token
    const childGatewayRouter = L2GatewayRouter__factory.connect(
      this.childChain.tokenBridge.l2GatewayRouter,
      childProvider
    )

    const childAddress = await childGatewayRouter.calculateL2TokenAddress(
      parentAddress
    )
    if (childAddress.toLowerCase() !== erc20ChildChainAddress.toLowerCase()) {
      throw new ArbSdkError(
        `Unexpected parent address. Parent address from token is not registered to the provided child address. ${parentAddress} ${childAddress} ${erc20ChildChainAddress}`
      )
    }

    return parentAddress
  }

  /**
   * Whether the token has been disabled on the router
   * @param parentTokenAddress
   * @param parentProvider
   * @returns
   */
  public async isDepositDisabled(
    parentTokenAddress: string,
    parentProvider: Provider
  ): Promise<boolean> {
    await this.checkParentChain(parentProvider)

    const parentGatewayRouter = L1GatewayRouter__factory.connect(
      this.childChain.tokenBridge.l1GatewayRouter,
      parentProvider
    )

    return (
      (await parentGatewayRouter.l1TokenToGateway(parentTokenAddress)) ===
      DISABLED_GATEWAY
    )
  }

  private applyDefaults<T extends DepositRequest>(
    params: T
  ): DefaultedDepositRequest {
    return {
      ...params,
      excessFeeRefundAddress: params.excessFeeRefundAddress || params.from,
      callValueRefundAddress: params.callValueRefundAddress || params.from,
      destinationAddress: params.destinationAddress || params.from,
    }
  }

  /**
   * Get the call value for the deposit transaction request
   * @param depositParams
   * @returns
   */
  private getDepositRequestCallValue(
    depositParams: OmitTyped<ParentToChildMessageGasParams, 'deposit'>
  ) {
    // the call value should be zero when paying with a custom gas token,
    // as the fee amount is packed inside the last parameter (`data`) of the call to `outboundTransfer`, see `getDepositRequestOutboundTransferInnerData`
    if (!this.nativeTokenIsEth) {
      return constants.Zero
    }

    // we dont include the child call value for token deposits because
    // they either have 0 call value, or their call value is withdrawn from
    // a contract by the gateway (weth). So in both of these cases the child call value
    // is not actually deposited in the value field
    return depositParams.gasLimit
      .mul(depositParams.maxFeePerGas)
      .add(depositParams.maxSubmissionCost)
  }

  /**
   * Get the `data` param for call to `outboundTransfer`
   * @param depositParams
   * @returns
   */
  private getDepositRequestOutboundTransferInnerData(
    depositParams: OmitTyped<ParentToChildMessageGasParams, 'deposit'>
  ) {
    if (!this.nativeTokenIsEth) {
      return defaultAbiCoder.encode(
        ['uint256', 'bytes', 'uint256'],
        [
          // maxSubmissionCost
          depositParams.maxSubmissionCost, // will be zero
          // callHookData
          '0x',
          // nativeTokenTotalFee
          depositParams.gasLimit
            .mul(depositParams.maxFeePerGas)
            .add(depositParams.maxSubmissionCost), // will be zero
        ]
      )
    }

    return defaultAbiCoder.encode(
      ['uint256', 'bytes'],
      [
        // maxSubmissionCost
        depositParams.maxSubmissionCost,
        // callHookData
        '0x',
      ]
    )
  }

  /**
   * Get the arguments for calling the deposit function
   * @param params
   * @returns
   */
  public async getDepositRequest(
    params: DepositRequest
  ): Promise<ParentToChildTransactionRequest> {
    await this.checkParentChain(params.parentProvider)
    await this.checkChildChain(params.childProvider)
    const defaultedParams = this.applyDefaults(params)
    const {
      amount,
      destinationAddress,
      erc20ParentAddress,
      parentProvider,
      childProvider,
      retryableGasOverrides,
    } = defaultedParams

    const parentGatewayAddress = await this.getParentGatewayAddress(
      erc20ParentAddress,
      parentProvider
    )
    let tokenGasOverrides: GasOverrides | undefined = retryableGasOverrides
    // we also add a hardcoded minimum gas limit for custom gateway deposits
    if (parentGatewayAddress === this.childChain.tokenBridge.l1CustomGateway) {
      if (!tokenGasOverrides) tokenGasOverrides = {}
      if (!tokenGasOverrides.gasLimit) tokenGasOverrides.gasLimit = {}
      if (!tokenGasOverrides.gasLimit.min) {
        tokenGasOverrides.gasLimit.min =
          Erc20Bridger.MIN_CUSTOM_DEPOSIT_GAS_LIMIT
      }
    }

    const depositFunc = (
      depositParams: OmitTyped<ParentToChildMessageGasParams, 'deposit'>
    ) => {
      depositParams.maxSubmissionCost =
        params.maxSubmissionCost || depositParams.maxSubmissionCost

      const iGatewayRouter = L1GatewayRouter__factory.createInterface()
      const innerData =
        this.getDepositRequestOutboundTransferInnerData(depositParams)

      const functionData =
        defaultedParams.excessFeeRefundAddress !== defaultedParams.from
          ? iGatewayRouter.encodeFunctionData('outboundTransferCustomRefund', [
              erc20ParentAddress,
              defaultedParams.excessFeeRefundAddress,
              destinationAddress,
              amount,
              depositParams.gasLimit,
              depositParams.maxFeePerGas,
              innerData,
            ])
          : iGatewayRouter.encodeFunctionData('outboundTransfer', [
              erc20ParentAddress,
              destinationAddress,
              amount,
              depositParams.gasLimit,
              depositParams.maxFeePerGas,
              innerData,
            ])

      return {
        data: functionData,
        to: this.childChain.tokenBridge.l1GatewayRouter,
        from: defaultedParams.from,
        value: this.getDepositRequestCallValue(depositParams),
      }
    }

    const gasEstimator = new ParentToChildMessageGasEstimator(childProvider)
    const estimates = await gasEstimator.populateFunctionParams(
      depositFunc,
      parentProvider,
      tokenGasOverrides
    )

    return {
      txRequest: {
        to: this.childChain.tokenBridge.l1GatewayRouter,
        data: estimates.data,
        value: estimates.value,
        from: params.from,
      },
      retryableData: {
        ...estimates.retryable,
        ...estimates.estimates,
      },
      isValid: async () => {
        const reEstimates = await gasEstimator.populateFunctionParams(
          depositFunc,
          parentProvider,
          tokenGasOverrides
        )
        return ParentToChildMessageGasEstimator.isValid(
          estimates.estimates,
          reEstimates.estimates
        )
      },
    }
  }

  /**
   * Execute a token deposit from parent to child chain
   * @param params
   * @returns
   */
  public async deposit(
    params: Erc20DepositParams | ParentToChildTxReqAndSignerProvider
  ): Promise<ParentContractCallTransaction> {
    await this.checkParentChain(params.parentSigner)

    // Although the types prevent should alert callers that value is not
    // a valid override, it is possible that they pass it in anyway as it's a common override
    // We do a safety check here
    if ((params.overrides as PayableOverrides | undefined)?.value) {
      throw new ArbSdkError(
        'Parent call value should be set through `l1CallValue` param'
      )
    }

    const parentProvider = SignerProviderUtils.getProviderOrThrow(
      params.parentSigner
    )

    const tokenDeposit = isParentToChildTransactionRequest(params)
      ? params
      : await this.getDepositRequest({
          ...params,
          parentProvider,
          from: await params.parentSigner.getAddress(),
        })

    const tx = await params.parentSigner.sendTransaction({
      ...tokenDeposit.txRequest,
      ...params.overrides,
    })

    return ParentTransactionReceipt.monkeyPatchContractCallWait(tx)
  }

  /**
   * Get the arguments for calling the token withdrawal function
   * @param params
   * @returns
   */
  public async getWithdrawalRequest(
    params: Erc20WithdrawParams
  ): Promise<ChildToParentTransactionRequest> {
    const to = params.destinationAddress

    const routerInterface = L2GatewayRouter__factory.createInterface()
    const functionData =
      // we need to do this since typechain doesnt seem to correctly create
      // encodeFunctionData for functions with overrides
      (
        routerInterface as unknown as {
          encodeFunctionData(
            functionFragment: 'outboundTransfer(address,address,uint256,bytes)',
            values: [string, string, BigNumberish, BytesLike]
          ): string
        }
      ).encodeFunctionData('outboundTransfer(address,address,uint256,bytes)', [
        params.erc20ParentAddress,
        to,
        params.amount,
        '0x',
      ])

    return {
      txRequest: {
        data: functionData,
        to: this.childChain.tokenBridge.l2GatewayRouter,
        value: BigNumber.from(0),
        from: params.from,
      },
      // todo: do proper estimation
      estimateParentGasLimit: async (parentProvider: Provider) => {
        if (await isArbitrumChain(parentProvider)) {
          // values for L3 are dependent on the L1 base fee, so hardcoding can never be accurate
          // however, this is only an estimate used for display, so should be good enough
          //
          // measured with token withdrawals from Rari then added some padding
          return BigNumber.from(8_000_000)
        }

        const parentGatewayAddress = await this.getParentGatewayAddress(
          params.erc20ParentAddress,
          parentProvider
        )

        // The WETH gateway is the only deposit that requires callvalue in the Child user-tx (i.e., the recently un-wrapped ETH)
        // Here we check if this is a WETH deposit, and include the callvalue for the gas estimate query if so
        const isWeth = await this.isWethGateway(
          parentGatewayAddress,
          parentProvider
        )

        // measured 157421 - add some padding
        return isWeth ? BigNumber.from(190000) : BigNumber.from(160000)
      },
    }
  }

  /**
   * Withdraw tokens from child to parent chain
   * @param params
   * @returns
   */
  public async withdraw(
    params:
      | (OmitTyped<Erc20WithdrawParams, 'from'> & { childSigner: Signer })
      | ChildToParentTxReqAndSigner
  ): Promise<ChildContractTransaction> {
    if (!SignerProviderUtils.signerHasProvider(params.childSigner)) {
      throw new MissingProviderArbSdkError('childSigner')
    }
    await this.checkChildChain(params.childSigner)

    const withdrawalRequest = isChildToParentTransactionRequest<
      OmitTyped<Erc20WithdrawParams, 'from'> & { childSigner: Signer }
    >(params)
      ? params
      : await this.getWithdrawalRequest({
          ...params,
          from: await params.childSigner.getAddress(),
        })

    const tx = await params.childSigner.sendTransaction({
      ...withdrawalRequest.txRequest,
      ...params.overrides,
    })
    return ChildTransactionReceipt.monkeyPatchWait(tx)
  }
}

/**
 * A token and gateway pair
 */
interface TokenAndGateway {
  tokenAddr: string
  gatewayAddr: string
}

/**
 * Admin functionality for the token bridge
 */
export class AdminErc20Bridger extends Erc20Bridger {
  private percentIncrease(num: BigNumber, increase: BigNumber): BigNumber {
    return num.add(num.mul(increase).div(100))
  }

  public getApproveGasTokenForCustomTokenRegistrationRequest(
    params: ProviderTokenApproveParams
  ): Required<Pick<TransactionRequest, 'to' | 'data' | 'value'>> {
    if (this.nativeTokenIsEth) {
      throw new Error('chain uses ETH as its native/gas token')
    }

    const iErc20Interface = ERC20__factory.createInterface()
    const data = iErc20Interface.encodeFunctionData('approve', [
      params.erc20ParentAddress,
      params.amount || Erc20Bridger.MAX_APPROVAL,
    ])

    return {
      data,
      value: BigNumber.from(0),
      to: this.nativeToken!,
    }
  }

  public async approveGasTokenForCustomTokenRegistration(
    params: ApproveParamsOrTxRequest
  ): Promise<ethers.ContractTransaction> {
    if (this.nativeTokenIsEth) {
      throw new Error('chain uses ETH as its native/gas token')
    }

    await this.checkParentChain(params.parentSigner)

    const approveGasTokenRequest = this.isApproveParams(params)
      ? this.getApproveGasTokenForCustomTokenRegistrationRequest({
          ...params,
          parentProvider: SignerProviderUtils.getProviderOrThrow(
            params.parentSigner
          ),
        })
      : params.txRequest

    return params.parentSigner.sendTransaction({
      ...approveGasTokenRequest,
      ...params.overrides,
    })
  }

  /**
   * Register a custom token on the Arbitrum bridge
   * See https://developer.offchainlabs.com/docs/bridging_assets#the-arbitrum-generic-custom-gateway for more details
   * @param parentTokenAddress Address of the already deployed parent token. Must inherit from https://developer.offchainlabs.com/docs/sol_contract_docs/md_docs/arb-bridge-peripherals/tokenbridge/ethereum/icustomtoken.
   * @param childTokenAddress Address of the already deployed child token. Must inherit from https://developer.offchainlabs.com/docs/sol_contract_docs/md_docs/arb-bridge-peripherals/tokenbridge/arbitrum/iarbtoken.
   * @param parentSigner The signer with the rights to call `registerTokenOnL2` on the parent token
   * @param childProvider Arbitrum rpc provider
   * @returns
   */
  public async registerCustomToken(
    parentTokenAddress: string,
    childTokenAddress: string,
    parentSigner: Signer,
    childProvider: Provider
  ): Promise<ParentContractTransaction> {
    if (!SignerProviderUtils.signerHasProvider(parentSigner)) {
      throw new MissingProviderArbSdkError('parentSigner')
    }
    await this.checkParentChain(parentSigner)
    await this.checkChildChain(childProvider)

    const parentProvider = parentSigner.provider!
    const l1SenderAddress = await parentSigner.getAddress()

    const parentToken = ICustomToken__factory.connect(
      parentTokenAddress,
      parentSigner
    )
    const childToken = IArbToken__factory.connect(
      childTokenAddress,
      childProvider
    )

    // sanity checks
    await parentToken.deployed()
    await childToken.deployed()

<<<<<<< HEAD
    const parentAddressFromChildChain = await childToken.l1Address()
    if (parentAddressFromChildChain !== parentTokenAddress) {
      throw new ArbSdkError(
        `Child token does not have parent address set. Set address: ${parentAddressFromChildChain}, expected address: ${parentTokenAddress}.`
=======
    if (!this.nativeTokenIsEth) {
      const nativeTokenContract = ERC20__factory.connect(
        this.nativeToken!,
        parentProvider
      )
      const allowance = await nativeTokenContract.allowance(
        l1SenderAddress,
        parentToken.address
      )

      const maxFeePerGasOnL2 = (await childProvider.getFeeData()).maxFeePerGas
      const maxFeePerGasOnL2WithBuffer = this.percentIncrease(
        maxFeePerGasOnL2!,
        BigNumber.from(500)
      )
      // hardcode gas limit to 60k
      const estimatedGasFee = BigNumber.from(60_000).mul(
        maxFeePerGasOnL2WithBuffer
      )

      if (allowance.lt(estimatedGasFee)) {
        throw new Error(
          `Insufficient allowance. Please increase spending for: owner - ${l1SenderAddress}, spender - ${parentToken.address}.`
        )
      }
    }

    const l1AddressFromL2 = await childToken.l1Address()
    if (l1AddressFromL2 !== parentTokenAddress) {
      throw new ArbSdkError(
        `L2 token does not have l1 address set. Set address: ${l1AddressFromL2}, expected address: ${parentTokenAddress}.`
>>>>>>> c421573a
      )
    }

    type GasParams = {
      maxSubmissionCost: BigNumber
      gasLimit: BigNumber
    }
    const from = await parentSigner.getAddress()
    const encodeFuncData = (
      setTokenGas: GasParams,
      setGatewayGas: GasParams,
      maxFeePerGas: BigNumber
    ) => {
      // if we set maxFeePerGas to be the error triggering param then it will
      // always trigger for the setToken call and never make it ti setGateways
      // so we here we just use the gas limit to trigger retryable data
      const doubleFeePerGas = maxFeePerGas.eq(
        RetryableDataTools.ErrorTriggeringParams.maxFeePerGas
      )
        ? RetryableDataTools.ErrorTriggeringParams.maxFeePerGas.mul(2)
        : maxFeePerGas
      const setTokenDeposit = setTokenGas.gasLimit
        .mul(doubleFeePerGas)
        .add(setTokenGas.maxSubmissionCost)
      const setGatewayDeposit = setGatewayGas.gasLimit
        .mul(doubleFeePerGas)
        .add(setGatewayGas.maxSubmissionCost)

      const data = parentToken.interface.encodeFunctionData(
        'registerTokenOnL2',
        [
          childTokenAddress,
          setTokenGas.maxSubmissionCost,
          setGatewayGas.maxSubmissionCost,
          setTokenGas.gasLimit,
          setGatewayGas.gasLimit,
          doubleFeePerGas,
          setTokenDeposit,
          setGatewayDeposit,
          l1SenderAddress,
        ]
      )

      return {
        data,
        value: setTokenDeposit.add(setGatewayDeposit),
        to: parentToken.address,
        from,
      }
    }

    const gEstimator = new ParentToChildMessageGasEstimator(childProvider)
    const setTokenEstimates2 = await gEstimator.populateFunctionParams(
      (params: OmitTyped<ParentToChildMessageGasParams, 'deposit'>) =>
        encodeFuncData(
          {
            gasLimit: params.gasLimit,
            maxSubmissionCost: params.maxSubmissionCost,
          },
          {
            gasLimit: RetryableDataTools.ErrorTriggeringParams.gasLimit,
            maxSubmissionCost: BigNumber.from(1),
          },
          params.maxFeePerGas
        ),
      parentProvider
    )

    const setGatewayEstimates2 = await gEstimator.populateFunctionParams(
      (params: OmitTyped<ParentToChildMessageGasParams, 'deposit'>) =>
        encodeFuncData(
          {
            gasLimit: setTokenEstimates2.estimates.gasLimit,
            maxSubmissionCost: setTokenEstimates2.estimates.maxSubmissionCost,
          },
          {
            gasLimit: params.gasLimit,
            maxSubmissionCost: params.maxSubmissionCost,
          },
          params.maxFeePerGas
        ),
      parentProvider
    )

    const registerTx = await parentSigner.sendTransaction({
      to: parentToken.address,
      data: setGatewayEstimates2.data,
      value: setGatewayEstimates2.value,
    })

    return ParentTransactionReceipt.monkeyPatchWait(registerTx)
  }

  /**
   * Get all the gateway set events on the Parent gateway router
   * @param parentProvider
   * @param customNetworkParentGatewayRouter
   * @returns
   */
  public async getParentGatewaySetEvents(
    parentProvider: Provider,
    filter: { fromBlock: BlockTag; toBlock: BlockTag }
  ): Promise<EventArgs<GatewaySetEvent>[]> {
    await this.checkParentChain(parentProvider)

    const parentGatewayRouterAddress =
      this.childChain.tokenBridge.l1GatewayRouter
    const eventFetcher = new EventFetcher(parentProvider)
    return (
      await eventFetcher.getEvents(
        L1GatewayRouter__factory,
        t => t.filters.GatewaySet(),
        { ...filter, address: parentGatewayRouterAddress }
      )
    ).map(a => a.event)
  }

  /**
   * Get all the gateway set events on the L2 gateway router
   * @param parentProvider
   * @param customNetworkParentGatewayRouter
   * @returns
   */
  public async getChildGatewaySetEvents(
    childProvider: Provider,
    filter: { fromBlock: BlockTag; toBlock: BlockTag },
    customNetworkL2GatewayRouter?: string
  ): Promise<EventArgs<GatewaySetEvent>[]> {
    if (this.childChain.isCustom && !customNetworkL2GatewayRouter) {
      throw new ArbSdkError(
        'Must supply customNetworkL2GatewayRouter for custom network '
      )
    }
    await this.checkChildChain(childProvider)

    const childGatewayRouterAddress =
      customNetworkL2GatewayRouter ||
      this.childChain.tokenBridge.l2GatewayRouter

    const eventFetcher = new EventFetcher(childProvider)
    return (
      await eventFetcher.getEvents(
        L1GatewayRouter__factory,
        t => t.filters.GatewaySet(),
        { ...filter, address: childGatewayRouterAddress }
      )
    ).map(a => a.event)
  }

  /**
   * Register the provided token addresses against the provided gateways
   * @param parentSigner
   * @param childProvider
   * @param tokenGateways
   * @returns
   */
  public async setGateways(
    parentSigner: Signer,
    childProvider: Provider,
    tokenGateways: TokenAndGateway[],
    options?: GasOverrides
  ): Promise<ParentContractCallTransaction> {
    if (!SignerProviderUtils.signerHasProvider(parentSigner)) {
      throw new MissingProviderArbSdkError('parentSigner')
    }
    await this.checkParentChain(parentSigner)
    await this.checkChildChain(childProvider)

    const from = await parentSigner.getAddress()

    const parentGatewayRouter = L1GatewayRouter__factory.connect(
      this.childChain.tokenBridge.l1GatewayRouter,
      parentSigner
    )

    const setGatewaysFunc = (
      params: OmitTyped<ParentToChildMessageGasParams, 'deposit'>
    ) => {
      return {
        data: parentGatewayRouter.interface.encodeFunctionData('setGateways', [
          tokenGateways.map(tG => tG.tokenAddr),
          tokenGateways.map(tG => tG.gatewayAddr),
          params.gasLimit,
          params.maxFeePerGas,
          params.maxSubmissionCost,
        ]),
        from,
        value: params.gasLimit
          .mul(params.maxFeePerGas)
          .add(params.maxSubmissionCost),
        to: parentGatewayRouter.address,
      }
    }
    const gEstimator = new ParentToChildMessageGasEstimator(childProvider)
    const estimates = await gEstimator.populateFunctionParams(
      setGatewaysFunc,
      parentSigner.provider,
      options
    )

    const res = await parentSigner.sendTransaction({
      to: estimates.to,
      data: estimates.data,
      value: estimates.estimates.deposit,
    })

    return ParentTransactionReceipt.monkeyPatchContractCallWait(res)
  }
}<|MERGE_RESOLUTION|>--- conflicted
+++ resolved
@@ -47,13 +47,8 @@
 import { SignerProviderUtils } from '../dataEntities/signerOrProvider'
 import {
   ArbitrumNetwork,
-<<<<<<< HEAD
-  ArbitrumNetworkWithTokenBridge,
-  assertHasTokenBridge,
-=======
   TokenBridge,
   assertArbitrumNetworkHasTokenBridge,
->>>>>>> c421573a
   getArbitrumNetwork,
 } from '../dataEntities/networks'
 import { ArbSdkError, MissingProviderArbSdkError } from '../dataEntities/errors'
@@ -193,24 +188,16 @@
   public static MAX_APPROVAL: BigNumber = MaxUint256
   public static MIN_CUSTOM_DEPOSIT_GAS_LIMIT = BigNumber.from(275000)
 
-<<<<<<< HEAD
-  public readonly childChain: ArbitrumNetworkWithTokenBridge
-=======
   public readonly childChain: ArbitrumNetwork & {
     tokenBridge: TokenBridge
   }
->>>>>>> c421573a
 
   /**
    * Bridger for moving ERC20 tokens back and forth between parent-to-child
    */
   public constructor(childChain: ArbitrumNetwork) {
     super(childChain)
-<<<<<<< HEAD
-    assertHasTokenBridge(childChain)
-=======
     assertArbitrumNetworkHasTokenBridge(childChain)
->>>>>>> c421573a
     this.childChain = childChain
   }
 
@@ -985,12 +972,6 @@
     await parentToken.deployed()
     await childToken.deployed()
 
-<<<<<<< HEAD
-    const parentAddressFromChildChain = await childToken.l1Address()
-    if (parentAddressFromChildChain !== parentTokenAddress) {
-      throw new ArbSdkError(
-        `Child token does not have parent address set. Set address: ${parentAddressFromChildChain}, expected address: ${parentTokenAddress}.`
-=======
     if (!this.nativeTokenIsEth) {
       const nativeTokenContract = ERC20__factory.connect(
         this.nativeToken!,
@@ -1022,7 +1003,6 @@
     if (l1AddressFromL2 !== parentTokenAddress) {
       throw new ArbSdkError(
         `L2 token does not have l1 address set. Set address: ${l1AddressFromL2}, expected address: ${parentTokenAddress}.`
->>>>>>> c421573a
       )
     }
 
