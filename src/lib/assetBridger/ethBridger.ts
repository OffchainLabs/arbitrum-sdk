--- conflicted
+++ resolved
@@ -315,13 +315,10 @@
    */
   public async getDepositToRequest(
     params: EthDepositToRequestParams
-<<<<<<< HEAD
   ): Promise<ParentToChildTransactionRequest> {
-=======
-  ): Promise<L1ToL2TransactionRequest> {
     const decimals = await getNativeTokenDecimals({
-      l1Provider: params.l1Provider,
-      l2Network: this.l2Network,
+      l1Provider: params.parentProvider,
+      l2Network: this.childNetwork,
     })
 
     const amountToBeMintedOnChildChain = nativeTokenDecimalsTo18Decimals({
@@ -329,7 +326,6 @@
       decimals,
     })
 
->>>>>>> 647d341f
     const requestParams = {
       ...params,
       to: params.destinationAddress,
