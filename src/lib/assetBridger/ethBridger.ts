/*
 * Copyright 2021, Offchain Labs, Inc.
 *
 * Licensed under the Apache License, Version 2.0 (the "License");
 * you may not use this file except in compliance with the License.
 * You may obtain a copy of the License at
 *
 *    http://www.apache.org/licenses/LICENSE-2.0
 *
 * Unless required by applicable law or agreed to in writing, software
 * distributed under the License is distributed on an "AS IS" BASIS,
 * WITHOUT WARRANTIES OR CONDITIONS OF ANY KIND, either express or implied.
 * See the License for the specific language governing permissions and
 * limitations under the License.
 */
/* eslint-env node */
'use strict'

import { Signer } from '@ethersproject/abstract-signer'
import { Provider } from '@ethersproject/abstract-provider'
import { PayableOverrides, Overrides } from '@ethersproject/contracts'
import { BigNumber } from 'ethers'

import { Inbox__factory } from '../abi/factories/Inbox__factory'
import { ArbSys__factory } from '../abi/factories/ArbSys__factory'
import { ARB_SYS_ADDRESS } from '../dataEntities/constants'
import { AssetBridger } from './assetBridger'
import {
  L1EthDepositTransaction,
  L1ContractCallTransaction,
  L1TransactionReceipt,
} from '../message/L1Transaction'
import {
  L2ContractTransaction,
  L2TransactionReceipt,
} from '../message/L2Transaction'
import { L1ToL2MessageCreator } from '../message/L1ToL2MessageCreator'
import { GasOverrides } from '../message/L1ToL2MessageGasEstimator'
import {
  isL1ToL2TransactionRequest,
  isL2ToL1TransactionRequest,
  L1ToL2TransactionRequest,
  L2ToL1TransactionRequest,
} from '../dataEntities/transactionRequest'
import { OmitTyped } from '../utils/types'
import { SignerProviderUtils } from '../dataEntities/signerOrProvider'
import { MissingProviderArbSdkError } from '../dataEntities/errors'
<<<<<<< HEAD
import { getChainNetwork } from '../dataEntities/networks'
=======
import { getChildChain as getL2Network } from '../dataEntities/networks'
>>>>>>> 09a6eb0a

export interface EthWithdrawParams {
  /**
   * The amount of ETH or tokens to be withdrawn
   */
  amount: BigNumber
  /**
   * The L1 address to receive the value.
   */
  destinationAddress: string
  /**
   * The address of the withdrawal sender
   */
  from: string
  /**
   * Transaction overrides
   */
  overrides?: PayableOverrides
}

export type EthDepositParams = {
  /**
   * The L1 provider or signer
   */
  l1Signer: Signer
  /**
   * The amount of ETH or tokens to be deposited
   */
  amount: BigNumber
  /**
   * Transaction overrides
   */
  overrides?: PayableOverrides
}

export type EthDepositToParams = EthDepositParams & {
  /**
   * An L2 provider
   */
  l2Provider: Provider
  /**
   * L2 address of the entity receiving the funds
   */
  destinationAddress: string
  /**
   * Overrides for the retryable ticket parameters
   */
  retryableGasOverrides?: GasOverrides
}

export type L1ToL2TxReqAndSigner = L1ToL2TransactionRequest & {
  l1Signer: Signer
  overrides?: Overrides
}

export type L2ToL1TxReqAndSigner = L2ToL1TransactionRequest & {
  l2Signer: Signer
  overrides?: Overrides
}

type EthDepositRequestParams = OmitTyped<
  EthDepositParams,
  'overrides' | 'l1Signer'
> & { from: string }

type EthDepositToRequestParams = OmitTyped<
  EthDepositToParams,
  'overrides' | 'l1Signer'
> & {
  /**
   * The L1 provider
   */
  l1Provider: Provider
  /**
   * Address that is depositing the ETH
   */
  from: string
}

/**
 * Bridger for moving ETH back and forth between L1 to L2
 */
export class EthBridger extends AssetBridger<
  EthDepositParams | EthDepositToParams | L1ToL2TxReqAndSigner,
  EthWithdrawParams | L2ToL1TxReqAndSigner
> {
  /**
   * Instantiates a new EthBridger from an L2 Provider
   * @param l2Provider
   * @returns
   */
  public static async fromProvider(l2Provider: Provider) {
    return new EthBridger(await getChainNetwork(l2Provider))
  }

  /**
   * Get a transaction request for an eth deposit
   * @param params
   * @returns
   */
  public async getDepositRequest(
    params: EthDepositRequestParams
  ): Promise<OmitTyped<L1ToL2TransactionRequest, 'retryableData'>> {
    const inboxInterface = Inbox__factory.createInterface()

    const functionData = (
      inboxInterface as unknown as {
        encodeFunctionData(
          functionFragment: 'depositEth()',
          values?: undefined
        ): string
      }
    ).encodeFunctionData('depositEth()')

    return {
      txRequest: {
        to: this.l2Network.ethBridge.inbox,
        value: params.amount,
        data: functionData,
        from: params.from,
      },
      isValid: async () => true,
    }
  }

  /**
   * Deposit ETH from L1 onto L2
   * @param params
   * @returns
   */
  public async deposit(
    params: EthDepositParams | L1ToL2TxReqAndSigner
  ): Promise<L1EthDepositTransaction> {
    await this.checkL1Network(params.l1Signer)

    const ethDeposit = isL1ToL2TransactionRequest(params)
      ? params
      : await this.getDepositRequest({
          ...params,
          from: await params.l1Signer.getAddress(),
        })

    const tx = await params.l1Signer.sendTransaction({
      ...ethDeposit.txRequest,
      ...params.overrides,
    })

    return L1TransactionReceipt.monkeyPatchEthDepositWait(tx)
  }

  /**
   * Get a transaction request for an ETH deposit to a different L2 address using Retryables
   * @param params
   * @returns
   */
  public async getDepositToRequest(
    params: EthDepositToRequestParams
  ): Promise<L1ToL2TransactionRequest> {
    const requestParams = {
      ...params,
      to: params.destinationAddress,
      l2CallValue: params.amount,
      callValueRefundAddress: params.destinationAddress,
      data: '0x',
    }

    // Gas overrides can be passed in the parameters
    const gasOverrides = params.retryableGasOverrides || undefined

    return L1ToL2MessageCreator.getTicketCreationRequest(
      requestParams,
      params.l1Provider,
      params.l2Provider,
      gasOverrides
    )
  }

  /**
   * Deposit ETH from L1 onto a different L2 address
   * @param params
   * @returns
   */
  public async depositTo(
    params:
      | EthDepositToParams
      | (L1ToL2TxReqAndSigner & { l2Provider: Provider })
  ): Promise<L1ContractCallTransaction> {
    await this.checkL1Network(params.l1Signer)
    await this.checkL2Network(params.l2Provider)

    const retryableTicketRequest = isL1ToL2TransactionRequest(params)
      ? params
      : await this.getDepositToRequest({
          ...params,
          from: await params.l1Signer.getAddress(),
          l1Provider: params.l1Signer.provider!,
        })

    const tx = await params.l1Signer.sendTransaction({
      ...retryableTicketRequest.txRequest,
      ...params.overrides,
    })

    return L1TransactionReceipt.monkeyPatchContractCallWait(tx)
  }

  /**
   * Get a transaction request for an eth withdrawal
   * @param params
   * @returns
   */
  public async getWithdrawalRequest(
    params: EthWithdrawParams
  ): Promise<L2ToL1TransactionRequest> {
    const iArbSys = ArbSys__factory.createInterface()
    const functionData = iArbSys.encodeFunctionData('withdrawEth', [
      params.destinationAddress,
    ])

    return {
      txRequest: {
        to: ARB_SYS_ADDRESS,
        data: functionData,
        value: params.amount,
        from: params.from,
      },
      // we make this async and expect a provider since we
      // in the future we want to do proper estimation here
      /* eslint-disable @typescript-eslint/no-unused-vars */
      estimateL1GasLimit: async (l1Provider: Provider) => {
        //  measured 126998 - add some padding
        return BigNumber.from(130000)
      },
    }
  }

  /**
   * Withdraw ETH from L2 onto L1
   * @param params
   * @returns
   */
  public async withdraw(
    params: (EthWithdrawParams & { l2Signer: Signer }) | L2ToL1TxReqAndSigner
  ): Promise<L2ContractTransaction> {
    if (!SignerProviderUtils.signerHasProvider(params.l2Signer)) {
      throw new MissingProviderArbSdkError('l2Signer')
    }
    await this.checkL2Network(params.l2Signer)

    const request = isL2ToL1TransactionRequest<
      EthWithdrawParams & { l2Signer: Signer }
    >(params)
      ? params
      : await this.getWithdrawalRequest(params)

    const tx = await params.l2Signer.sendTransaction({
      ...request.txRequest,
      ...params.overrides,
    })
    return L2TransactionReceipt.monkeyPatchWait(tx)
  }
}<|MERGE_RESOLUTION|>--- conflicted
+++ resolved
@@ -45,11 +45,7 @@
 import { OmitTyped } from '../utils/types'
 import { SignerProviderUtils } from '../dataEntities/signerOrProvider'
 import { MissingProviderArbSdkError } from '../dataEntities/errors'
-<<<<<<< HEAD
-import { getChainNetwork } from '../dataEntities/networks'
-=======
-import { getChildChain as getL2Network } from '../dataEntities/networks'
->>>>>>> 09a6eb0a
+import { getChildChain } from '../dataEntities/networks'
 
 export interface EthWithdrawParams {
   /**
@@ -142,7 +138,7 @@
    * @returns
    */
   public static async fromProvider(l2Provider: Provider) {
-    return new EthBridger(await getChainNetwork(l2Provider))
+    return new EthBridger(await getChildChain(l2Provider))
   }
 
   /**
