--- conflicted
+++ resolved
@@ -46,10 +46,7 @@
 import { OmitTyped } from '../utils/types'
 import { SignerProviderUtils } from '../dataEntities/signerOrProvider'
 import { MissingProviderArbSdkError } from '../dataEntities/errors'
-<<<<<<< HEAD
 import { getChildChain } from '../dataEntities/networks'
-=======
-import { getL2Network } from '../dataEntities/networks'
 import { ERC20__factory } from '../abi/factories/ERC20__factory'
 import { isArbitrumChain } from '../utils/lib'
 
@@ -82,7 +79,6 @@
 type WithL1Signer<T extends ApproveGasTokenParamsOrTxRequest> = T & {
   l1Signer: Signer
 }
->>>>>>> a0c71474
 
 export interface EthWithdrawParams {
   /**
@@ -179,7 +175,7 @@
   }
 
   /**
-   * Asserts that the provided argument is of type `ApproveGasTokenParams` and not `ApproveGasTokenTxRequest`.
+      * Asserts that the provided argument is of type `ApproveGasTokenParams` and not `ApproveGasTokenTxRequest`.
    * @param params
    */
   private isApproveGasTokenParams(
