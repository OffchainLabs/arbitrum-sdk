--- conflicted
+++ resolved
@@ -45,11 +45,7 @@
 import { OmitTyped } from '../utils/types'
 import { SignerProviderUtils } from '../dataEntities/signerOrProvider'
 import { MissingProviderArbSdkError } from '../dataEntities/errors'
-<<<<<<< HEAD
-import { getChainNetwork } from '../dataEntities/networks'
-=======
 import { getChildChain } from '../dataEntities/networks'
->>>>>>> 1066dbf4
 
 export interface EthWithdrawParams {
   /**
@@ -142,11 +138,7 @@
    * @returns
    */
   public static async fromProvider(l2Provider: Provider) {
-<<<<<<< HEAD
-    return new EthBridger(await getChainNetwork(l2Provider))
-=======
     return new EthBridger(await getChildChain(l2Provider))
->>>>>>> 1066dbf4
   }
 
   /**
