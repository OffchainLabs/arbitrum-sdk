--- conflicted
+++ resolved
@@ -315,11 +315,10 @@
    */
   public async getDepositToRequest(
     params: EthDepositToRequestParams
-<<<<<<< HEAD
-  ): Promise<L1ToL2TransactionRequest> {
+  ): Promise<ParentToChildTransactionRequest> {
     const decimals = await getNativeTokenDecimals({
-      l1Provider: params.l1Provider,
-      l2Network: this.l2Network,
+      parentProvider: params.parentProvider,
+      childNetwork: this.childNetwork,
     })
 
     const amountToBeMintedOnChildChain = nativeTokenDecimalsTo18Decimals({
@@ -327,9 +326,6 @@
       decimals,
     })
 
-=======
-  ): Promise<ParentToChildTransactionRequest> {
->>>>>>> 792a7ee3
     const requestParams = {
       ...params,
       to: params.destinationAddress,
